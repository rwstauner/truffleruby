package org.jruby.javasupport;

/***** BEGIN LICENSE BLOCK *****
 * Version: EPL 1.0/GPL 2.0/LGPL 2.1
 *
 * The contents of this file are subject to the Eclipse Public
 * License Version 1.0 (the "License"); you may not use this file
 * except in compliance with the License. You may obtain a copy of
 * the License at http://www.eclipse.org/legal/epl-v10.html
 *
 * Software distributed under the License is distributed on an "AS
 * IS" basis, WITHOUT WARRANTY OF ANY KIND, either express or
 * implied. See the License for the specific language governing
 * rights and limitations under the License.
 *
 * Copyright (C) 2006 Thomas E Enebo <enebo@acm.org>
 *
 * Alternatively, the contents of this file may be used under the terms of
 * either of the GNU General Public License Version 2 or later (the "GPL"),
 * or the GNU Lesser General Public License Version 2.1 or later (the "LGPL"),
 * in which case the provisions of the GPL or the LGPL are applicable instead
 * of those above. If you wish to allow use of your version of this file only
 * under the terms of either the GPL or the LGPL, and not to allow others to
 * use your version of this file under the terms of the EPL, indicate your
 * decision by deleting the provisions above and replace them with the notice
 * and other provisions required by the GPL or the LGPL. If you do not delete
 * the provisions above, a recipient may use your version of this file under
 * the terms of any one of the EPL, the GPL or the LGPL.
 ***** END LICENSE BLOCK *****/

import java.io.InputStream;
import java.util.List;

import org.jruby.Ruby;
import org.jruby.RubyArray;
import org.jruby.RubyInstanceConfig;
import org.jruby.RubyInteger;
import org.jruby.RubyModule;
import org.jruby.RubyObjectAdapter;
import org.jruby.RubyRuntimeAdapter;
import org.jruby.RubyString;
import org.jruby.ast.Node;
import org.jruby.runtime.Helpers;
import org.jruby.runtime.Block;
import org.jruby.runtime.builtin.IRubyObject;

/**
 * Utility functions to help embedders out.   These function consolidate logic that is
 * used between BSF and JSR 223.  People who are embedding JRuby 'raw' should use these
 * as well.  If at a later date, we discover a flaw or change how we do things, this
 * utility class should provide some insulation.
 *
 * Example:
 * Ruby runtime = JavaEmbedUtils.initialize(new ArrayList());
 * RubyRuntimeAdapter evaler = JavaEmbedUtils.newRuntimeAdapter();
 * IRubyObject rubyObject = evaler.parse(runtime, expr.toString(), file, line).run());
 * SomeClassOrInterface javaObject = (SomeClassOrInterface) JavaEmbedUtils.rubyToJava(rubyObject);
 * runtime.terminate();
 */
public class JavaEmbedUtils {
    /**
     * Get an instance of a JRuby runtime.  Provide any loadpaths you want used at startup.
     *
     * @param loadPaths to specify where to look for Ruby modules.
     * @return an instance
     */
    public static Ruby initialize(List<String> loadPaths) {
        return initialize(loadPaths, new RubyInstanceConfig());
    }
<<<<<<< HEAD
=======

    /**
     * Get an instance of a JRuby runtime.  Provide any loadpaths you want used at startup.
     *
     * @param loadPaths to specify where to look for Ruby modules.
     * @param classCache to use as a common repository for cached classes
     * @return an instance
     */
    public static Ruby initialize(List<String> loadPaths, ClassCache classCache) {
        RubyInstanceConfig config = new RubyInstanceConfig();
        if (classCache != null) {
            config.setClassCache(classCache);
        }
        return initialize(loadPaths, config);
    }
>>>>>>> adeb8878

    /**
     * Get an instance of a JRuby runtime.
     * @param loadPaths additional load paths you wish to add
     * @param config a runtime configuration instance
     * @return an instance
     */
    public static Ruby initialize(List<String> loadPaths, RubyInstanceConfig config) {
        Ruby runtime = Ruby.newInstance(config);
        runtime.getLoadService().addPaths(loadPaths);
        runtime.getLoadService().require("java");

        return runtime;
    }
<<<<<<< HEAD
=======

    /**
     * Generate a class cache.  This will end up setting max cache size per JRuby preferences
     * (e.g. jruby.jit.max).
     *
     * @param loader use the provided classloader to create the cache
     * @return
     */
    public static ClassCache createClassCache(ClassLoader loader) {
        return new ClassCache(loader, new RubyInstanceConfig().getJitMax());
    }
>>>>>>> adeb8878

    public static RubyObjectAdapter newObjectAdapter() {
        return new RubyObjectAdapter() {
            public boolean isKindOf(IRubyObject value, RubyModule rubyModule) {
                return rubyModule.isInstance(value);
            }

            public IRubyObject setInstanceVariable(IRubyObject obj, String variableName, IRubyObject value) {
                return obj.getInstanceVariables().setInstanceVariable(variableName, value);
            }

            public IRubyObject[] convertToJavaArray(IRubyObject array) {
                return ((RubyArray) array).toJavaArray();
            }

            public RubyInteger convertToRubyInteger(IRubyObject obj) {
                return obj.convertToInteger();
            }

            public IRubyObject getInstanceVariable(IRubyObject obj, String variableName) {
                return obj.getInstanceVariables().getInstanceVariable(variableName);
            }

            public RubyString convertToRubyString(IRubyObject obj) {
                return obj.convertToString();
            }

            public IRubyObject callMethod(IRubyObject receiver, String methodName) {
                return receiver.callMethod(receiver.getRuntime().getCurrentContext(), methodName);
            }

            public IRubyObject callMethod(IRubyObject receiver, String methodName, IRubyObject singleArg) {
                return receiver.callMethod(receiver.getRuntime().getCurrentContext(), methodName, singleArg);
            }

            public IRubyObject callMethod(IRubyObject receiver, String methodName, IRubyObject[] args) {
                return receiver.callMethod(receiver.getRuntime().getCurrentContext(), methodName, args);
            }

            public IRubyObject callMethod(IRubyObject receiver, String methodName, IRubyObject[] args, Block block) {
                return receiver.callMethod(receiver.getRuntime().getCurrentContext(), methodName, args, block);
            }

            public IRubyObject callSuper(IRubyObject receiver, IRubyObject[] args) {
                return Helpers.invokeSuper(receiver.getRuntime().getCurrentContext(), receiver, args, Block.NULL_BLOCK);
            }

            public IRubyObject callSuper(IRubyObject receiver, IRubyObject[] args, Block block) {
                return Helpers.invokeSuper(receiver.getRuntime().getCurrentContext(), receiver, args, block);
            }
        };
    }

    public static RubyRuntimeAdapter newRuntimeAdapter() {
        return new RubyRuntimeAdapter() {
            /**
             * Evaluate a script and return the last value in the script.
             * @param runtime to invoke the script under
             * @param script to be evaluated
             * @return the last value of the script
             */
            public IRubyObject eval(Ruby runtime, String script) {
                return runtime.evalScriptlet(script);
            }

            /**
             * Parse the script and return an object which can be run().  This allows the script
             * to be parsed once and evaluated many times.
             * @param runtime to parse the script under
             * @param script to be parsed
             * @param filename the filename to display for parse errors and backtraces
             * @param lineNumber the linenumber to display for parse errors and backtraces
             * @return an object which can be run
             */
            public EvalUnit parse(Ruby runtime, String script, String filename, int lineNumber) {
                return new InterpretedEvalUnit(runtime, runtime.parseEval(script, filename, null, lineNumber));
            }

            /**
             * Parse the script and return an object which can be run().  This allows the script
             * to be parsed once and evaluated many times.
             * @param runtime to parse the script under
             * @param in the script as an inputstream to be parsed
             * @param filename the filename to display for parse errors and backtraces
             * @param lineNumber the linenumber to display for parse errors and backtraces
             * @return an object which can be run
             */
            public EvalUnit parse(Ruby runtime, InputStream in, String filename, int lineNumber) {
                return new InterpretedEvalUnit(runtime, runtime.parseFile(in, filename, null, lineNumber));
            }
        };
    }

    /**
     * All implementers can be run and will return the last value in the evaluation unit.
     */
    public static interface EvalUnit {
        /**
         * @return results of executing this evaluation unit.
         */
        public IRubyObject run();
    }

    /**
     * An evaluation unit which is based on running JRuby's interpreter (as opposed to the
     * compiler).
     */
    public static class InterpretedEvalUnit implements EvalUnit {
        private Ruby runtime;
        private Node node;

        protected InterpretedEvalUnit(Ruby runtime, Node node) {
            this.runtime = runtime;
            this.node = node;
        }

        public IRubyObject run() {
            return runtime.runInterpreter(node);
        }
    }

    /**
     * Dispose of the runtime you initialized.
     *
     * @param runtime to be disposed of
     */
    public static void terminate(Ruby runtime) {
        runtime.tearDown();
    }

    /**
     * Convenience function for embedders
     *
     * @param runtime environment where the invoke will occur
     * @param receiver is the instance that will receive the method call
     * @param method is method to be called
     * @param args are the arguments to the method
     * @param returnType is the type we want it to conform to
     * @return the result of the invocation.
     */
    public static Object invokeMethod(Ruby runtime, Object receiver, String method, Object[] args,
            Class returnType) {
        IRubyObject rubyReceiver = receiver != null ? JavaUtil.convertJavaToRuby(runtime, receiver) : runtime.getTopSelf();

        IRubyObject[] rubyArgs = JavaUtil.convertJavaArrayToRuby(runtime, args);

        // Create Ruby proxies for any input arguments that are not primitives.
        for (int i = 0; i < rubyArgs.length; i++) {
            IRubyObject obj = rubyArgs[i];

            if (obj instanceof JavaObject) rubyArgs[i] = Java.wrap(runtime, obj);
        }

        IRubyObject result = rubyReceiver.callMethod(runtime.getCurrentContext(), method, rubyArgs);

        return rubyToJava(runtime, result, returnType);
    }

    /**
     * Convert a Ruby object to a Java object.
     */
    public static Object rubyToJava(Ruby runtime, IRubyObject value, Class type) {
        return value.toJava(type);
    }

    /**
     * Convert the Ruby object to a Java Object.
     * @param value to be converted
     * @return the converted object
     */
    public static Object rubyToJava(IRubyObject value) {
        return value.toJava(Object.class);
    }

    /**
     *  Convert a java object to a Ruby object.
     */
    public static IRubyObject javaToRuby(Ruby runtime, Object value) {
        if (value instanceof IRubyObject) return (IRubyObject) value;

        IRubyObject result = JavaUtil.convertJavaToUsableRubyObject(runtime, value);

        return result instanceof JavaObject ? Java.wrap(runtime, result) : result;
    }

    public static IRubyObject javaToRuby(Ruby runtime, boolean value) {
        return javaToRuby(runtime, value ? Boolean.TRUE : Boolean.FALSE);
    }

    public static IRubyObject javaToRuby(Ruby runtime, byte value) {
        return javaToRuby(runtime, Byte.valueOf(value));
    }

    public static IRubyObject javaToRuby(Ruby runtime, char value) {
        return javaToRuby(runtime, Character.valueOf(value));
    }

    public static IRubyObject javaToRuby(Ruby runtime, double value) {
        return javaToRuby(runtime, new Double(value));
    }

    public static IRubyObject javaToRuby(Ruby runtime, float value) {
        return javaToRuby(runtime, new Float(value));
    }

    public static IRubyObject javaToRuby(Ruby runtime, int value) {
        return javaToRuby(runtime, Integer.valueOf(value));
    }

    public static IRubyObject javaToRuby(Ruby runtime, long value) {
        return javaToRuby(runtime, Long.valueOf(value));
    }

    public static IRubyObject javaToRuby(Ruby runtime, short value) {
        return javaToRuby(runtime, Short.valueOf(value));
    }
}<|MERGE_RESOLUTION|>--- conflicted
+++ resolved
@@ -67,24 +67,6 @@
     public static Ruby initialize(List<String> loadPaths) {
         return initialize(loadPaths, new RubyInstanceConfig());
     }
-<<<<<<< HEAD
-=======
-
-    /**
-     * Get an instance of a JRuby runtime.  Provide any loadpaths you want used at startup.
-     *
-     * @param loadPaths to specify where to look for Ruby modules.
-     * @param classCache to use as a common repository for cached classes
-     * @return an instance
-     */
-    public static Ruby initialize(List<String> loadPaths, ClassCache classCache) {
-        RubyInstanceConfig config = new RubyInstanceConfig();
-        if (classCache != null) {
-            config.setClassCache(classCache);
-        }
-        return initialize(loadPaths, config);
-    }
->>>>>>> adeb8878
 
     /**
      * Get an instance of a JRuby runtime.
@@ -99,20 +81,6 @@
 
         return runtime;
     }
-<<<<<<< HEAD
-=======
-
-    /**
-     * Generate a class cache.  This will end up setting max cache size per JRuby preferences
-     * (e.g. jruby.jit.max).
-     *
-     * @param loader use the provided classloader to create the cache
-     * @return
-     */
-    public static ClassCache createClassCache(ClassLoader loader) {
-        return new ClassCache(loader, new RubyInstanceConfig().getJitMax());
-    }
->>>>>>> adeb8878
 
     public static RubyObjectAdapter newObjectAdapter() {
         return new RubyObjectAdapter() {
