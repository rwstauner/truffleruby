--- conflicted
+++ resolved
@@ -61,20 +61,17 @@
   }
 
   @Override
-<<<<<<< HEAD
   public InputStream getInputStream() {
     return entryStream;
   }
 
   @Override
-=======
   public Channel openChannel(ModeFlags flags, POSIX posix, int perm) throws ResourceException {
     return Channels.newChannel(entryStream);
   }
 
   @Override
   @Deprecated
->>>>>>> 913a4c47
   public ChannelDescriptor openDescriptor(ModeFlags flags, POSIX posix, int perm) throws ResourceException {
     return new ChannelDescriptor(openChannel(flags, posix, perm), flags);
   }
