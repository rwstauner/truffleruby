/*
 * CodegenUtils.java
 *
 * Created on January 31, 2007, 11:54 AM
 *
 * To change this template, choose Tools | Template Manager
 * and open the template in the editor.
 */

package org.jruby.util;

import org.objectweb.asm.AnnotationVisitor;
import org.objectweb.asm.Type;

import javax.lang.model.element.Name;
import java.util.Arrays;
import java.util.HashMap;
import java.util.Map;

/**
 *
 * @author headius
 */
public class CodegenUtils {
    /**
     * Creates a dotted class name from a path/package name
     */
    public static String c(String p) {
        return p.replace('/', '.');
    }

    /**
     * Creates a class path name, from a Class.
     */
    public static String p(Class n) {
        return n.getName().replace('.','/');
    }

    /**
     * Creates a class identifier of form Labc/abc;, from a Class.
     */
    public static String ci(Class n) {
        if (n.isArray()) {
            n = n.getComponentType();
            if (n.isPrimitive()) {
                if (n == Byte.TYPE) {
                    return "[B";
                } else if (n == Boolean.TYPE) {
                    return "[Z";
                } else if (n == Short.TYPE) {
                    return "[S";
                } else if (n == Character.TYPE) {
                    return "[C";
                } else if (n == Integer.TYPE) {
                    return "[I";
                } else if (n == Float.TYPE) {
                    return "[F";
                } else if (n == Double.TYPE) {
                    return "[D";
                } else if (n == Long.TYPE) {
                    return "[J";
                } else {
                    throw new RuntimeException("Unrecognized type in compiler: " + n.getName());
                }
            } else {
                return "[" + ci(n);
            }
        } else {
            if (n.isPrimitive()) {
                if (n == Byte.TYPE) {
                    return "B";
                } else if (n == Boolean.TYPE) {
                    return "Z";
                } else if (n == Short.TYPE) {
                    return "S";
                } else if (n == Character.TYPE) {
                    return "C";
                } else if (n == Integer.TYPE) {
                    return "I";
                } else if (n == Float.TYPE) {
                    return "F";
                } else if (n == Double.TYPE) {
                    return "D";
                } else if (n == Long.TYPE) {
                    return "J";
                } else if (n == Void.TYPE) {
                    return "V";
                } else {
                    throw new RuntimeException("Unrecognized type in compiler: " + n.getName());
                }
            } else {
                return "L" + p(n) + ";";
            }
        }
    }

    /**
     * Creates a human-readable representation, from a Class.
     */
    public static String human(Class n) {
        return n.getCanonicalName();
    }

    public static String humanShort(Class n) {
        return n.getSimpleName();
    }

    /**
     * Create a method signature from the given param types and return values
     */
    public static String sig(Class retval, Class... params) {
        return sigParams(params) + ci(retval);
    }

    public static String sig(Class[] retvalParams) {
        Class[] justParams = new Class[retvalParams.length - 1];
        System.arraycopy(retvalParams, 1, justParams, 0, justParams.length);
        return sigParams(justParams) + ci(retvalParams[0]);
    }

    public static String sig(Class retval, String descriptor, Class... params) {
        return sigParams(descriptor, params) + ci(retval);
    }

    public static String sigParams(Class... params) {
        StringBuilder signature = new StringBuilder("(");

        for (int i = 0; i < params.length; i++) {
            signature.append(ci(params[i]));
        }

        signature.append(")");

        return signature.toString();
    }

    public static String sigParams(String descriptor, Class... params) {
        StringBuilder signature = new StringBuilder("(");

        signature.append(descriptor);

        for (int i = 0; i < params.length; i++) {
            signature.append(ci(params[i]));
        }

        signature.append(")");

        return signature.toString();
    }

    public static String pretty(Class retval, Class... params) {
        return prettyParams(params) + human(retval);
    }

    public static String prettyParams(Class... params) {
        StringBuilder signature = new StringBuilder("(");

        for (int i = 0; i < params.length; i++) {
            signature.append(human(params[i]));
            if (i < params.length - 1) signature.append(',');
        }

        signature.append(")");

        return signature.toString();
    }

    public static String prettyShortParams(Class... params) {
        StringBuilder signature = new StringBuilder("(");

        for (int i = 0; i < params.length; i++) {
            signature.append(humanShort(params[i]));
            if (i < params.length - 1) signature.append(',');
        }

        signature.append(")");

        return signature.toString();
    }

    public static Class[] params(Class... classes) {
        return classes;
    }

    public static Class[] params(Class cls, int times) {
        Class[] classes = new Class[times];
        Arrays.fill(classes, cls);
        return classes;
    }

    public static Class[] params(Class cls1, Class clsFill, int times) {
        Class[] classes = new Class[times + 1];
        Arrays.fill(classes, 1, 1 + times, clsFill);
        classes[0] = cls1;
        return classes;
    }
    
    public static Class[] params(Class cls1, Class cls2, Class clsFill, int times) {
        Class[] classes = new Class[times + 2];
        Arrays.fill(classes, 2, 2 + times, clsFill);
        classes[0] = cls1;
        classes[1] = cls2;
        return classes;
    }    

    public static Class[] params(Class cls1, Class cls2, Class cls3, Class clsFill, int times) {
        Class[] classes = new Class[times + 3];
        Arrays.fill(classes, 3, 3 + times, clsFill);
        classes[0] = cls1;
        classes[1] = cls2;
        classes[2] = cls3;
        return classes;
    }

    public static Class[] params(Class cls1, Class cls2, Class cls3, Class cls4, Class clsFill, int times) {
        Class[] classes = new Class[times + 4];
        Arrays.fill(classes, 4, 4 + times, clsFill);
        classes[0] = cls1;
        classes[1] = cls2;
        classes[2] = cls3;
        classes[3] = cls4;
        return classes;
    }

    public static Class[] params(Class cls1, Class clsFill, int times, Class clsTail) {
        Class[] classes = new Class[times + 2];
        Arrays.fill(classes, 1, 1 + times, clsFill);
        classes[0] = cls1;
        classes[times + 1] = clsTail;
        return classes;
    }

<<<<<<< HEAD
    public static Class[] params(Class cls1, Class cls2, Class clsFill, int times, Class clsTail) {
        Class[] classes = new Class[times + 3];
        Arrays.fill(classes, 2, 2 + times, clsFill);
        classes[0] = cls1;
        classes[1] = cls2;
        classes[times + 2] = clsTail;
        return classes;
    }

    public static Class[] params(Class cls1, Class cls2, Class cls3, Class clsFill, int times, Class clsTail) {
        Class[] classes = new Class[times + 4];
        Arrays.fill(classes, 3, 3 + times, clsFill);
        classes[0] = cls1;
        classes[1] = cls2;
        classes[2] = cls3;
        classes[times + 3] = clsTail;
        return classes;
    }

    public static Class[] params(Class cls1, Class cls2, Class cls3, Class cls4, Class clsFill, int times, Class clsTail) {
        Class[] classes = new Class[times + 5];
        Arrays.fill(classes, 4, 4 + times, clsFill);
        classes[0] = cls1;
        classes[1] = cls2;
        classes[2] = cls3;
        classes[3] = cls4;
        classes[times + 4] = clsTail;
        return classes;
    }

    public static Class[] params(Class cls1, Class[] clsFills, int times) {
        Class[] classes = new Class[clsFills.length * times + 1];
        classes[0] = cls1;
        for (int i = 0; i < times; i++) {
            int base = i * clsFills.length + 1;
            for (int j = 0; j < clsFills.length; j++) {
                classes[base + j] = clsFills[j];
            }
        }
        return classes;
    }
    
=======
>>>>>>> adeb8878
    public static String getAnnotatedBindingClassName(Name javaMethodName, CharSequence typeName, boolean isStatic, int required, int optional, boolean multi, boolean framed) {
        return getAnnotatedBindingClassName(javaMethodName.toString(), typeName, isStatic, required, optional, multi, framed);
    }

    public static String getAnnotatedBindingClassName(String javaMethodName, CharSequence typeName, boolean isStatic, int required, int optional, boolean multi, boolean framed) {
        String commonClassSuffix = "$INVOKER" + (isStatic ? "$s$" : "$i$" );
        if (multi) {
            commonClassSuffix += javaMethodName;
        } else {
            commonClassSuffix += required + "$" + optional + "$" + javaMethodName;
        }
        return typeName + commonClassSuffix;
    }

    public static void visitAnnotationFields(AnnotationVisitor visitor, Map<String, Object> fields) {
        try {
            for (Map.Entry<String, Object> fieldEntry : fields.entrySet()) {
                Object value = fieldEntry.getValue();
                String key = fieldEntry.getKey();

                if (value instanceof Map) {
                    Map<Class, Map<String, Object>> nestedAnnotationMap = (Map<Class, Map<String, Object>>) value;

                    for (Map.Entry<Class, Map<String, Object>> nestedAnnotation : nestedAnnotationMap.entrySet()) {
                        AnnotationVisitor annotationV;

                        annotationV = visitor.visitAnnotation(key, Type.getType(nestedAnnotation.getKey()).getDescriptor());
                        visitAnnotationFields(annotationV, nestedAnnotation.getValue());
                        annotationV.visitEnd();
                    }
                } else if (value.getClass().isArray()) {
                    Object[] values = (Object[]) value;

                    AnnotationVisitor arrayV = visitor.visitArray(key);
                    for (int i = 0; i < values.length; i++) {
                        Map<String, Object> map = new HashMap<String, Object>();
                        map.put(null, values[i]);
                        visitAnnotationFields(arrayV, map);
                    }
                    arrayV.visitEnd();
                } else if (value.getClass().isEnum()) {
                    visitor.visitEnum(key, ci(value.getClass()), value.toString());
                } else if (value instanceof Class) {
                    visitor.visit(key, Type.getType((Class) value));
                } else {
                    visitor.visit(key, value);
                }
            }
        } catch (ClassCastException e) {
            throw new InvalidAnnotationDescriptorException("Fields "
                + fields
                + " did not match annotation format.  See CodegenUtils#visitAnnotationFields for format",
                e);
        }
    }

    public static Class getBoxType(Class type) {
        if (type == int.class) {
            return Integer.class;
        } else if (type == byte.class) {
            return Byte.class;
        } else if (type == short.class) {
            return Short.class;
        } else if (type == char.class) {
            return Character.class;
        } else if (type == long.class) {
            return Long.class;
        } else if (type == float.class) {
            return Float.class;
        } else if (type == double.class) {
            return Double.class;
        } else if (type == boolean.class) {
            return Boolean.class;
        } else if (type == void.class) {
            return Void.class;
        } else {
            throw new RuntimeException("Not a native type: " + type);
        }
    }

    public static class InvalidAnnotationDescriptorException extends RuntimeException {
        public InvalidAnnotationDescriptorException() {
        }

        public InvalidAnnotationDescriptorException(String s) {
            super(s);
        }

        public InvalidAnnotationDescriptorException(String s, Throwable throwable) {
            super(s, throwable);
        }

        public InvalidAnnotationDescriptorException(Throwable throwable) {
            super(throwable);
        }
    }
}<|MERGE_RESOLUTION|>--- conflicted
+++ resolved
@@ -194,14 +194,14 @@
         classes[0] = cls1;
         return classes;
     }
-    
+
     public static Class[] params(Class cls1, Class cls2, Class clsFill, int times) {
         Class[] classes = new Class[times + 2];
         Arrays.fill(classes, 2, 2 + times, clsFill);
         classes[0] = cls1;
         classes[1] = cls2;
         return classes;
-    }    
+    }
 
     public static Class[] params(Class cls1, Class cls2, Class cls3, Class clsFill, int times) {
         Class[] classes = new Class[times + 3];
@@ -230,7 +230,6 @@
         return classes;
     }
 
-<<<<<<< HEAD
     public static Class[] params(Class cls1, Class cls2, Class clsFill, int times, Class clsTail) {
         Class[] classes = new Class[times + 3];
         Arrays.fill(classes, 2, 2 + times, clsFill);
@@ -272,9 +271,7 @@
         }
         return classes;
     }
-    
-=======
->>>>>>> adeb8878
+
     public static String getAnnotatedBindingClassName(Name javaMethodName, CharSequence typeName, boolean isStatic, int required, int optional, boolean multi, boolean framed) {
         return getAnnotatedBindingClassName(javaMethodName.toString(), typeName, isStatic, required, optional, multi, framed);
     }
