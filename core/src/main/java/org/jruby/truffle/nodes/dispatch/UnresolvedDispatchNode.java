/*
 * Copyright (c) 2014, 2015 Oracle and/or its affiliates. All rights reserved. This
 * code is released under a tri EPL/GPL/LGPL license. You can use it,
 * redistribute it and/or modify it under the terms of the:
 *
 * Eclipse Public License version 1.0
 * GNU General Public License version 2
 * GNU Lesser General Public License version 2.1
 */
package org.jruby.truffle.nodes.dispatch;

import com.oracle.truffle.api.Assumption;
import com.oracle.truffle.api.CompilerDirectives;
import com.oracle.truffle.api.frame.VirtualFrame;
<<<<<<< HEAD
import com.oracle.truffle.api.interop.TruffleObject;
import org.jruby.truffle.runtime.LexicalScope;
=======
>>>>>>> 65ce1ebb
import org.jruby.truffle.runtime.RubyArguments;
import org.jruby.truffle.runtime.RubyConstant;
import org.jruby.truffle.runtime.RubyContext;
import org.jruby.truffle.runtime.control.RaiseException;
import org.jruby.truffle.runtime.core.RubyBasicObject;
import org.jruby.truffle.runtime.core.RubyClass;
import org.jruby.truffle.runtime.core.RubyModule;
import org.jruby.truffle.runtime.core.RubySymbol;
import org.jruby.truffle.runtime.methods.InternalMethod;
import org.jruby.util.cli.Options;

public final class UnresolvedDispatchNode extends DispatchNode {

    private int depth = 0;

    private final boolean ignoreVisibility;
    private final boolean indirect;
    private final MissingBehavior missingBehavior;

    public UnresolvedDispatchNode(
            RubyContext context,
            boolean ignoreVisibility,
            boolean indirect,
            MissingBehavior missingBehavior,
            DispatchAction dispatchAction) {
        super(context, dispatchAction);
        this.ignoreVisibility = ignoreVisibility;
        this.indirect = indirect;
        this.missingBehavior = missingBehavior;
    }

    @Override
    public Object executeDispatch(
            VirtualFrame frame,
            Object receiverObject,
            Object methodName,
            Object blockObject,
            Object argumentsObjects) {
        CompilerDirectives.transferToInterpreterAndInvalidate();

        if (depth == Options.TRUFFLE_DISPATCH_POLYMORPHIC_MAX.load()) {
            return getHeadNode().getFirstDispatchNode()
                    .replace(new UncachedDispatchNode(getContext(), ignoreVisibility, getDispatchAction()))
                    .executeDispatch(frame, receiverObject,
                            methodName, blockObject, argumentsObjects);
        }

        depth++;

        final DispatchNode first = getHeadNode().getFirstDispatchNode();

        if (isRubyBasicObject(receiverObject)) {
            return doRubyBasicObject(
                    frame,
                    first,
                    receiverObject,
                    methodName,
                    blockObject,
                    argumentsObjects);
        } else {
            return doUnboxedObject(
                    frame,
                    first,
                    receiverObject,
                    methodName,
                    blockObject,
                    argumentsObjects);
        }
    }

<<<<<<< HEAD
    private static boolean isForeignObject(Object object) {
        return (object instanceof TruffleObject) && !(isRubyObject(object));
    }

    private static boolean isRubyObject(Object object) {
        return object instanceof RubyBasicObject;
    }

=======
>>>>>>> 65ce1ebb
    private Object doUnboxedObject(
            VirtualFrame frame,
            DispatchNode first,
            Object receiverObject,
            Object methodName,
            Object blockObject,
            Object argumentsObjects) {
        final DispatchAction dispatchAction = getDispatchAction();

        final RubyClass callerClass;

        if (ignoreVisibility) {
            callerClass = null;
        } else {
            callerClass = getContext().getCoreLibrary().getMetaClass(RubyArguments.getSelf(frame.getArguments()));
        }

        if (dispatchAction == DispatchAction.CALL_METHOD || dispatchAction == DispatchAction.RESPOND_TO_METHOD) {
            final InternalMethod method = lookup(callerClass, receiverObject, methodName.toString(), ignoreVisibility);

            if (method == null) {
                final DispatchNode newDispatch = createMethodMissingNode(methodName, receiverObject);
                return newDispatch.executeDispatch(frame, receiverObject,
                        methodName, blockObject, argumentsObjects);
            }

            if (receiverObject instanceof Boolean) {
                final Assumption falseUnmodifiedAssumption =
                        getContext().getCoreLibrary().getFalseClass().getUnmodifiedAssumption();

                final InternalMethod falseMethod =
                        lookup(callerClass, false, methodName.toString(),
                                ignoreVisibility);

                final Assumption trueUnmodifiedAssumption =
                        getContext().getCoreLibrary().getTrueClass().getUnmodifiedAssumption();

                final InternalMethod trueMethod =
                        lookup(callerClass, true, methodName.toString(),
                                ignoreVisibility);

                if ((falseMethod == null) && (trueMethod == null)) {
                    throw new UnsupportedOperationException();
                }

                final CachedBooleanDispatchNode newDispatch = new CachedBooleanDispatchNode(getContext(),
                        methodName, first,
                        falseUnmodifiedAssumption, null, falseMethod,
                        trueUnmodifiedAssumption, null, trueMethod, indirect, getDispatchAction());

                first.replace(newDispatch);

                return newDispatch.executeDispatch(frame, receiverObject,
                        methodName, blockObject, argumentsObjects);
            } else {
                final CachedUnboxedDispatchNode newDispatch = new CachedUnboxedDispatchNode(getContext(),
                        methodName, first, receiverObject.getClass(),
                        getContext().getCoreLibrary().getLogicalClass(receiverObject).getUnmodifiedAssumption(), null, method, indirect, getDispatchAction());

                first.replace(newDispatch);

                return newDispatch.executeDispatch(frame, receiverObject, methodName,
                        blockObject, argumentsObjects);
            }
        } else {
            throw new UnsupportedOperationException();
        }
    }

    private Object doRubyBasicObject(
            VirtualFrame frame,
            DispatchNode first,
            Object receiverObject,
            Object methodName,
            Object blockObject,
            Object argumentsObjects) {
        final DispatchAction dispatchAction = getDispatchAction();

        final RubyClass callerClass = ignoreVisibility ? null : getContext().getCoreLibrary().getMetaClass(RubyArguments.getSelf(frame.getArguments()));

        if (dispatchAction == DispatchAction.CALL_METHOD || dispatchAction == DispatchAction.RESPOND_TO_METHOD) {
            final InternalMethod method = lookup(callerClass, receiverObject, methodName.toString(), ignoreVisibility);

            if (method == null) {
                final DispatchNode newDispatch = createMethodMissingNode(methodName, receiverObject);
                return newDispatch.executeDispatch(frame, receiverObject,
                        methodName, blockObject, argumentsObjects);
            }

            final DispatchNode newDispatch;

            if (receiverObject instanceof RubySymbol) {
                newDispatch = new CachedBoxedSymbolDispatchNode(getContext(), methodName, first, null, method, indirect, getDispatchAction());
            } else {
                newDispatch = new CachedBoxedDispatchNode(getContext(), methodName, first,
                        getContext().getCoreLibrary().getMetaClass(receiverObject), null, method, indirect, getDispatchAction());
            }

            first.replace(newDispatch);
            return newDispatch.executeDispatch(frame, receiverObject,
                    methodName, blockObject, argumentsObjects);

        } else if (dispatchAction == DispatchAction.READ_CONSTANT) {
            final RubyModule module = (RubyModule) receiverObject;
            final RubyConstant constant = lookupConstant(module, methodName.toString(),
                    ignoreVisibility);

            if (constant == null) {
                final DispatchNode newDispatch = createConstantMissingNode(methodName, callerClass, module);
                return newDispatch.executeDispatch(frame, module,
                        methodName, blockObject, argumentsObjects);
            }

            // The module, the "receiver" is an instance of its singleton class.
            // But we want to check the module assumption, not its singleton class assumption.
            final DispatchNode newDispatch = new CachedBoxedDispatchNode(getContext(), methodName, first,
                    module.getSingletonClass(null), module.getUnmodifiedAssumption(), constant.getValue(),
                    null, indirect, getDispatchAction());

            first.replace(newDispatch);
            return newDispatch.executeDispatch(frame, receiverObject,
                    methodName, blockObject, argumentsObjects);
        } else {
            throw new UnsupportedOperationException();
        }
    }

    private DispatchNode createConstantMissingNode(
            Object methodName,
            RubyClass callerClass,
            RubyBasicObject receiverObject) {
        final DispatchNode first = getHeadNode().getFirstDispatchNode();

        switch (missingBehavior) {
            case RETURN_MISSING: {
                return first.replace(new CachedBoxedReturnMissingDispatchNode(getContext(), methodName, first,
                        receiverObject.getMetaClass(), indirect, getDispatchAction()));
            }

            case CALL_CONST_MISSING: {
                final InternalMethod method = lookup(callerClass, receiverObject, "const_missing", ignoreVisibility);

                if (method == null) {
                    throw new RaiseException(getContext().getCoreLibrary().runtimeError(
                            receiverObject.toString() + " didn't have a #const_missing", this));
                }

                if (Options.TRUFFLE_DISPATCH_METAPROGRAMMING_ALWAYS_UNCACHED.load()) {
                    return first.replace(new UncachedDispatchNode(getContext(), ignoreVisibility, getDispatchAction()));
                }

                return first.replace(new CachedBoxedMethodMissingDispatchNode(getContext(), methodName, first,
                        receiverObject.getMetaClass(), method, Options.TRUFFLE_DISPATCH_METAPROGRAMMING_ALWAYS_INDIRECT.load(), getDispatchAction()));
            }

            default: {
                throw new UnsupportedOperationException(missingBehavior.toString());
            }
        }
    }

    private DispatchNode createMethodMissingNode(
            Object methodName,
            Object receiverObject) {
        final DispatchNode first = getHeadNode().getFirstDispatchNode();

        switch (missingBehavior) {
            case RETURN_MISSING: {
                return first.replace(new CachedBoxedReturnMissingDispatchNode(getContext(), methodName, first,
                        getContext().getCoreLibrary().getMetaClass(receiverObject), indirect, getDispatchAction()));
            }

            case CALL_METHOD_MISSING: {
                final InternalMethod method = lookup(null, receiverObject, "method_missing", true);

                if (method == null) {
                    throw new RaiseException(getContext().getCoreLibrary().runtimeError(
                            receiverObject.toString() + " didn't have a #method_missing", this));
                }

                if (Options.TRUFFLE_DISPATCH_METAPROGRAMMING_ALWAYS_UNCACHED.load()) {
                    return first.replace(new UncachedDispatchNode(getContext(), ignoreVisibility, getDispatchAction()));
                }

                return first.replace(new CachedBoxedMethodMissingDispatchNode(getContext(), methodName, first,
                        getContext().getCoreLibrary().getMetaClass(receiverObject), method, Options.TRUFFLE_DISPATCH_METAPROGRAMMING_ALWAYS_INDIRECT.load(), getDispatchAction()));
            }

            default: {
                throw new UnsupportedOperationException(missingBehavior.toString());
            }
        }
    }

}<|MERGE_RESOLUTION|>--- conflicted
+++ resolved
@@ -12,11 +12,6 @@
 import com.oracle.truffle.api.Assumption;
 import com.oracle.truffle.api.CompilerDirectives;
 import com.oracle.truffle.api.frame.VirtualFrame;
-<<<<<<< HEAD
-import com.oracle.truffle.api.interop.TruffleObject;
-import org.jruby.truffle.runtime.LexicalScope;
-=======
->>>>>>> 65ce1ebb
 import org.jruby.truffle.runtime.RubyArguments;
 import org.jruby.truffle.runtime.RubyConstant;
 import org.jruby.truffle.runtime.RubyContext;
@@ -87,17 +82,6 @@
         }
     }
 
-<<<<<<< HEAD
-    private static boolean isForeignObject(Object object) {
-        return (object instanceof TruffleObject) && !(isRubyObject(object));
-    }
-
-    private static boolean isRubyObject(Object object) {
-        return object instanceof RubyBasicObject;
-    }
-
-=======
->>>>>>> 65ce1ebb
     private Object doUnboxedObject(
             VirtualFrame frame,
             DispatchNode first,
