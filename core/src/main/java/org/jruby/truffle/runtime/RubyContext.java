--- conflicted
+++ resolved
@@ -54,13 +54,9 @@
     private final RubyDebugManager rubyDebugManager;
     private final RubySymbol.SymbolTable symbolTable = new RubySymbol.SymbolTable(this);
 
-<<<<<<< HEAD
     private SourceCallback sourceCallback = null;
 
-    private AtomicLong nextObjectID = new AtomicLong(0);
-=======
     private final AtomicLong nextObjectID = new AtomicLong(0);
->>>>>>> f9f71599
 
     public RubyContext(Ruby runtime, TranslatorDriver translator) {
         assert runtime != null;
