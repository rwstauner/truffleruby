--- conflicted
+++ resolved
@@ -2532,7 +2532,6 @@
 
     // Obsolete parseFile function      
     public Node parseFile(InputStream in, String file, DynamicScope scope, int lineNumber) {
-<<<<<<< HEAD
         addLoadParseToStats();
         return parseFileAndGetAST(in, file, scope, lineNumber, false);
     }
@@ -2554,32 +2553,13 @@
             // If something gone wrong with ir -
             return parseFileAndGetAST(in, file, scope, lineNumber, false);
         }
-=======
-        if (parserStats != null) parserStats.addLoadParse();
-        ParserConfiguration parserConfig =
-                new ParserConfiguration(this, lineNumber, false, false, true, config);
-        if (is1_9) {
-            setupSourceEncoding(parserConfig);
-        }
-        return parser.parse(file, in, scope, parserConfig);
->>>>>>> 6669bc5d
     }
 
     // Obsolete parseFileFromMain function
     public Node parseFileFromMain(InputStream in, String file, DynamicScope scope) {
-<<<<<<< HEAD
         addLoadParseToStats();
 
         return parseFileFromMainAndGetAST(in, file, scope);
-=======
-        if (parserStats != null) parserStats.addLoadParse();
-        ParserConfiguration parserConfig =
-                new ParserConfiguration(this, 0, false, false, true, true, config);
-        if (is1_9) {
-            setupSourceEncoding(parserConfig);
-        }
-        return parser.parse(file, in, scope, parserConfig);
->>>>>>> 6669bc5d
     }
 
     // Modern variant of parseFileFromMain function above
@@ -2605,21 +2585,17 @@
      }
 
      private Node parseFileAndGetAST(InputStream in, String file, DynamicScope scope, int lineNumber, boolean isFromMain) {
-         return parser.parse(file, in, scope, new ParserConfiguration(this,
-                 lineNumber, false, false, true, isFromMain, config));
+         ParserConfiguration parserConfig =
+                 new ParserConfiguration(this, lineNumber, false, false, true, isFromMain, config);
+         setupSourceEncoding(parserConfig);
+         return parser.parse(file, in, scope, parserConfig);
      }
 
     public Node parseInline(InputStream in, String file, DynamicScope scope) {
         addEvalParseToStats();
         ParserConfiguration parserConfig =
                 new ParserConfiguration(this, 0, false, true, false, config);
-<<<<<<< HEAD
-        parserConfig.setDefaultEncoding(getEncodingService().getLocaleEncoding());
-=======
-        if (is1_9) {
-            setupSourceEncoding(parserConfig);
-        }
->>>>>>> 6669bc5d
+        setupSourceEncoding(parserConfig);
         return parser.parse(file, in, scope, parserConfig);
     }
 
