--- conflicted
+++ resolved
@@ -20,7 +20,7 @@
  * Copyright (C) 2004-2007 Charles O Nutter <headius@headius.com>
  * Copyright (C) 2004 Stefan Matthias Aust <sma@3plus4.de>
  * Copyright (C) 2006 Miguel Covarrubias <mlcovarrubias@gmail.com>
- * 
+ *
  * Alternatively, the contents of this file may be used under the terms of
  * either of the GNU General Public License Version 2 or later (the "GPL"),
  * or the GNU Lesser General Public License Version 2.1 or later (the "LGPL"),
@@ -210,7 +210,7 @@
         constants.setConstant("LOCK_EX", runtime.newFixnum(RubyFile.LOCK_EX));
         constants.setConstant("LOCK_NB", runtime.newFixnum(RubyFile.LOCK_NB));
         constants.setConstant("LOCK_UN", runtime.newFixnum(RubyFile.LOCK_UN));
-        
+
         // NULL device
         constants.setConstant("NULL", runtime.newString(getNullDevice()));
 
@@ -268,7 +268,7 @@
         super(runtime, runtime.getFile(), Channels.newChannel(in));
         this.setPath(path);
     }
-    
+
     @Override
     protected IRubyObject rbIoClose(Ruby runtime) {
         // Make sure any existing lock is released before we try and close the file
@@ -423,7 +423,7 @@
         checkClosed(context);
         return context.runtime.newFileStat(getPath(), true);
     }
-    
+
     @JRubyMethod
     public IRubyObject mtime(ThreadContext context) {
         checkClosed(context);
@@ -482,11 +482,7 @@
         return getRuntime().newString(val.toString());
     }
 
-<<<<<<< HEAD
     private static String URI_PREFIX_STRING = "^(uri|jar|file|classpath):([^:/]{2,}:([^:/]{2,}:)?)?";
-=======
-    private static String URI_PREFIX_STRING = "^(uri|jar|file|classpath):([^:/]+:([^:/]+:)?)?";
->>>>>>> d24a9975
     private static Pattern ROOT_PATTERN = Pattern.compile(URI_PREFIX_STRING + "/?/?$");
 
     /* File class methods */
@@ -537,7 +533,7 @@
         while (name.length() > 1 && name.charAt(name.length() - 1) == '/') {
             name = name.substring(0, name.length() - 1);
         }
-        
+
         // Paths which end in "/" or "\\" must be stripped off.
         int slashCount = 0;
         int length = name.length();
@@ -551,17 +547,17 @@
         if (slashCount > 0 && length > 1) {
             name = name.substring(0, name.length() - slashCount);
         }
-        
+
         int index = name.lastIndexOf('/');
         if (index == -1) {
             // XXX actually only on windows...
             index = name.lastIndexOf('\\');
         }
-        
+
         if (!name.equals("/") && index != -1) {
             name = name.substring(index + 1);
         }
-        
+
         if (args.length == 2) {
             String ext = RubyString.stringValue(args[1]).toString();
             if (".*".equals(ext)) {
@@ -587,26 +583,26 @@
     @JRubyMethod(required = 2, rest = true, meta = true)
     public static IRubyObject chmod(ThreadContext context, IRubyObject recv, IRubyObject[] args) {
         Ruby runtime = context.runtime;
-        
+
         int count = 0;
         RubyInteger mode = args[0].convertToInteger();
         for (int i = 1; i < args.length; i++) {
             JRubyFile filename = file(args[i]);
-            
+
             if (!filename.exists()) {
                 throw runtime.newErrnoENOENTError(filename.toString());
             }
-            
+
             if (0 != runtime.getPosix().chmod(filename.getAbsolutePath(), (int)mode.getLongValue())) {
                 throw runtime.newErrnoFromLastPOSIXErrno();
             } else {
                 count++;
             }
         }
-        
+
         return runtime.newFixnum(count);
     }
-    
+
     @JRubyMethod(required = 2, rest = true, meta = true)
     public static IRubyObject chown(ThreadContext context, IRubyObject recv, IRubyObject[] args) {
         Ruby runtime = context.runtime;
@@ -627,14 +623,14 @@
             if (!filename.exists()) {
                 throw runtime.newErrnoENOENTError(filename.toString());
             }
-            
+
             if (0 != runtime.getPosix().chown(filename.getAbsolutePath(), owner, group)) {
                 throw runtime.newErrnoFromLastPOSIXErrno();
             } else {
                 count++;
             }
         }
-        
+
         return runtime.newFixnum(count);
     }
 
@@ -716,13 +712,13 @@
                 if (splitted[last].contains(".")) {
                     index = jfilename.lastIndexOf('\\');
                 }
-                
-            }
-            
+
+            }
+
             result = jfilename.substring(0, index);
-            
-        }
-        
+
+        }
+
         char endChar;
         // trim trailing slashes
         while (result.length() > minPathLength) {
@@ -738,7 +734,7 @@
     }
 
     /**
-     * Returns the extension name of the file. An empty string is returned if 
+     * Returns the extension name of the file. An empty string is returned if
      * the filename (not the entire path) starts or ends with a dot.
      * @param recv
      * @param arg Path to get extension name of
@@ -747,13 +743,13 @@
     @JRubyMethod(required = 1, meta = true)
     public static IRubyObject extname(ThreadContext context, IRubyObject recv, IRubyObject arg) {
         IRubyObject baseFilename = basename(context, recv, new IRubyObject[]{arg});
-        
+
         String filename = RubyString.stringValue(baseFilename).getUnicodeValue();
         String result = "";
 
         int dotIndex = filename.lastIndexOf('.');
         if (dotIndex > 0 && dotIndex != (filename.length() - 1)) {
-            // Dot is not at beginning and not at end of filename. 
+            // Dot is not at beginning and not at end of filename.
             result = filename.substring(dotIndex);
         }
 
@@ -761,13 +757,13 @@
     }
 
     /**
-     * Converts a pathname to an absolute pathname. Relative paths are 
-     * referenced from the current working directory of the process unless 
-     * a second argument is given, in which case it will be used as the 
-     * starting point. If the second argument is also relative, it will 
+     * Converts a pathname to an absolute pathname. Relative paths are
+     * referenced from the current working directory of the process unless
+     * a second argument is given, in which case it will be used as the
+     * starting point. If the second argument is also relative, it will
      * first be converted to an absolute pathname.
      * @param recv
-     * @param args 
+     * @param args
      * @return Resulting absolute path as a String
      */
     public static IRubyObject expand_path(ThreadContext context, IRubyObject recv, IRubyObject[] args) {
@@ -875,7 +871,7 @@
         RubyString path = StringSupport.checkEmbeddedNulls(runtime, get_path(context, filename));
         return runtime.newFileStat(path.getUnicodeValue(), true).ftype();
     }
-    
+
     /*
      * Fixme:  This does not have exact same semantics as RubyArray.join, but they
      * probably could be consolidated (perhaps as join(args[], sep, doChomp)).
@@ -884,7 +880,7 @@
     public static RubyString join(ThreadContext context, IRubyObject recv, IRubyObject[] args) {
         return join(context, recv, RubyArray.newArrayNoCopyLight(context.runtime, args));
     }
-    
+
     @JRubyMethod(name = "lstat", required = 1, meta = true)
     public static IRubyObject lstat(ThreadContext context, IRubyObject recv, IRubyObject filename) {
         Ruby runtime = context.runtime;
@@ -923,7 +919,7 @@
     @JRubyMethod(required = 1, rest = true, meta = true)
     public static IRubyObject lchmod(ThreadContext context, IRubyObject recv, IRubyObject[] args) {
         Ruby runtime = context.runtime;
-        
+
         int count = 0;
         RubyInteger mode = args[0].convertToInteger();
         for (int i = 1; i < args.length; i++) {
@@ -934,7 +930,7 @@
                 count++;
             }
         }
-        
+
         return runtime.newFixnum(count);
     }
 
@@ -985,7 +981,7 @@
         String f = StringSupport.checkEmbeddedNulls(runtime, get_path(context, filename)).getUnicodeValue();
         return runtime.newFileStat(f, false).mtime();
     }
-    
+
     @JRubyMethod(required = 2, meta = true)
     public static IRubyObject rename(ThreadContext context, IRubyObject recv, IRubyObject oldName, IRubyObject newName) {
         Ruby runtime = context.runtime;
@@ -996,7 +992,7 @@
         String oldNameJavaString = oldNameString.getUnicodeValue();
         JRubyFile oldFile = JRubyFile.create(runtime.getCurrentDirectory(), oldNameJavaString);
         JRubyFile newFile = JRubyFile.create(runtime.getCurrentDirectory(), newNameJavaString);
-        
+
         boolean isOldSymlink = RubyFileTest.symlink_p(recv, oldNameString).isTrue();
         // Broken symlinks considered by exists() as non-existing,
         // so we need to check for symlinks explicitly.
@@ -1010,7 +1006,7 @@
             return RubyFixnum.zero(runtime);
         }
 
-        // rename via Java API call wasn't successful, let's try some tricks, similar to MRI 
+        // rename via Java API call wasn't successful, let's try some tricks, similar to MRI
 
         if (newFile.exists()) {
             runtime.getPosix().chmod(newNameJavaString, 0666);
@@ -1023,7 +1019,7 @@
 
         throw runtime.newErrnoEACCESError(oldNameJavaString + " or " + newNameJavaString);
     }
-    
+
     @JRubyMethod(required = 1, meta = true)
     public static RubyArray split(ThreadContext context, IRubyObject recv, IRubyObject arg) {
         Ruby runtime = context.runtime;
@@ -1032,7 +1028,7 @@
         return runtime.newArray(dirname(context, recv, filename),
                 basename(context, recv, new IRubyObject[]{filename}));
     }
-    
+
     @JRubyMethod(required = 2, meta = true)
     public static IRubyObject symlink(ThreadContext context, IRubyObject recv, IRubyObject from, IRubyObject to) {
         Ruby runtime = context.runtime;
@@ -1051,10 +1047,10 @@
         } catch (java.lang.UnsatisfiedLinkError ule) {
             throw runtime.newNotImplementedError("symlink() function is unimplemented on this machine");
         }
-        
+
         return RubyFixnum.zero(runtime);
     }
-    
+
     @JRubyMethod(required = 1, meta = true)
     public static IRubyObject readlink(ThreadContext context, IRubyObject recv, IRubyObject path) {
         Ruby runtime = context.runtime;
@@ -1081,7 +1077,7 @@
     }
 
     // Can we produce IOError which bypasses a close?
-    public static IRubyObject truncate(ThreadContext context, IRubyObject recv, IRubyObject arg1, IRubyObject arg2) {        
+    public static IRubyObject truncate(ThreadContext context, IRubyObject recv, IRubyObject arg1, IRubyObject arg2) {
         return truncate19(context, recv, arg1, arg2);
     }
 
@@ -1103,7 +1099,7 @@
         } else {
             runtime.newArgumentError("wrong number of arguments");
         }
-        
+
         return runtime.newFixnum(oldMask);
     }
 
@@ -1120,9 +1116,9 @@
 
         for (int i = 2, j = args.length; i < j; i++) {
             RubyString filename = StringSupport.checkEmbeddedNulls(runtime, get_path(context, args[i]));
-            
+
             JRubyFile fileToTouch = JRubyFile.create(runtime.getCurrentDirectory(),filename.getUnicodeValue());
-            
+
             if (!fileToTouch.exists()) {
                 throw runtime.newErrnoENOENTError(filename.toString());
             }
@@ -1132,18 +1128,18 @@
                 throw runtime.newErrnoFromInt(runtime.getPosix().errno());
             }
         }
-        
+
         return runtime.newFixnum(args.length - 2);
     }
-    
+
     @JRubyMethod(rest = true, meta = true)
     public static IRubyObject delete(ThreadContext context, IRubyObject recv, IRubyObject[] args) {
         Ruby runtime = context.runtime;
-         
+
         for (int i = 0; i < args.length; i++) {
             RubyString filename = StringSupport.checkEmbeddedNulls(runtime, get_path(context, args[i]));
             JRubyFile lToDelete = JRubyFile.create(runtime.getCurrentDirectory(), filename.getUnicodeValue());
-            
+
             boolean isSymlink = RubyFileTest.symlink_p(recv, filename).isTrue();
             // Broken symlinks considered by exists() as non-existing,
             // so we need to check for symlinks explicitly.
@@ -1159,7 +1155,7 @@
                 throw runtime.newErrnoEACCESError(filename.getUnicodeValue());
             }
         }
-        
+
         return runtime.newFixnum(args.length);
     }
 
@@ -1244,7 +1240,7 @@
 
         Object pm = EncodingUtils.vmodeVperm(null, null);
         IRubyObject options = context.nil;
-        
+
         switch(args.length) {
             case 1:
                 break;
@@ -1278,16 +1274,16 @@
                 vmode(pm, args[1]);
                 break;
         }
-        
+
         int[] oflags_p = {0}, fmode_p = {0};
         IOEncodable convconfig = new ConvConfig();
         EncodingUtils.extractModeEncoding(context, convconfig, pm, options, oflags_p, fmode_p);
-        int perm = (vperm(pm) != null && !vperm(pm).isNil()) ? 
+        int perm = (vperm(pm) != null && !vperm(pm).isNil()) ?
                 RubyNumeric.num2int(vperm(pm)) : 0666;
-        
+
         return fileOpenGeneric(context, filename, oflags_p[0], fmode_p[0], convconfig, perm);
     }
-    
+
     // rb_file_open_generic
     public IRubyObject fileOpenGeneric(ThreadContext context, IRubyObject filename, int oflags, int fmode, IOEncodable convConfig, int perm) {
         if (convConfig == null) {
@@ -1296,11 +1292,11 @@
             convConfig.setEcflags(0);
             convConfig.setEcopts(context.nil);
         }
-        
+
         int[] fmode_p = {fmode};
-        
+
         EncodingUtils.validateEncodingBinmode(context, fmode_p, convConfig.getEcflags(), convConfig);
-        
+
         OpenFile fptr = MakeOpenFile();
 
         fptr.setMode(fmode_p[0]);
@@ -1325,7 +1321,7 @@
 
         return filePathConvert(context, path.convertToString());
     }
-    
+
     // FIXME: MRI skips this logic on windows?  Does not make sense to me why so I left it in.
     // mri: file_path_convert
     private static RubyString filePathConvert(ThreadContext context, RubyString path) {
@@ -1399,11 +1395,11 @@
         }
         return entry;
     }
-    
+
     public static ZipEntry getDirOrFileEntry(String jar, String path) throws IOException {
         return getDirOrFileEntry(new JarFile(jar), path);
-    }    
-    
+    }
+
     public static ZipEntry getDirOrFileEntry(ZipFile zf, String path) throws IOException {
         String dirPath = path + '/';
         ZipEntry entry = zf.getEntry(dirPath); // first try as directory
@@ -1433,7 +1429,7 @@
         }
         return entry;
     }
-    
+
     // mri: rb_is_absolute_path
     // Do this versus stand up full JRubyFile and perform stats + canonicalization
     private static boolean isAbsolutePath(String path) {
@@ -1452,7 +1448,7 @@
                                 && isWindowsDriveLetter(path.charAt(0))
                                 && path.charAt(1) == ':'));
     }
-    
+
     // adjusts paths started with '/' or '\\', on windows.
     static String adjustRootPathOnWindows(Ruby runtime, String path, String dir) {
         if (path == null || !Platform.IS_WINDOWS) return path;
@@ -1545,16 +1541,12 @@
         if (relativePath.contains(".jar!/")) {
             if (protocol.find()) {
                 preFix = protocol.group();
-<<<<<<< HEAD
                 int extra = 0;
                 if (relativePath.contains("file://")) {
                     extra = 2;
                     preFix += "//";
                 }
                 relativePath = relativePath.substring(protocol.end() + extra);
-=======
-                relativePath = relativePath.substring(protocol.end());
->>>>>>> d24a9975
             }
             int index = relativePath.indexOf("!/");
             postFix = relativePath.substring(index);
@@ -1562,7 +1554,6 @@
         }
         else if (protocol.find()) {
             preFix = protocol.group();
-<<<<<<< HEAD
             int offset = protocol.end();
             String extra = "";
             if (relativePath.contains("file://")) {
@@ -1581,10 +1572,6 @@
                 relativePath = relativePath.substring(2).replace("\\", "/");
             }
             return runtime.newString(preFix + extra + relativePath);
-=======
-            relativePath = relativePath.substring(protocol.end());
-            return runtime.newString(preFix + canonicalizePath(relativePath));
->>>>>>> d24a9975
         }
 
         String[] uriParts = splitURI(relativePath);
@@ -1616,7 +1603,7 @@
                 cwd = path;
             } else {
                 cwd = StringSupport.checkEmbeddedNulls(runtime, get_path(context, args[1])).getUnicodeValue();
-    
+
                 // Handle ~user paths.
                 if (expandUser) {
                     cwd = expandUserPath(context, cwd, true);
@@ -1628,13 +1615,13 @@
                     uriParts = cwdURIParts;
                     cwd = cwdURIParts[1];
                 }
-    
+
                 cwd = adjustRootPathOnWindows(runtime, cwd, null);
-    
+
                 boolean startsWithSlashNotOnWindows = (cwd != null)
                         && !Platform.IS_WINDOWS && cwd.length() > 0
                         && cwd.charAt(0) == '/';
-    
+
                 // TODO: better detection when path is absolute or not.
                 // If the path isn't absolute, then prepend the current working
                 // directory to the path.
@@ -1762,7 +1749,7 @@
     public static String expandUserPath(ThreadContext context, String path) {
         return expandUserPath(context, path, false);
     }
-    
+
     // FIXME: The variations of expand* and need for each to have a boolean discriminator makes
     // this code ripe for refactoring...
     public static String expandUserPath(ThreadContext context, String path, boolean raiseOnRelativePath) {
@@ -1777,7 +1764,7 @@
                     // Single '~' as whole path to expand
                     checkHome(context);
                     path = RubyDir.getHomeDirectoryPath(context).toString();
-                    
+
                     if (raiseOnRelativePath && !isAbsolutePath(path)) throw context.runtime.newArgumentError("non-absolute home");
                 } else {
                     // No directory delimeter.  Rest of string is username
@@ -1790,7 +1777,7 @@
                 checkHome(context);
                 path = RubyDir.getHomeDirectoryPath(context).toString() +
                         path.substring(1);
-                
+
                 if (raiseOnRelativePath && !isAbsolutePath(path)) throw context.runtime.newArgumentError("non-absolute home");
             } else if (userEnd > 1){
                 // '~user/...' as path to expand
@@ -1802,7 +1789,7 @@
                 }
 
                 path = dir + (pathLength == userEnd ? "" : path.substring(userEnd));
-                
+
                 // getpwd (or /etc/passwd fallback) returns a home which is not absolute!!! [mecha-unlikely]
                 if (raiseOnRelativePath && !isAbsolutePath(path)) throw context.runtime.newArgumentError("non-absolute home of " + user);
             }
@@ -1898,10 +1885,10 @@
 
         return canonicalize(canonicalPath, remaining);
     }
-    
+
     /**
      * Check if HOME environment variable is not nil nor empty
-     * @param context 
+     * @param context
      */
     private static void checkHome(ThreadContext context) {
         Ruby runtime = context.runtime;
