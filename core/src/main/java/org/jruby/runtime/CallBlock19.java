--- conflicted
+++ resolved
@@ -99,11 +99,7 @@
      * @param aValue Should value be arrayified or not?
      * @return
      */
-<<<<<<< HEAD
-    public IRubyObject yield(ThreadContext context, IRubyObject[] args, IRubyObject self,
-=======
     protected IRubyObject doYield(ThreadContext context, IRubyObject[] args, IRubyObject self,
->>>>>>> 2e5e2863
             RubyModule klass, boolean aValue, Binding binding, Block.Type type) {
         return callback.call(context, args, Block.NULL_BLOCK);
     }
