--- conflicted
+++ resolved
@@ -35,11 +35,7 @@
 import org.jruby.runtime.backtrace.TraceType;
 import org.jruby.runtime.load.LoadService;
 import org.jruby.runtime.profile.builtin.ProfileOutput;
-<<<<<<< HEAD
-=======
-import org.jruby.util.ClassCache;
 import org.jruby.util.ClasspathLauncher;
->>>>>>> 311f12f1
 import org.jruby.util.FileResource;
 import org.jruby.util.InputStreamMarkCursor;
 import org.jruby.util.JRubyFile;
@@ -64,11 +60,6 @@
 import java.io.InputStreamReader;
 import java.io.PrintStream;
 import java.math.BigDecimal;
-<<<<<<< HEAD
-import java.net.URL;
-import java.net.URLClassLoader;
-=======
->>>>>>> 311f12f1
 import java.util.ArrayList;
 import java.util.Arrays;
 import java.util.Collection;
@@ -150,12 +141,7 @@
         profilingService = parentConfig.profilingService;
         profilingMode = parentConfig.profilingMode;
 
-<<<<<<< HEAD
-=======
-        classCache = new ClassCache<Script>(loader, jitMax);
-
         environment = new HashMap<String, String>();
->>>>>>> 311f12f1
         try {
             environment.putAll(System.getenv());
         } catch (SecurityException se) {
@@ -683,32 +669,11 @@
         setupEnvironment(getJRubyHome());
     }
 
-<<<<<<< HEAD
-    public Map getEnvironment() {
-        if (!new File(getJRubyHome()).exists() && !environment.containsKey("RUBY")) {
-            // the assumption that if JRubyHome is not a regular file that java.class.path
-            // is the one which launched jruby is probably wrong. but is sufficient for
-            // java -jar jruby-complete.jar
-            StringBuilder command = new StringBuilder("java -cp ");
-            if (defaultClassLoader() instanceof URLClassLoader) {
-                for(URL url : ((URLClassLoader) defaultClassLoader()).getURLs()) {
-                    if (url.getProtocol().equals("file")) {
-                        command.append(File.pathSeparatorChar).append(url.getPath());
-                    }
-                }
-            }
-            else {
-                command.append(File.pathSeparatorChar).append(SafePropertyAccessor.getProperty("java.class.path"));
-            }
-            command.append(" org.jruby.Main");
-            environment.put("RUBY", command.toString() );
-=======
     private void setupEnvironment(String jrubyHome) {
         if (!new File(jrubyHome).exists() && !environment.containsKey("RUBY")) {
             // the assumption that if JRubyHome is not a regular file that jruby
             // got launched in an embedded fashion
             environment.put("RUBY", ClasspathLauncher.jrubyCommand(defaultClassLoader()) );
->>>>>>> 311f12f1
         }
     }
 
