--- conflicted
+++ resolved
@@ -64,10 +64,7 @@
     }    
 
     @JRubyMethod(optional = 3, visibility = Visibility.PRIVATE)
-<<<<<<< HEAD
     @Override
-=======
->>>>>>> 78d80b54
     public IRubyObject initialize(IRubyObject[] args, Block block) {
         if (args.length > 2) {
             this.args = args[args.length - 1];
