/***** BEGIN LICENSE BLOCK *****
 * Version: EPL 1.0/GPL 2.0/LGPL 2.1
 *
 * The contents of this file are subject to the Eclipse Public
 * License Version 1.0 (the "License"); you may not use this file
 * except in compliance with the License. You may obtain a copy of
 * the License at http://www.eclipse.org/legal/epl-v10.html
 *
 * Software distributed under the License is distributed on an "AS
 * IS" basis, WITHOUT WARRANTY OF ANY KIND, either express or
 * implied. See the License for the specific language governing
 * rights and limitations under the License.
 *
 * Copyright (C) 2001 Alan Moore <alan_moore@gmx.net>
 * Copyright (C) 2001-2002 Benoit Cerrina <b.cerrina@wanadoo.fr>
 * Copyright (C) 2001-2004 Jan Arne Petersen <jpetersen@uni-bonn.de>
 * Copyright (C) 2002-2004 Anders Bengtsson <ndrsbngtssn@yahoo.se>
 * Copyright (C) 2004-2005 Thomas E Enebo <enebo@acm.org>
 * Copyright (C) 2004 Stefan Matthias Aust <sma@3plus4.de>
 * Copyright (C) 2005 David Corbin <dcorbin@users.sourceforge.net>
 * Copyright (C) 2006 Nick Sieger <nicksieger@gmail.com>
 * Copyright (C) 2006 Miguel Covarrubias <mlcovarrubias@gmail.com>
 * 
 * Alternatively, the contents of this file may be used under the terms of
 * either of the GNU General Public License Version 2 or later (the "GPL"),
 * or the GNU Lesser General Public License Version 2.1 or later (the "LGPL"),
 * in which case the provisions of the GPL or the LGPL are applicable instead
 * of those above. If you wish to allow use of your version of this file only
 * under the terms of either the GPL or the LGPL, and not to allow others to
 * use your version of this file under the terms of the EPL, indicate your
 * decision by deleting the provisions above and replace them with the notice
 * and other provisions required by the GPL or the LGPL. If you do not delete
 * the provisions above, a recipient may use your version of this file under
 * the terms of any one of the EPL, the GPL or the LGPL.
 ***** END LICENSE BLOCK *****/
package org.jruby;

import static org.jruby.anno.FrameField.BACKREF;
import static org.jruby.anno.FrameField.LASTLINE;

import java.lang.ref.SoftReference;
import java.util.Iterator;
import java.util.Map;
import java.util.concurrent.ConcurrentHashMap;

import org.jcodings.Encoding;
import org.jcodings.specific.ASCIIEncoding;
import org.jcodings.specific.USASCIIEncoding;
import org.jcodings.specific.UTF8Encoding;
import org.joni.Matcher;
import org.joni.NameEntry;
import org.joni.Option;
import org.joni.Regex;
import org.joni.Region;
import org.joni.Syntax;
import org.joni.exception.JOniException;
import org.jruby.anno.JRubyClass;
import org.jruby.anno.JRubyMethod;
import org.jruby.common.IRubyWarnings.ID;
import org.jruby.exceptions.RaiseException;
import org.jruby.parser.ReOptions;
import org.jruby.runtime.Block;
import org.jruby.runtime.ClassIndex;
import org.jruby.runtime.ObjectAllocator;
import org.jruby.runtime.ThreadContext;
import org.jruby.runtime.Visibility;
import org.jruby.runtime.builtin.IRubyObject;
import org.jruby.runtime.encoding.EncodingCapable;
import org.jruby.runtime.encoding.MarshalEncoding;
import org.jruby.runtime.marshal.MarshalStream;
import org.jruby.runtime.marshal.UnmarshalStream;
import org.jruby.util.ByteList;
import org.jruby.util.KCode;
import org.jruby.util.Pack;
import org.jruby.util.RegexpOptions;
import org.jruby.util.Sprintf;
import org.jruby.util.StringSupport;
import org.jruby.util.TypeConverter;

@JRubyClass(name="Regexp")
public class RubyRegexp extends RubyObject implements ReOptions, EncodingCapable, MarshalEncoding {
    private Regex pattern;
    private ByteList str = ByteList.EMPTY_BYTELIST;
    private RegexpOptions options;

    public static final int ARG_ENCODING_FIXED     =   16;
    public static final int ARG_ENCODING_NONE      =   32;

    public void setLiteral() {
        options.setLiteral(true);
    }

    public void clearLiteral() {
        options.setLiteral(false);
    }

    public boolean isLiteral() {
        return options.isLiteral();
    }

    public boolean isKCodeDefault() {
        return options.isKcodeDefault();
    }

    public void setEncodingNone() {
        options.setEncodingNone(true);
    }
    
    public void clearEncodingNone() {
        options.setEncodingNone(false);
    }

    public boolean isEncodingNone() {
        return options.isEncodingNone();
    }

    public KCode getKCode() {
        return options.getKCode();
    }

    @Override
    public Encoding getEncoding() {
        return pattern.getEncoding();
    }

    @Override
    public void setEncoding(Encoding encoding) {
        // FIXME: Which encoding should be changed here?  
        // FIXME: transcode?
    }

    @Override
    public boolean shouldMarshalEncoding() {
        return getEncoding() != ASCIIEncoding.INSTANCE;
    }

    @Override
    public Encoding getMarshalEncoding() {
        return getEncoding();
    }

    private static final class RegexpCache {
        private volatile SoftReference<Map<ByteList, Regex>> cache = new SoftReference<Map<ByteList, Regex>>(null);
        private Map<ByteList, Regex> get() {
            Map<ByteList, Regex> patternCache = cache.get();
            if (patternCache == null) {
                patternCache = new ConcurrentHashMap<ByteList, Regex>(5);
                cache = new SoftReference<Map<ByteList, Regex>>(patternCache);
            }
            return patternCache;
        }
    }

    private static final RegexpCache patternCache = new RegexpCache();
    private static final RegexpCache quotedPatternCache = new RegexpCache();
    private static final RegexpCache preprocessedPatternCache = new RegexpCache();

    private static Regex makeRegexp(Ruby runtime, ByteList bytes, RegexpOptions options, Encoding enc) {
        try {
            int p = bytes.getBegin();
            return new Regex(bytes.getUnsafeBytes(), p, p + bytes.getRealSize(), options.toJoniOptions(), enc, Syntax.DEFAULT, runtime.getWarnings());
        } catch (Exception e) {
            raiseRegexpError19(runtime, bytes, enc, options, e.getMessage());
            return null; // not reached
        }
    }

    static Regex getRegexpFromCache(Ruby runtime, ByteList bytes, Encoding enc, RegexpOptions options) {
        Map<ByteList, Regex> cache = patternCache.get();
        Regex regex = cache.get(bytes);
        if (regex != null && regex.getEncoding() == enc && regex.getOptions() == options.toJoniOptions()) return regex;
        regex = makeRegexp(runtime, bytes, options, enc);
        regex.setUserObject(bytes);
        cache.put(bytes, regex);
        return regex;
    }

    static Regex getQuotedRegexpFromCache(Ruby runtime, ByteList bytes, Encoding enc, RegexpOptions options) {
        Map<ByteList, Regex> cache = quotedPatternCache.get();
        Regex regex = cache.get(bytes);
        if (regex != null && regex.getEncoding() == enc && regex.getOptions() == options.toJoniOptions()) return regex;
        ByteList quoted = quote(bytes, enc);
        regex = makeRegexp(runtime, quoted, options, enc);
        regex.setUserObject(quoted);
        cache.put(bytes, regex);
        return regex;
    }

    static Regex getQuotedRegexpFromCache19(Ruby runtime, ByteList bytes, RegexpOptions options, boolean asciiOnly) {
        Map<ByteList, Regex> cache = quotedPatternCache.get();
        Regex regex = cache.get(bytes);
        Encoding enc = asciiOnly ? USASCIIEncoding.INSTANCE : bytes.getEncoding();
        if (regex != null && regex.getEncoding() == enc && regex.getOptions() == options.toJoniOptions()) return regex;
        ByteList quoted = quote19(bytes, asciiOnly);
        regex = makeRegexp(runtime, quoted, options, quoted.getEncoding());
        regex.setUserObject(quoted);
        cache.put(bytes, regex);
        return regex;
    }

    private static Regex getPreprocessedRegexpFromCache(Ruby runtime, ByteList bytes, Encoding enc, RegexpOptions options, ErrorMode mode) {
        Map<ByteList, Regex> cache = preprocessedPatternCache.get();
        Regex regex = cache.get(bytes);
        if (regex != null && regex.getEncoding() == enc && regex.getOptions() == options.toJoniOptions()) return regex;
        ByteList preprocessed = preprocess(runtime, bytes, enc, new Encoding[]{null}, ErrorMode.RAISE);
        regex = makeRegexp(runtime, preprocessed, options, enc);
        regex.setUserObject(preprocessed);
        cache.put(bytes, regex);
        return regex;
    }

    public static RubyClass createRegexpClass(Ruby runtime) {
        RubyClass regexpClass = runtime.defineClass("Regexp", runtime.getObject(), REGEXP_ALLOCATOR);
        runtime.setRegexp(regexpClass);

        regexpClass.setClassIndex(ClassIndex.REGEXP);
        regexpClass.setReifiedClass(RubyRegexp.class);
        
        regexpClass.kindOf = new RubyModule.JavaClassKindOf(RubyRegexp.class);

        regexpClass.defineConstant("IGNORECASE", runtime.newFixnum(RE_OPTION_IGNORECASE));
        regexpClass.defineConstant("EXTENDED", runtime.newFixnum(RE_OPTION_EXTENDED));
        regexpClass.defineConstant("MULTILINE", runtime.newFixnum(RE_OPTION_MULTILINE));

        regexpClass.defineConstant("FIXEDENCODING", runtime.newFixnum(ARG_ENCODING_FIXED));
        regexpClass.defineConstant("NOENCODING", runtime.newFixnum(ARG_ENCODING_NONE));

        regexpClass.defineAnnotatedMethods(RubyRegexp.class);
        regexpClass.getSingletonClass().defineAlias("compile", "new");

        return regexpClass;
    }

    private static ObjectAllocator REGEXP_ALLOCATOR = new ObjectAllocator() {
        @Override
        public IRubyObject allocate(Ruby runtime, RubyClass klass) {
            return new RubyRegexp(runtime, klass);
        }
    };
    
    public static int matcherSearch(Ruby runtime, Matcher matcher, int start, int range, int option) {
        try {
            RubyThread thread = runtime.getCurrentContext().getThread();
            SearchMatchTask task = new SearchMatchTask(thread, matcher, start, range, option, false);
            thread.executeBlockingTask(task);
            return task.retval;
        } catch (InterruptedException e) {
            throw runtime.newInterruptedRegexpError("Regexp Interrupted");
        }
    }
    
    public static int matcherMatch(Ruby runtime, Matcher matcher, int start, int range, int option) {
        try {
            RubyThread thread = runtime.getCurrentContext().getThread();
            SearchMatchTask task = new SearchMatchTask(thread, matcher, start, range, option, true);
            thread.executeBlockingTask(task);
            return task.retval;
        } catch (InterruptedException e) {
            throw runtime.newInterruptedRegexpError("Regexp Interrupted");
        }
    }
    
    private static class SearchMatchTask implements RubyThread.BlockingTask {
        int retval;
        final RubyThread thread;
        final Matcher matcher;
        final int start;
        final int range;
        final int option;
        final boolean match;
        
        SearchMatchTask(RubyThread thread, Matcher matcher, int start, int range, int option, boolean match) {
            this.thread = thread;
            this.matcher = matcher;
            this.start = start;
            this.range = range;
            this.option = option;
            this.match = match;
        }
        
        @Override
        public void run() throws InterruptedException {
            retval = match ?
                    matcher.matchInterruptible(start, range, option) :
                    matcher.searchInterruptible(start, range, option);
        }

        @Override
        public void wakeup() {
            thread.getNativeThread().interrupt();
        }
    }

    @Override
    public ClassIndex getNativeClassIndex() {
        return ClassIndex.REGEXP;
    }

    /** used by allocator
     */
    private RubyRegexp(Ruby runtime, RubyClass klass) {
        super(runtime, klass);
        this.options = new RegexpOptions();
    }

    /** default constructor
     */
    private RubyRegexp(Ruby runtime) {
        super(runtime, runtime.getRegexp());
        this.options = new RegexpOptions();
    }

    private RubyRegexp(Ruby runtime, ByteList str) {
        this(runtime);
        str.getClass();
        this.str = str;
        this.pattern = getRegexpFromCache(runtime, str, getEncoding(runtime, str), RegexpOptions.NULL_OPTIONS);
    }

    private RubyRegexp(Ruby runtime, ByteList str, RegexpOptions options) {
        this(runtime);
        str.getClass();

        initializeCommon19(str, str.getEncoding(), options);
    }

    private Encoding getEncoding(Ruby runtime, ByteList str) {
        return str.getEncoding();
    }

    // used only by the compiler/interpreter (will set the literal flag)
    public static RubyRegexp newRegexp(Ruby runtime, String pattern, RegexpOptions options) {
        return newRegexp(runtime, ByteList.create(pattern), options);
    }

    // used only by the compiler/interpreter (will set the literal flag)
    public static RubyRegexp newRegexp(Ruby runtime, ByteList pattern, int options) {
        return newRegexp(runtime, pattern, RegexpOptions.fromEmbeddedOptions(options));
    }

    // used only by the compiler/interpreter (will set the literal flag)
    public static RubyRegexp newRegexp(Ruby runtime, ByteList pattern, RegexpOptions options) {
        try {
            return new RubyRegexp(runtime, pattern, (RegexpOptions)options.clone());
        } catch (RaiseException re) {
            throw runtime.newSyntaxError(re.getMessage());
        }
    }

    // used only by the compiler/interpreter (will set the literal flag)
    public static RubyRegexp newDRegexp(Ruby runtime, RubyString pattern, RegexpOptions options) {
        try {
            return new RubyRegexp(runtime, pattern.getByteList(), (RegexpOptions)options.clone());
        } catch (RaiseException re) {
            throw runtime.newRegexpError(re.getMessage());
        }
    }

    // used only by the compiler/interpreter (will set the literal flag)
    public static RubyRegexp newDRegexp(Ruby runtime, RubyString pattern, int joniOptions) {
        try {
            RegexpOptions options = RegexpOptions.fromJoniOptions(joniOptions);
            return new RubyRegexp(runtime, pattern.getByteList(), options);
        } catch (RaiseException re) {
            throw runtime.newRegexpError(re.getMessage());
        }
    }

    // used only by the compiler/interpreter (will set the literal flag)
    public static RubyRegexp newDRegexpEmbedded(Ruby runtime, RubyString pattern, int embeddedOptions) {
        try {
            RegexpOptions options = RegexpOptions.fromEmbeddedOptions(embeddedOptions);
            // FIXME: Massive hack (fix in DRegexpNode too for interpreter)
            if (pattern.getEncoding() == USASCIIEncoding.INSTANCE) {
                pattern.setEncoding(ASCIIEncoding.INSTANCE);
            }
            return new RubyRegexp(runtime, pattern.getByteList(), options);
        } catch (RaiseException re) {
            throw runtime.newRegexpError(re.getMessage());
        }
    }
    
    public static RubyRegexp newDRegexpEmbedded19(Ruby runtime, IRubyObject[] strings, int embeddedOptions) {
        try {
            RegexpOptions options = RegexpOptions.fromEmbeddedOptions(embeddedOptions);
            RubyString pattern = preprocessDRegexp(runtime, strings, options);
            
            return new RubyRegexp(runtime, pattern.getByteList(), options);
        } catch (RaiseException re) {
            throw runtime.newRegexpError(re.getMessage());
        }
        
    }
    
    public static RubyRegexp newRegexp(Ruby runtime, ByteList pattern) {
        return new RubyRegexp(runtime, pattern);
    }

    static RubyRegexp newRegexp(Ruby runtime, ByteList str, Regex pattern) {
        RubyRegexp regexp = new RubyRegexp(runtime);
        str.getClass();
        regexp.str = str;
        regexp.options = RegexpOptions.fromJoniOptions(pattern.getOptions());
        regexp.pattern = pattern;
        return regexp;
    }
    
    // internal usage (Complex/Rational)
    static RubyRegexp newDummyRegexp(Ruby runtime, Regex regex) {
        RubyRegexp regexp = new RubyRegexp(runtime);
        regexp.pattern = regex;
        regexp.str = ByteList.EMPTY_BYTELIST;
        regexp.options.setFixed(true);
        return regexp;
    }

    /** rb_reg_options
     */
    public RegexpOptions getOptions() {
        check();
        return options;
    }

    public final Regex getPattern() {
        check();
        return pattern;
    }

    private static void encodingMatchError(Ruby runtime, Regex pattern, Encoding strEnc) {
        throw runtime.newEncodingCompatibilityError("incompatible encoding regexp match (" +
                pattern.getEncoding() + " regexp with " + strEnc + " string)");
    }

    private Encoding checkEncoding(RubyString str, boolean warn) {
        if (str.scanForCodeRange() == StringSupport.CR_BROKEN) {
            throw getRuntime().newArgumentError("invalid byte sequence in " + str.getEncoding());
        }
        check();
        Encoding enc = str.getEncoding();
        if (!enc.isAsciiCompatible()) {
            if (enc != pattern.getEncoding()) encodingMatchError(getRuntime(), pattern, enc);
        } else if (options.isFixed()) {
            if (enc != pattern.getEncoding() && 
               (!pattern.getEncoding().isAsciiCompatible() ||
               str.scanForCodeRange() != StringSupport.CR_7BIT)) encodingMatchError(getRuntime(), pattern, enc);
            enc = pattern.getEncoding();
        }
        if (warn && isEncodingNone() && enc != ASCIIEncoding.INSTANCE && str.scanForCodeRange() != StringSupport.CR_7BIT) {
            getRuntime().getWarnings().warn(ID.REGEXP_MATCH_AGAINST_STRING, "regexp match /.../n against to " + enc + " string");
        }
        return enc;
    }

    public final Regex preparePattern(RubyString str) {
        check();
        Encoding enc = checkEncoding(str, true);
        if (enc == pattern.getEncoding()) return pattern;
        return getPreprocessedRegexpFromCache(getRuntime(), this.str, enc, options, ErrorMode.PREPROCESS);
    }

    static Regex preparePattern(Ruby runtime, Regex pattern, RubyString str) {
        if (str.scanForCodeRange() == StringSupport.CR_BROKEN) {
            throw runtime.newArgumentError("invalid byte sequence in " + str.getEncoding());
        }
        Encoding enc = str.getEncoding();
        if (!enc.isAsciiCompatible()) {
            if (enc != pattern.getEncoding()) encodingMatchError(runtime, pattern, enc);
        }
        // TODO: check for isKCodeDefault() somehow
//        if (warn && isEncodingNone() && enc != ASCIIEncoding.INSTANCE && str.scanForCodeRange() != StringSupport.CR_7BIT) {
//            getRuntime().getWarnings().warn(ID.REGEXP_MATCH_AGAINST_STRING, "regexp match /.../n against to " + enc + " string");
//        }
        if (enc == pattern.getEncoding()) return pattern;
        return getPreprocessedRegexpFromCache(runtime, (ByteList)pattern.getUserObject(), enc, RegexpOptions.fromJoniOptions(pattern.getOptions()), ErrorMode.PREPROCESS);
    }

    private static enum ErrorMode {RAISE, PREPROCESS, DESC} 

    private static int raisePreprocessError(Ruby runtime, ByteList str, String err, ErrorMode mode) {
        switch (mode) {
        case RAISE:
            raiseRegexpError19(runtime, str, str.getEncoding(), RegexpOptions.NULL_OPTIONS, err);
        case PREPROCESS:
            throw runtime.newArgumentError("regexp preprocess failed: " + err);
        case DESC:
            // silent ?
        }
        return 0;
    }

    private static int readEscapedByte(Ruby runtime, byte[]to, int toP, byte[]bytes, int p, int end, ByteList str, ErrorMode mode) {
        if (p == end || bytes[p++] != (byte)'\\') raisePreprocessError(runtime, str, "too short escaped multibyte character", mode);

        boolean metaPrefix = false, ctrlPrefix = false;
        int code = 0;
        while (true) {
            if (p == end) raisePreprocessError(runtime, str, "too short escape sequence", mode);

            switch (bytes[p++]) {
            case '\\': code = '\\'; break;
            case 'n': code = '\n'; break;
            case 't': code = '\t'; break;
            case 'r': code = '\r'; break;
            case 'f': code = '\f'; break;
            case 'v': code = '\013'; break;
            case 'a': code = '\007'; break;
            case 'e': code = '\033'; break;

            /* \OOO */
            case '0': case '1': case '2': case '3':
            case '4': case '5': case '6': case '7':
                p--;
                int olen = end < p + 3 ? end - p : 3;
                code = StringSupport.scanOct(bytes, p, olen);
                p += StringSupport.octLength(bytes, p, olen);
                break;

            case 'x': /* \xHH */
                int hlen = end < p + 2 ? end - p : 2;
                code = StringSupport.scanHex(bytes, p, hlen);
                int len = StringSupport.hexLength(bytes, p, hlen);
                if (len < 1) raisePreprocessError(runtime, str, "invalid hex escape", mode);
                p += len;
                break;

            case 'M': /* \M-X, \M-\C-X, \M-\cX */
                if (metaPrefix) raisePreprocessError(runtime, str, "duplicate meta escape", mode);
                metaPrefix = true;
                if (p + 1 < end && bytes[p++] == (byte)'-' && (bytes[p] & 0x80) == 0) {
                    if (bytes[p] == (byte)'\\') {
                        p++;
                        continue;
                    } else {
                        code = bytes[p++] & 0xff;
                        break;
                    }
                }
                raisePreprocessError(runtime, str, "too short meta escape", mode);

            case 'C': /* \C-X, \C-\M-X */
                if (p == end || bytes[p++] != (byte)'-') raisePreprocessError(runtime, str, "too short control escape", mode);

            case 'c': /* \cX, \c\M-X */
                if (ctrlPrefix) raisePreprocessError(runtime, str, "duplicate control escape", mode);
                ctrlPrefix = true;
                if (p < end && (bytes[p] & 0x80) == 0) {
                    if (bytes[p] == (byte)'\\') {
                        p++;
                        continue;
                    } else {
                        code = bytes[p++] & 0xff;
                        break;
                    }
                }
                raisePreprocessError(runtime, str, "too short control escape", mode);
            default:
                raisePreprocessError(runtime, str, "unexpected escape sequence", mode);
            } // switch

            if (code < 0 || code > 0xff) raisePreprocessError(runtime, str, "invalid escape code", mode);

            if (ctrlPrefix) code &= 0x1f;
            if (metaPrefix) code |= 0x80;

            to[toP] = (byte)code;
            return p;
        } // while
    }

    /**
     * Unescape escaped non-ascii character at start position, appending all
     * to the given bytelist if provided.
     * 
     * @param runtime current runtime
     * @param to output bytelist; if null, no appending will be done
     * @param bytes incoming bytes
     * @param p start position
     * @param end end position
     * @param enc bytes' encoding
     * @param encp out param for fixed encoding
     * @param str original bytes wrapper
     * @param mode error mode
     * @return new position after performing unescaping
     */
    // MRI: unescape_escapted_nonascii
    private static int unescapeEscapedNonAscii(Ruby runtime, ByteList to, byte[]bytes, int p, int end, Encoding enc, Encoding[]encp, ByteList str, ErrorMode mode) {
        byte[]chBuf = new byte[enc.maxLength()];
        int chLen = 0;

        p = readEscapedByte(runtime, chBuf, chLen++, bytes, p, end, str, mode);
        while (chLen < enc.maxLength() && StringSupport.preciseLength(enc, chBuf, 0, chLen) < -1) { // MBCLEN_NEEDMORE_P
            p = readEscapedByte(runtime, chBuf, chLen++, bytes, p, end, str, mode);
        }

        int cl = StringSupport.preciseLength(enc, chBuf, 0, chLen);
        if (cl == -1) {
            raisePreprocessError(runtime, str, "invalid multibyte escape", mode); // MBCLEN_INVALID_P
        }

        if (chLen > 1 || (chBuf[0] & 0x80) != 0) {
            if (to != null) to.append(chBuf, 0, chLen);

            if (encp[0] == null) {
                encp[0] = enc;
            } else if (encp[0] != enc) {
                raisePreprocessError(runtime, str, "escaped non ASCII character in UTF-8 regexp", mode);
            }
        } else {
            if (to != null) Sprintf.sprintf(runtime, to, "\\x%02X", chBuf[0] & 0xff);
        }
        return p;
    }

    private static void checkUnicodeRange(Ruby runtime, int code, ByteList str, ErrorMode mode) {
        // Unicode is can be only 21 bits long, int is enough
        if ((0xd800 <= code && code <= 0xdfff) /* Surrogates */ || 0x10ffff < code) {
            raisePreprocessError(runtime, str, "invalid Unicode range", mode);
        }
    }

    /**
     * Append the given utf8 characters to the buffer, if given, checking for
     * errors along the way.
     * 
     * @param runtime current runtime
     * @param to output buffer; if null, no appending will be done
     * @param code utf8 character code
     * @param enc output param for new encoding
     * @param str original wrapper of source bytes
     * @param mode error mode
     */
    private static void appendUtf8(Ruby runtime, ByteList to, int code, Encoding[] enc, ByteList str, ErrorMode mode) {
        checkUnicodeRange(runtime, code, str, mode);

        if (code < 0x80) {
            if (to != null) Sprintf.sprintf(runtime, to, "\\x%02X", code);
        } else {
            if (to != null) {
                to.ensure(to.getRealSize() + 6);
                to.setRealSize(to.getRealSize() + Pack.utf8Decode(runtime, to.getUnsafeBytes(), to.getBegin() + to.getRealSize(), code));
            }
            if (enc[0] == null) {
                enc[0] = UTF8Encoding.INSTANCE;
            } else if (!(enc[0] instanceof UTF8Encoding)) { // do not load the class if not used
                raisePreprocessError(runtime, str, "UTF-8 character in non UTF-8 regexp", mode);
            }
        }
    }
    
    /**
     * Unescape unicode characters at given offset, appending to the given
     * out buffer if provided.
     * 
     * @param runtime current runtime
     * @param to output buffer; if null, no appending will be done
     * @param bytes input bytes
     * @param p start position
     * @param end end position
     * @param encp out param for fixed encoding
     * @param str original bytes wrapper
     * @param mode error mode
     * @return new position after unescaping
     */
    private static int unescapeUnicodeList(Ruby runtime, ByteList to, byte[]bytes, int p, int end, Encoding[]encp, ByteList str, ErrorMode mode) {
        while (p < end && ASCIIEncoding.INSTANCE.isSpace(bytes[p] & 0xff)) p++;

        boolean hasUnicode = false; 
        while (true) {
            int code = StringSupport.scanHex(bytes, p, end - p);
            int len = StringSupport.hexLength(bytes, p, end - p);
            if (len == 0) break;
            if (len > 6) raisePreprocessError(runtime, str, "invalid Unicode range", mode);
            p += len;
            if (to != null) appendUtf8(runtime, to, code, encp, str, mode);
            hasUnicode = true;
            while (p < end && ASCIIEncoding.INSTANCE.isSpace(bytes[p] & 0xff)) p++;
        }

        if (!hasUnicode) raisePreprocessError(runtime, str, "invalid Unicode list", mode); 
        return p;
    }

    /**
     * Unescape unicode BMP char at given offset, appending to the specified
     * buffer if non-null.
     * 
     * @param runtime current runtime
     * @param to output buffer; if null, no appending will be done
     * @param bytes input bytes
     * @param p start position
     * @param end end position
     * @param encp out param for fixed encoding
     * @param str original bytes wrapper
     * @param mode error mode
     * @return new position after unescaping
     */
    private static int unescapeUnicodeBmp(Ruby runtime, ByteList to, byte[] bytes, int p, int end, Encoding[] encp, ByteList str, ErrorMode mode) {
        if (p + 4 > end) raisePreprocessError(runtime, str, "invalid Unicode escape", mode);
        int code = StringSupport.scanHex(bytes, p, 4);
        int len = StringSupport.hexLength(bytes, p, 4);
        if (len != 4) raisePreprocessError(runtime, str, "invalid Unicode escape", mode);
        appendUtf8(runtime, to, code, encp, str, mode);
        return p + 4;
    }

    /**
     * Unescape non-ascii elements in the given string, appending the results
     * to the given bytelist if provided.
     * 
     * @param runtime current runtime
     * @param to output bytelist; if null, no appending will be done
     * @param bytes the bytes to unescape
     * @param p starting position
     * @param end ending position
     * @param enc bytes' encoding
     * @param encp out param for fixed encoding
     * @param str original wrapper for the bytes
     * @param mode error mode
     * @return whether any propery elements were encountered while walking
     */
    private static boolean unescapeNonAscii(Ruby runtime, ByteList to, byte[]bytes, int p, int end, Encoding enc, Encoding[]encp, ByteList str, ErrorMode mode) {
        boolean hasProperty = false;

        while (p < end) {
            int cl = StringSupport.preciseLength(enc, bytes, p, end);
            if (cl <= 0) raisePreprocessError(runtime, str, "invalid multibyte character", mode);
            if (cl > 1 || (bytes[p] & 0x80) != 0) {
                if (to != null) to.append(bytes, p, cl);
                p += cl;
                if (encp[0] == null) {
                    encp[0] = enc;
                } else if (encp[0] != enc) {
                    raisePreprocessError(runtime, str, "non ASCII character in UTF-8 regexp", mode);
                }
                continue;
            }
            int c;
            switch (c = bytes[p++] & 0xff) {
            case '\\':
                if (p == end) raisePreprocessError(runtime, str, "too short escape sequence", mode);

                switch (c = bytes[p++] & 0xff) {
                case '1': case '2': case '3':
                case '4': case '5': case '6': case '7': /* \O, \OO, \OOO or backref */
                    if (StringSupport.scanOct(bytes, p - 1, end - (p - 1)) <= 0177) {
                        if (to != null) to.append('\\').append(c);
                        break;
                    }

                case '0': /* \0, \0O, \0OO */
                case 'x': /* \xHH */
                case 'c': /* \cX, \c\M-X */
                case 'C': /* \C-X, \C-\M-X */
                case 'M': /* \M-X, \M-\C-X, \M-\cX */
                    p = unescapeEscapedNonAscii(runtime, to, bytes, p - 2, end, enc, encp, str, mode);
                    break;

                case 'u':
                    if (p == end) raisePreprocessError(runtime, str, "too short escape sequence", mode);
                    if (bytes[p] == (byte)'{') { /* \\u{H HH HHH HHHH HHHHH HHHHHH ...} */
                        p++;
                        p = unescapeUnicodeList(runtime, to, bytes, p, end, encp, str, mode);
                        if (p == end || bytes[p++] != (byte)'}') raisePreprocessError(runtime, str, "invalid Unicode list", mode);
                    } else { /* \\uHHHH */
                        p = unescapeUnicodeBmp(runtime, to, bytes, p, end, encp, str, mode);
                    }
                    break;
                case 'p': /* \p{Hiragana} */
                    if (encp[0] == null) hasProperty = true;
                    if (to != null) to.append('\\').append(c);
                    break;

                default:
                    if (to != null) to.append('\\').append(c);
                    break;
                } // inner switch
                break;

            default:
                if (to != null) to.append(c);
            } // switch
        } // while
        return hasProperty;
    }


    /**
     * Preprocess the given string for use in regexp, raising errors for encoding
     * incompatibilities that arise.
     * 
     * This version produces a new unescaped version of the string based on
     * fixes performed while walking.
     * 
     * @param runtime current runtime
     * @param str string to preprocess
     * @param enc string's encoding
     * @param fixedEnc new encoding after fixing
     * @param mode mode of errors
     * @return a new unescaped string
     */
    private static ByteList preprocess(Ruby runtime, ByteList str, Encoding enc, Encoding[]fixedEnc, ErrorMode mode) {
        ByteList to = new ByteList(str.getRealSize());

        if (enc.isAsciiCompatible()) {
            fixedEnc[0] = null;
        } else {
            fixedEnc[0] = enc;
            to.setEncoding(enc);
        }

        boolean hasProperty = unescapeNonAscii(runtime, to, str.getUnsafeBytes(), str.getBegin(), str.getBegin() + str.getRealSize(), enc, fixedEnc, str, mode);
        if (hasProperty && fixedEnc[0] == null) fixedEnc[0] = enc;
        if (fixedEnc[0] != null) to.setEncoding(fixedEnc[0]);
        return to;
    }

    /**
     * Preprocess the given string for use in regexp, raising errors for encoding
     * incompatibilities that arise.
     * 
     * This version does not produce a new, unescaped version of the bytelist,
     * and simply does the string-walking portion of the logic.
     * 
     * @param runtime current runtime
     * @param str string to preprocess
     * @param enc string's encoding
     * @param fixedEnc new encoding after fixing
     * @param mode mode of errors
     */
    private static void preprocessLight(Ruby runtime, ByteList str, Encoding enc, Encoding[]fixedEnc, ErrorMode mode) {
        if (enc.isAsciiCompatible()) {
            fixedEnc[0] = null;
        } else {
            fixedEnc[0] = enc;
        }

        boolean hasProperty = unescapeNonAscii(runtime, null, str.getUnsafeBytes(), str.getBegin(), str.getBegin() + str.getRealSize(), enc, fixedEnc, str, mode);
        if (hasProperty && fixedEnc[0] == null) fixedEnc[0] = enc;
    }

    public static void preprocessCheck(Ruby runtime, ByteList bytes) {
        preprocess(runtime, bytes, bytes.getEncoding(), new Encoding[]{null}, ErrorMode.RAISE);
    }

    public static RubyString preprocessDRegexp(Ruby runtime, RubyString[] strings, int embeddedOptions) {
        return preprocessDRegexp(runtime, strings, RegexpOptions.fromEmbeddedOptions(embeddedOptions));
    }
    
    // rb_reg_preprocess_dregexp
    public static RubyString preprocessDRegexp(Ruby runtime, IRubyObject[] strings, RegexpOptions options) {
        RubyString string = null;
        Encoding regexpEnc = null;
        Encoding[] fixedEnc = new Encoding[1];
        
        for (int i = 0; i < strings.length; i++) {
            RubyString str = strings[i].convertToString();
            Encoding strEnc = str.getEncoding();
            
            if (options.isEncodingNone() && strEnc != ASCIIEncoding.INSTANCE) {
                if (str.scanForCodeRange() != StringSupport.CR_7BIT) {
                    throw runtime.newRegexpError("/.../n has a non escaped non ASCII character in non ASCII-8BIT script");
                }
                strEnc = ASCIIEncoding.INSTANCE;
            }
            
            // This used to call preprocess, but the resulting bytelist was not
            // used. Since the preprocessing error-checking can be done without
            // creating a new bytelist, I added a "light" path.
            RubyRegexp.preprocessLight(runtime, str.getByteList(), strEnc, fixedEnc, RubyRegexp.ErrorMode.PREPROCESS);
            
            if (fixedEnc[0] != null) {
                if (regexpEnc != null && regexpEnc != fixedEnc[0]) {
                    throw runtime.newRegexpError("encoding mismatch in dynamic regexp: " + new String(regexpEnc.getName()) + " and " + new String(fixedEnc[0].getName()));
                }
                regexpEnc = fixedEnc[0];
            }
            
            if (string == null) {
                string = (RubyString)str.dup();
            } else {
                string.append19(str);
            }
        }
        
        if (regexpEnc != null) {
            string.setEncoding(regexpEnc);
        }

        return string;
    }

    private void check() {
        if (pattern == null) throw getRuntime().newTypeError("uninitialized Regexp");
    }

    @JRubyMethod(meta = true)
    public static IRubyObject try_convert(ThreadContext context, IRubyObject recv, IRubyObject args) {
        return TypeConverter.convertToTypeWithCheck(args, context.runtime.getRegexp(), "to_regexp");
    }

    /** rb_reg_s_quote
     * 
     */
    @JRubyMethod(name = {"quote", "escape"}, meta = true)
    public static IRubyObject quote19(ThreadContext context, IRubyObject recv, IRubyObject arg) {
        Ruby runtime = context.runtime;
        RubyString str = operandCheck(runtime, arg);
        return RubyString.newStringShared(runtime, quote19(str.getByteList(), str.isAsciiOnly()));
    }

    /** rb_reg_quote
     *
     */
    private static ByteList quote(ByteList bs, Encoding enc) {
        int p = bs.getBegin();
        int end = p + bs.getRealSize();
        byte[]bytes = bs.getUnsafeBytes();

        metaFound: do {
            for(; p < end; p++) {
                int c = bytes[p] & 0xff;
                int cl = enc.length(bytes, p, end);
                if (cl != 1) {
                    while (cl-- > 0 && p < end) p++;
                    p--;
                    continue;
                }
                switch (c) {
                case '[': case ']': case '{': case '}':
                case '(': case ')': case '|': case '-':
                case '*': case '.': case '\\':
                case '?': case '+': case '^': case '$':
                case ' ': case '#':
                case '\t': case '\f': case '\n': case '\r':
                    break metaFound;
                }
            }
            return bs;
        } while (false);

        ByteList result = new ByteList(end * 2);
        byte[]obytes = result.getUnsafeBytes();
        int op = p - bs.getBegin();
        System.arraycopy(bytes, bs.getBegin(), obytes, 0, op);

        for(; p < end; p++) {
            int c = bytes[p] & 0xff;
            int cl = enc.length(bytes, p, end);
            if (cl != 1) {
                while (cl-- > 0 && p < end) obytes[op++] = bytes[p++];
                p--;
                continue;
            }

            switch (c) {
            case '[': case ']': case '{': case '}':
            case '(': case ')': case '|': case '-':
            case '*': case '.': case '\\':
            case '?': case '+': case '^': case '$':
            case '#': obytes[op++] = '\\'; break;
            case ' ': obytes[op++] = '\\'; obytes[op++] = ' '; continue;
            case '\t':obytes[op++] = '\\'; obytes[op++] = 't'; continue;
            case '\n':obytes[op++] = '\\'; obytes[op++] = 'n'; continue;
            case '\r':obytes[op++] = '\\'; obytes[op++] = 'r'; continue;
            case '\f':obytes[op++] = '\\'; obytes[op++] = 'f'; continue;
            }
            obytes[op++] = (byte)c;
        }

        result.setRealSize(op);
        return result;
    }

    private static final int QUOTED_V = 11;
    public static ByteList quote19(ByteList bs, boolean asciiOnly) {
        int p = bs.getBegin();
        int end = p + bs.getRealSize();
        byte[]bytes = bs.getUnsafeBytes();
        Encoding enc = bs.getEncoding();

        metaFound: do {
            while (p < end) {
                final int c;
                final int cl;
                if (enc.isAsciiCompatible()) {
                    cl = 1;
                    c = bytes[p] & 0xff;
                } else {
                    cl = StringSupport.preciseLength(enc, bytes, p, end);
                    c = enc.mbcToCode(bytes, p, end);
                }

                if (!Encoding.isAscii(c)) {
                    p += StringSupport.length(enc, bytes, p, end);
                    continue;
                }
                
                switch (c) {
                case '[': case ']': case '{': case '}':
                case '(': case ')': case '|': case '-':
                case '*': case '.': case '\\':
                case '?': case '+': case '^': case '$':
                case ' ': case '#':
                case '\t': case '\f': case QUOTED_V: case '\n': case '\r':
                    break metaFound;
                }
                p += cl;
            }
            if (asciiOnly) {
                ByteList tmp = bs.shallowDup();
                tmp.setEncoding(USASCIIEncoding.INSTANCE);
                return tmp;
            }
            return bs;
        } while (false);

        ByteList result = new ByteList(end * 2);
        result.setEncoding(asciiOnly ? USASCIIEncoding.INSTANCE : bs.getEncoding());
        byte[]obytes = result.getUnsafeBytes();
        int op = p - bs.getBegin();
        System.arraycopy(bytes, bs.getBegin(), obytes, 0, op);

        while (p < end) {
            final int c;
            final int cl;
            if (enc.isAsciiCompatible()) {
                cl = 1;
                c = bytes[p] & 0xff;
            } else {
                cl = StringSupport.preciseLength(enc, bytes, p, end);
                c = enc.mbcToCode(bytes, p, end);
            }

            if (!Encoding.isAscii(c)) {
                int n = StringSupport.length(enc, bytes, p, end);
                while (n-- > 0) obytes[op++] = bytes[p++];
                continue;
            }
            p += cl;
            switch (c) {
            case '[': case ']': case '{': case '}':
            case '(': case ')': case '|': case '-':
            case '*': case '.': case '\\':
            case '?': case '+': case '^': case '$':
            case '#': 
                op += enc.codeToMbc('\\', obytes, op);
                break;
            case ' ':
                op += enc.codeToMbc('\\', obytes, op);
                op += enc.codeToMbc(' ', obytes, op);
                continue;
            case '\t':
                op += enc.codeToMbc('\\', obytes, op);
                op += enc.codeToMbc('t', obytes, op);
                continue;
            case '\n':
                op += enc.codeToMbc('\\', obytes, op);
                op += enc.codeToMbc('n', obytes, op);
                continue;
            case '\r':
                op += enc.codeToMbc('\\', obytes, op);
                op += enc.codeToMbc('r', obytes, op);
                continue;
            case '\f':
                op += enc.codeToMbc('\\', obytes, op);
                op += enc.codeToMbc('f', obytes, op);
                continue;
            case QUOTED_V:
                op += enc.codeToMbc('\\', obytes, op);
                op += enc.codeToMbc('v', obytes, op);
                continue;
            }
            op += enc.codeToMbc(c, obytes, op);
        }

        result.setRealSize(op);
        return result;
    }

    /** rb_reg_s_last_match / match_getter
    *
    */
    @JRubyMethod(name = "last_match", meta = true, reads = BACKREF)
    public static IRubyObject last_match_s(ThreadContext context, IRubyObject recv) {
        IRubyObject match = context.getBackRef();
        if (match instanceof RubyMatchData) ((RubyMatchData)match).use();
        return match;
    }

    /** rb_reg_s_last_match
    *
    */
    @JRubyMethod(name = "last_match", meta = true, reads = BACKREF)
    public static IRubyObject last_match_s(ThreadContext context, IRubyObject recv, IRubyObject nth) {
        IRubyObject match = context.getBackRef();
        if (match.isNil()) return match;
        return nth_match(((RubyMatchData)match).backrefNumber(nth), match);
    }

    /** rb_reg_s_union
    *
    */
    public static IRubyObject union(ThreadContext context, IRubyObject recv, IRubyObject[] args) {
        return union19(context, recv, args);
    }

    @JRubyMethod(name = "union", rest = true, meta = true)
    public static IRubyObject union19(ThreadContext context, IRubyObject recv, IRubyObject[] args) {
        IRubyObject obj;
        if (args.length == 1 && !(obj = args[0].checkArrayType()).isNil()) {
            RubyArray ary = (RubyArray)obj;
            IRubyObject[]tmp = new IRubyObject[ary.size()];
            ary.copyInto(tmp, 0);
            args = tmp;
        }

        Ruby runtime = context.runtime;
        if (args.length == 0) {
            return runtime.getRegexp().newInstance(context, runtime.newString("(?!)"), Block.NULL_BLOCK);
        } else if (args.length == 1) {
            IRubyObject re = TypeConverter.convertToTypeWithCheck(args[0], runtime.getRegexp(), "to_regexp");
            return !re.isNil() ? re : newRegexp(runtime, ((RubyString)quote19(context, recv, args[0])).getByteList());
        } else {
            boolean hasAsciiOnly = false;
            RubyString source = runtime.newString();
            Encoding hasAsciiCompatFixed = null;
            Encoding hasAsciiIncompat = null;

            for(int i = 0; i < args.length; i++) {
                IRubyObject e = args[i];
                if (i > 0) source.cat((byte)'|');
                IRubyObject v = TypeConverter.convertToTypeWithCheck(args[i], runtime.getRegexp(), "to_regexp");
                Encoding enc;
                if (!v.isNil()) {
                    RubyRegexp regex = (RubyRegexp) v;
                    enc = regex.getEncoding();
                    if (!enc.isAsciiCompatible()) {
                        if (hasAsciiIncompat == null) { // First regexp of union sets kcode.
                            hasAsciiIncompat = enc;
                        } else if (hasAsciiIncompat != enc) { // n kcode doesn't match first one
                            throw runtime.newArgumentError("incompatible encodings: " + hasAsciiIncompat + " and " + enc);
                        }
                    } else if (regex.getOptions().isFixed()) {
                        if (hasAsciiCompatFixed == null) { // First regexp of union sets kcode.
                            hasAsciiCompatFixed = enc;
                        } else if (hasAsciiCompatFixed != enc) { // n kcode doesn't match first one
                            throw runtime.newArgumentError("incompatible encodings: " + hasAsciiCompatFixed + " and " + enc);
                        }
                    } else {
                        hasAsciiOnly = true;
                    }
                    v = regex.to_s();
                } else {
                    RubyString str = args[i].convertToString();
                    enc = str.getEncoding();

                    if (!enc.isAsciiCompatible()) {
                        if (hasAsciiIncompat == null) { // First regexp of union sets kcode.
                            hasAsciiIncompat = enc;
                        } else if (hasAsciiIncompat != enc) { // n kcode doesn't match first one
                            throw runtime.newArgumentError("incompatible encodings: " + hasAsciiIncompat + " and " + enc);
                        }
                    } else if (str.isAsciiOnly()) {
                        hasAsciiOnly = true;
                    } else {
                        if (hasAsciiCompatFixed == null) { // First regexp of union sets kcode.
                            hasAsciiCompatFixed = enc;
                        } else if (hasAsciiCompatFixed != enc) { // n kcode doesn't match first one
                            throw runtime.newArgumentError("incompatible encodings: " + hasAsciiCompatFixed + " and " + enc);
                        }
                    }
                    v = quote19(context, recv, str);
                }

                if (hasAsciiIncompat != null) {
                    if (hasAsciiOnly) {
                        throw runtime.newArgumentError("ASCII incompatible encoding: " + hasAsciiIncompat);
                    }
                    if (hasAsciiCompatFixed != null) {
                        throw runtime.newArgumentError("incompatible encodings: " + hasAsciiIncompat + " and " + hasAsciiCompatFixed);
                    }
                }

                // Enebo: not sure why this is needed.
                if (i == 0) source.setEncoding(enc);
                source.append(v);
            }
            if (hasAsciiIncompat != null) {
                source.setEncoding(hasAsciiIncompat);
            } else if (hasAsciiCompatFixed != null) {
                source.setEncoding(hasAsciiCompatFixed);
            } else {
                source.setEncoding(ASCIIEncoding.INSTANCE);
            }
            return runtime.getRegexp().newInstance(context, source, Block.NULL_BLOCK);
        }
    }

    // rb_enc_reg_raise
    private static void raiseRegexpError19(Ruby runtime, ByteList bytes, Encoding enc, RegexpOptions options, String err) {
        // TODO: we loose encoding information here, fix it
        throw runtime.newRegexpError(err + ": " + regexpDescription19(runtime, bytes, options, enc));
    }

    // rb_enc_reg_error_desc
    static ByteList regexpDescription19(Ruby runtime, ByteList bytes, RegexpOptions options, Encoding enc) {
        return regexpDescription19(runtime, bytes.getUnsafeBytes(), bytes.getBegin(), bytes.getRealSize(), options, enc);
    }
    private static ByteList regexpDescription19(Ruby runtime, byte[] s, int start, int len, RegexpOptions options, Encoding enc) {
        ByteList description = new ByteList();
        description.setEncoding(enc);
        description.append((byte)'/');
        Encoding resultEnc = runtime.getDefaultInternalEncoding();
        if (resultEnc == null) resultEnc = runtime.getDefaultExternalEncoding();
        
        appendRegexpString19(runtime, description, s, start, len, enc, resultEnc);
        description.append((byte)'/');
        appendOptions(description, options);
        if (options.isEncodingNone()) description.append((byte) 'n');
        return description; 
    }

    /** rb_reg_init_copy
     */
<<<<<<< HEAD
    @JRubyMethod(required = 1, visibility = Visibility.PRIVATE)
=======
    @JRubyMethod(name = "initialize_copy", required = 1, visibility = Visibility.PRIVATE)
>>>>>>> 78d80b54
    @Override
    public IRubyObject initialize_copy(IRubyObject re) {
        if (this == re) return this;
        checkFrozen();

        if (getMetaClass().getRealClass() != re.getMetaClass().getRealClass()) {
            throw getRuntime().newTypeError("wrong argument type");
        }

        RubyRegexp regexp = (RubyRegexp)re;
        regexp.check();

        return initializeCommon19(regexp.str, regexp.str.getEncoding(), regexp.getOptions());
    }
    
    private int objectAsJoniOptions(IRubyObject arg) {
        if (arg instanceof RubyFixnum) return RubyNumeric.fix2int(arg);
        if (arg.isTrue()) return RE_OPTION_IGNORECASE;
        
        return 0;
    }

    public IRubyObject initialize_m(IRubyObject arg) {
        return initialize_m19(arg);
    }
    
    public IRubyObject initialize_m(IRubyObject arg0, IRubyObject arg1) {
        return initialize_m19(arg0, arg1);
    }
    
    public IRubyObject initialize_m(IRubyObject arg0, IRubyObject arg1, IRubyObject arg2) {
        return initialize_m19(arg0, arg1, arg2);
    }

    @JRubyMethod(name = "initialize", visibility = Visibility.PRIVATE)
    public IRubyObject initialize_m19(IRubyObject arg) {
        if (arg instanceof RubyRegexp) return initializeByRegexp19((RubyRegexp)arg);
        return initializeCommon19(arg.convertToString(), new RegexpOptions());
    }

    @JRubyMethod(name = "initialize", visibility = Visibility.PRIVATE)
    public IRubyObject initialize_m19(IRubyObject arg0, IRubyObject arg1) {
        if (arg0 instanceof RubyRegexp) {
            getRuntime().getWarnings().warn(ID.REGEXP_IGNORED_FLAGS, "flags ignored");
            return initializeByRegexp19((RubyRegexp)arg0);
        }
        
        return initializeCommon19(arg0.convertToString(), 
                RegexpOptions.fromJoniOptions(objectAsJoniOptions(arg1)));
    }

    @JRubyMethod(name = "initialize", visibility = Visibility.PRIVATE)
    public IRubyObject initialize_m19(IRubyObject arg0, IRubyObject arg1, IRubyObject arg2) {
        if (arg0 instanceof RubyRegexp) {
            getRuntime().getWarnings().warn(ID.REGEXP_IGNORED_FLAGS, "flags ignored");            
            return initializeByRegexp19((RubyRegexp)arg0);
        }

        RegexpOptions newOptions = RegexpOptions.fromJoniOptions(objectAsJoniOptions(arg1));

        if (!arg2.isNil()) {
            ByteList kcodeBytes = arg2.convertToString().getByteList();
            if ((kcodeBytes.getRealSize() > 0 && kcodeBytes.getUnsafeBytes()[kcodeBytes.getBegin()] == 'n') ||
                (kcodeBytes.getRealSize() > 1 && kcodeBytes.getUnsafeBytes()[kcodeBytes.getBegin() + 1] == 'N')) {
                return initializeCommon19(arg0.convertToString().getByteList(), ASCIIEncoding.INSTANCE, newOptions);
            } else {
                getRuntime().getWarnings().warn("encoding option is ignored - " + kcodeBytes);
            }
        }
        return initializeCommon19(arg0.convertToString(), newOptions);
    }

    private IRubyObject initializeByRegexp19(RubyRegexp regexp) {
        regexp.check();
//        System.out.println("str: " + regexp.str + ", ENC: " + regexp.getEncoding() + ", OPT: " + regexp.getOptions());
//        System.out.println("KCODE: " + regexp.kcode);
        // Clone and toggle flags since this is no longer a literal regular expression
        // but it did come from one.
        RegexpOptions newOptions = (RegexpOptions) regexp.getOptions().clone();
        newOptions.setLiteral(false);
        return initializeCommon19(regexp.str, regexp.getEncoding(), newOptions);
    }

    // rb_reg_initialize_str
    private RubyRegexp initializeCommon19(RubyString str, RegexpOptions options) {
        if (isLiteral()) throw getRuntime().newSecurityError("can't modify literal regexp");
        ByteList bytes = str.getByteList();
        Encoding enc = bytes.getEncoding();
        if (options.isEncodingNone()) {
            if (enc != ASCIIEncoding.INSTANCE) {
                if (str.scanForCodeRange() != StringSupport.CR_7BIT) {
                    raiseRegexpError19(getRuntime(), bytes, enc, options, "/.../n has a non escaped non ASCII character in non ASCII-8BIT script");
                }
                enc = ASCIIEncoding.INSTANCE;
            }
        }
        return initializeCommon19(bytes, enc, options);
    }

    // rb_reg_initialize
    private RubyRegexp initializeCommon19(ByteList bytes, Encoding enc, RegexpOptions options) {
        Ruby runtime = getRuntime();
        this.options = options;

        checkFrozen();
        // FIXME: Something unsets this bit, but we aren't...be more permissive until we figure this out
        //if (isLiteral()) throw runtime.newSecurityError("can't modify literal regexp");
        if (pattern != null) throw runtime.newTypeError("already initialized regexp");
        if (enc.isDummy()) raiseRegexpError19(runtime, bytes, enc, options, "can't make regexp with dummy encoding");
        
        Encoding[]fixedEnc = new Encoding[]{null};
        ByteList unescaped = preprocess(runtime, bytes, enc, fixedEnc, ErrorMode.RAISE);
        if (fixedEnc[0] != null) {
            if ((fixedEnc[0] != enc && options.isFixed()) ||
               (fixedEnc[0] != ASCIIEncoding.INSTANCE && options.isEncodingNone())) {
                   raiseRegexpError19(runtime, bytes, enc, options, "incompatible character encoding");
            }
            if (fixedEnc[0] != ASCIIEncoding.INSTANCE) {
                options.setFixed(true);
                enc = fixedEnc[0];
            }
        } else if (!options.isFixed()) {
            enc = USASCIIEncoding.INSTANCE;
        }

        if (fixedEnc[0] != null) options.setFixed(true);
        if (options.isEncodingNone()) setEncodingNone();

        pattern = getRegexpFromCache(runtime, unescaped, enc, options);
        bytes.getClass();
        str = bytes;
        return this;
    }

    @JRubyMethod
    @Override
    public RubyFixnum hash() {
        check();
        int hash = pattern.getOptions();
        int len = str.getRealSize();
        int p = str.getBegin();
        byte[]bytes = str.getUnsafeBytes();
        while (len-- > 0) {
            hash = hash * 33 + bytes[p++];
        }
        return getRuntime().newFixnum(hash + (hash >> 5));
    }

    @JRubyMethod(name = {"==", "eql?"}, required = 1)
    @Override
    public IRubyObject op_equal(ThreadContext context, IRubyObject other) {
        if (this == other) {
            return context.runtime.getTrue();
        }
        if (!(other instanceof RubyRegexp)) {
            return context.runtime.getFalse();
        }
        RubyRegexp otherRegex = (RubyRegexp)other;
        
        check();
        otherRegex.check();

        return context.runtime.newBoolean(str.equal(otherRegex.str) &&
                getOptions().equals(otherRegex.options));
    }

    public IRubyObject op_match2(ThreadContext context) {
        return op_match2_19(context);
    }

    @JRubyMethod(name = "~", reads = {LASTLINE, BACKREF}, writes = BACKREF)
    public IRubyObject op_match2_19(ThreadContext context) {
        Ruby runtime = context.runtime;
        IRubyObject line = context.getLastLine();
        if (line instanceof RubyString) {
            IRubyObject[] holder = {context.nil};
            int start = search19(context, (RubyString)line, 0, false, holder);
            context.setBackRef(holder[0]);
            if (start < 0) return runtime.getNil();
            return runtime.newFixnum(start);
        }
        context.setBackRef(runtime.getNil());
        return runtime.getNil();
    }

    /** rb_reg_eqq
     * 
     */

    public IRubyObject eqq(ThreadContext context, IRubyObject arg) {
        return eqq19(context, arg);
    }

    @JRubyMethod(name = "===", required = 1, writes = BACKREF)
    public IRubyObject eqq19(ThreadContext context, IRubyObject arg) {
        Ruby runtime = context.runtime;
        arg = operandNoCheck(arg);
        if (arg.isNil()) {
            context.setBackRef(arg);
            return runtime.getFalse();
        }
        IRubyObject[] holder = {context.nil};
        int start = search19(context, (RubyString)arg, 0, false, holder);
        context.setBackRef(holder[0]);
        return (start < 0) ? runtime.getFalse() : runtime.getTrue();
    }
    
    /** rb_reg_match
     * 
     */
    @Override
    public IRubyObject op_match(ThreadContext context, IRubyObject str) {
        return op_match19(context, str);
    }
    
    @JRubyMethod(name = "=~", required = 1, writes = BACKREF)
    @Override
    public IRubyObject op_match19(ThreadContext context, IRubyObject arg) {
        Ruby runtime = context.runtime;
        if (arg.isNil()) {
            context.setBackRef(context.nil);
            return arg;
        }
        RubyString str = operandCheck(runtime, arg);
        IRubyObject[] holder = {context.nil};
        int pos = matchPos(context, str, 0, holder);
        context.setBackRef(holder[0]);
        if (pos < 0) return runtime.getNil();
        return RubyFixnum.newFixnum(runtime, str.subLength(pos));
    }

    /** rb_reg_match_m
     * 
     */
    public IRubyObject match_m(ThreadContext context, IRubyObject str) {
        return match_m19(context, str, Block.NULL_BLOCK);
    }

    @JRubyMethod(name = "match", reads = BACKREF)
    public IRubyObject match_m19(ThreadContext context, IRubyObject str, Block block) {
        return match19Common(context, str, 0, true, block);
    }
    
    public IRubyObject match_m19(ThreadContext context, IRubyObject str, boolean useBackref, Block block) {
        return match19Common(context, str, 0, useBackref, block);
    }

    @JRubyMethod(name = "match", reads = BACKREF)
    public IRubyObject match_m19(ThreadContext context, IRubyObject str, IRubyObject pos, Block block) {
        return match19Common(context, str, RubyNumeric.num2int(pos), true, block);
    }

    private IRubyObject match19Common(ThreadContext context, IRubyObject arg, int pos, boolean setBackref, Block block) {
        if (arg.isNil()) {
            if (setBackref) context.setBackRef(arg);
            return arg;
        }
        Ruby runtime = context.runtime;
        RubyString _str = operandCheck(runtime, arg);
        
        IRubyObject[] holder = {context.nil};
        if (matchPos(context, _str, pos, holder) < 0) {
            if (setBackref) context.setBackRef(runtime.getNil());
            return runtime.getNil();
        }

        IRubyObject backref = holder[0];
        if (setBackref) context.setBackRef(backref);
        if (block.isGiven()) return block.yield(context, backref);
        return backref;
    }

    private int matchPos(ThreadContext context, RubyString str, int pos, IRubyObject[] holder) {
        if (pos != 0) {
            if (pos < 0) {
                pos += str.strLength();
                if (pos < 0) return pos;
            }
            pos = StringSupport.offset(str, pos);
        }
        return search19(context, str, pos, false, holder);
    }

    /** rb_reg_search
     */
    public final int search(ThreadContext context, RubyString str, int pos, boolean reverse, IRubyObject[] holder) {
        check();
        ByteList value = str.getByteList();

        if (pos <= value.getRealSize() && pos >= 0) {
            int realSize = value.getRealSize();
            int begin = value.getBegin();
            Matcher matcher = pattern.matcher(value.getUnsafeBytes(), begin, begin + realSize);

            int result = matcherSearch(context.runtime, matcher, begin + pos, begin + (reverse ? 0 : realSize), Option.NONE);
            if (result >= 0) {
                RubyMatchData matchData = createMatchData(context, str, matcher, pattern);
                matchData.regexp = this;
                matchData.infectBy(this);
                if (holder != null) holder[0] = matchData;
                return result;
            }
        }

        if (holder != null) holder[0] = context.nil;
        return -1;
    }

    static final RubyMatchData createMatchData(ThreadContext context, RubyString str, Matcher matcher, Regex pattern) {
        Ruby runtime = context.runtime;
        final RubyMatchData match = new RubyMatchData(runtime);

        // FIXME: This is pretty gross; we should have a cleaner initialization
        // that doesn't depend on package-visible fields and ideally is atomic,
        // probably using an immutable structure we replace all at once.

        // The region must be cloned because a subsequent match will update the
        // region, resulting in the MatchData created here pointing at the
        // incorrect region (capture/group).
        Region region = matcher.getRegion(); // lazy, null when no groups defined
        match.regs = region == null ? null : region.clone();
        match.begin = matcher.getBegin();
        match.end = matcher.getEnd();
        match.pattern = pattern;
        match.str = (RubyString)str.strDup(runtime).freeze(context);

        match.infectBy(str);

        return match;
    }

    public final int search19(ThreadContext context, RubyString str, int pos, boolean reverse, IRubyObject[] holder) {
        check();
        ByteList value = str.getByteList();

        if (pos <= value.getRealSize() && pos >= 0) {
            int realSize = value.getRealSize();
            int begin = value.getBegin();
            Matcher matcher = preparePattern(str).matcher(value.getUnsafeBytes(), begin, begin + realSize);

            int result = matcherSearch(context.runtime, matcher, begin + pos, begin + (reverse ? 0 : realSize), Option.NONE);
            if (result >= 0) {
                RubyMatchData matchData = createMatchData19(context, str, matcher, pattern);
                matchData.charOffsetUpdated = false;
                matchData.regexp = this;
                matchData.infectBy(this);
                if (holder != null) holder[0] = matchData;
                return result;
            }
        }
        
        if (holder != null) holder[0] = context.nil;
        return -1;
    }

    static final RubyMatchData createMatchData19(ThreadContext context, RubyString str, Matcher matcher, Regex pattern) {
        RubyMatchData match = createMatchData(context, str, matcher, pattern);
        match.charOffsetUpdated = false;
        return match;
    }

    @JRubyMethod
    public IRubyObject options() {
        return getRuntime().newFixnum(getOptions().toOptions());
    }

    @JRubyMethod(name = "casefold?")
    public IRubyObject casefold_p(ThreadContext context) {
        check();
        return context.runtime.newBoolean(getOptions().isIgnorecase());
    }

    /** rb_reg_source
     * 
     */
    @JRubyMethod
    public IRubyObject source() {
        check();
        RubyString _str = RubyString.newStringShared(getRuntime(), this.str);
        if (isTaint()) _str.setTaint(true);
        return _str;
    }

    final int length() {
        return str.getRealSize();
    }

    /** rb_reg_inspect
     *
     */
    @Override
    public IRubyObject inspect() {
        return inspect19();
    }

    @JRubyMethod(name = "inspect")
    public IRubyObject inspect19() {
        if (pattern == null) return anyToString();
        return RubyString.newString(getRuntime(), regexpDescription19(getRuntime(), str, options, str.getEncoding()));
    }

    private final static int EMBEDDABLE = RE_OPTION_MULTILINE|RE_OPTION_IGNORECASE|RE_OPTION_EXTENDED;

    @JRubyMethod
    @Override
    public IRubyObject to_s() {
        check();

        Ruby runtime = getRuntime();
        RegexpOptions newOptions = (RegexpOptions)options.clone();
        int p = str.getBegin();
        int len = str.getRealSize();
        byte[] bytes = str.getUnsafeBytes();

        ByteList result = new ByteList(len);
        result.append((byte)'(').append((byte)'?');

        again: do {
            if (len >= 4 && bytes[p] == '(' && bytes[p + 1] == '?') {
                boolean err = true;
                p += 2;
                if ((len -= 2) > 0) {
                    do {
                        if (bytes[p] == 'm') {
                            newOptions.setMultiline(true);
                        } else if (bytes[p] == 'i') {
                            newOptions.setIgnorecase(true);
                        } else if (bytes[p] == 'x') {
                            newOptions.setExtended(true);
                        } else {
                            break;
                        }
                        p++;
                    } while (--len > 0);
                }
                if (len > 1 && bytes[p] == '-') {
                    ++p;
                    --len;
                    do {
                        if (bytes[p] == 'm') {
                            newOptions.setMultiline(false);
                        } else if (bytes[p] == 'i') {
                            newOptions.setIgnorecase(false);
                        } else if (bytes[p] == 'x') {
                            newOptions.setExtended(false);
                        } else {
                            break;
                        }
                        p++;
                    } while (--len > 0);
                }

                if (bytes[p] == ')') {
                    --len;
                    ++p;
                    continue again;
                }

                if (bytes[p] == ':' && bytes[p + len - 1] == ')') {
                    try {
                        new Regex(bytes, ++p, p + (len -= 2), Option.DEFAULT, getEncoding(runtime, str), Syntax.DEFAULT);
                        err = false;
                    } catch (JOniException e) {
                        err = true;
                    }
                }

                if (err) {
                    newOptions = options;
                    p = str.getBegin();
                    len = str.getRealSize();
                }
            }

            appendOptions(result, newOptions);

            if (!newOptions.isEmbeddable()) {
                result.append((byte)'-');
                if (!newOptions.isMultiline()) result.append((byte)'m');
                if (!newOptions.isIgnorecase()) result.append((byte)'i');
                if (!newOptions.isExtended()) result.append((byte)'x');
            }
            result.append((byte)':');
            appendRegexpString19(runtime, result, bytes, p, len, getEncoding(runtime, str), null);
            
            result.append((byte)')');
            return RubyString.newString(getRuntime(), result, getEncoding()).infectBy(this);
        } while (true);
    }

    // rb_reg_expr_str
    private static void appendRegexpString(Ruby runtime, ByteList to, byte[]bytes, int start, int len, Encoding enc) {
        int p = start;
        int end = p + len;
        boolean needEscape = false;
        if (enc.isAsciiCompatible()) {
            while (p < end) {
                int c = bytes[p] & 0xff;
                if (c == '/' || (!enc.isPrint(c) && enc.length(bytes, p, end) == 1)) {
                    needEscape = true;
                    break;
                }
                p += enc.length(bytes, p, end);
            }
        } else {
            needEscape = true;
        }
        
        if (!needEscape) {
            to.append(bytes, start, len);
        } else {
            p = start; 
            while (p < end) {
                int c = bytes[p] & 0xff;
                if (c == '\\') {
                    int n = enc.length(bytes, p + 1, end) + 1;
                    to.append(bytes, p, n);
                    p += n;
                    continue;
                } else if (c == '/') {
                    to.append((byte)'\\');
                    to.append(bytes, p, 1);
                } else if (enc.length(bytes, p, end) != 1) {
                    to.append(bytes, p, enc.length(bytes, p, end));
                    p += enc.length(bytes, p, end);
                    continue;
                } else if (enc.isPrint(c)) {
                    to.append(bytes, p, 1);
                } else if (!enc.isSpace(c)) {
                    Sprintf.sprintf(runtime, to, "\\%03o", bytes[p] & 0377);
                } else {
                    to.append(bytes, p, 1);
                }
                p++;
            }
        }
    }

    private static void appendRegexpString19(Ruby runtime, ByteList to, byte[]bytes, int start, int len, Encoding enc, Encoding resEnc) {
        int p = start;
        int end = p + len;
        boolean needEscape = false;
        while (p < end) {
            final int c;
            final int cl;
            if (enc.isAsciiCompatible()) {
                cl = 1;
                c = bytes[p] & 0xff;
            } else {
                cl = StringSupport.preciseLength(enc, bytes, p, end);
                c = enc.mbcToCode(bytes, p, end);
            }

            if (!Encoding.isAscii(c)) {
                p += StringSupport.length(enc, bytes, p, end);
            } else if (c != '/' && enc.isPrint(c)) {
                p += cl;
            } else {
                needEscape = true;
                break;
            }
        }
        if (!needEscape) {
            to.append(bytes, start, len);
        } else {
            boolean isUnicode = StringSupport.isUnicode(enc);
            p = start; 
            while (p < end) {
                final int c;
                final int cl;
                if (enc.isAsciiCompatible()) {
                    cl = 1;
                    c = bytes[p] & 0xff;
                } else {
                    cl = StringSupport.preciseLength(enc, bytes, p, end);
                    c = enc.mbcToCode(bytes, p, end);
                }
                
                if (c == '\\' && p + cl < end) {
                    int n = cl + StringSupport.length(enc, bytes, p + cl, end);
                    to.append(bytes, p, n);
                    p += n;
                    continue;
                } else if (c == '/') {
                    to.append((byte) '\\');
                    to.append(bytes, p, cl);
                } else if (!Encoding.isAscii(c)) {
                    int l = StringSupport.preciseLength(enc, bytes, p, end);
                    if (l <= 0) {
                        l = 1;
                        Sprintf.sprintf(runtime, to, "\\x%02X", c);
                    } else if (resEnc != null) {
                        int code = enc.mbcToCode(bytes, p, end);
                        Sprintf.sprintf(runtime, to , StringSupport.escapedCharFormat(code, isUnicode), code);
                    } else {
                        to.append(bytes, p, l);
                    }
                    p += l;

                    continue;    
                } else if (enc.isPrint(c)) {
                    to.append(bytes, p, cl);
                } else if (!enc.isSpace(c)) {
                    Sprintf.sprintf(runtime, to, "\\x%02X", c);
                } else {
                    to.append(bytes, p, cl);
                }
                p += cl;
            }
        }
    }
    
    // option_to_str
    private static void appendOptions(ByteList to, RegexpOptions options) {
        if (options.isMultiline()) to.append((byte)'m');
        if (options.isIgnorecase()) to.append((byte)'i');
        if (options.isExtended()) to.append((byte)'x');
    }

    private static String[] NO_NAMES = new String[] {}; //TODO: Perhaps we have another empty string arr
    public String[] getNames() {
        int nameLength = pattern.numberOfNames();
        if (nameLength == 0) return NO_NAMES;

        String[] names = new String[nameLength];
        int j = 0;
        for (Iterator<NameEntry> i = pattern.namedBackrefIterator(); i.hasNext();) {
            NameEntry e = i.next();
            names[j++] = new String(e.name, e.nameP, e.nameEnd - e.nameP).intern();
        }

        return names;
    }

    /** rb_reg_names
     * 
     */
    @JRubyMethod
    public IRubyObject names(ThreadContext context) {
        check();
        if (pattern.numberOfNames() == 0) return getRuntime().newEmptyArray();

        RubyArray ary = context.runtime.newArray(pattern.numberOfNames());
        for (Iterator<NameEntry> i = pattern.namedBackrefIterator(); i.hasNext();) {
            NameEntry e = i.next();
            ary.append(RubyString.newStringShared(getRuntime(), e.name, e.nameP, e.nameEnd - e.nameP));
        }
        return ary;
    }

    /** rb_reg_named_captures
     * 
     */
    @JRubyMethod
    public IRubyObject named_captures(ThreadContext context) {
        check();
        RubyHash hash = RubyHash.newHash(getRuntime());
        if (pattern.numberOfNames() == 0) return hash;

        for (Iterator<NameEntry> i = pattern.namedBackrefIterator(); i.hasNext();) {
            NameEntry e = i.next();
            int[]backrefs = e.getBackRefs();
            RubyArray ary = getRuntime().newArray(backrefs.length);

            for (int backref : backrefs) ary.append(RubyFixnum.newFixnum(getRuntime(), backref));
            hash.fastASet(RubyString.newStringShared(getRuntime(), e.name, e.nameP, e.nameEnd - e.nameP).freeze(context), ary);
        }
        return hash;
    }

    @JRubyMethod
    public IRubyObject encoding(ThreadContext context) {
        Encoding enc = (pattern == null) ? str.getEncoding() : pattern.getEncoding();
        return context.runtime.getEncodingService().getEncoding(enc);
    }

    @JRubyMethod(name = "fixed_encoding?")
    public IRubyObject fixed_encoding_p(ThreadContext context) {
        return context.runtime.newBoolean(options.isFixed());
    }

    /** rb_reg_nth_match
    *
    */
    public static IRubyObject nth_match(int nth, IRubyObject match) {
        if (match.isNil()) return match;
        RubyMatchData m = (RubyMatchData)match;
        m.check();

        Ruby runtime = m.getRuntime();

        final int start, end;
        if (m.regs == null) {
            if (nth >= 1 || (nth < 0 && ++nth <= 0)) return runtime.getNil();
            start = m.begin;
            end = m.end;
        } else {
            if (nth >= m.regs.numRegs || (nth < 0 && (nth+=m.regs.numRegs) <= 0)) return runtime.getNil();
            start = m.regs.beg[nth];
            end = m.regs.end[nth];
        }

        if (start == -1) return runtime.getNil();

        RubyString str = m.str.makeShared19(runtime, m.str.getType(), start, end - start);
        str.infectBy(m);
        return str;
    }

    /** rb_reg_last_match
     *
     */
    public static IRubyObject last_match(IRubyObject match) {
        return nth_match(0, match);
    }

    /** rb_reg_match_pre
     *
     */
    public static IRubyObject match_pre(IRubyObject match) {
        if (match.isNil()) return match;
        RubyMatchData m = (RubyMatchData)match;
        m.check();

        Ruby runtime = m.getRuntime();
        if (m.begin == -1) runtime.getNil(); 
        return m.str.makeShared19(runtime, m.str.getType(), 0,  m.begin).infectBy(m);
    }

    /** rb_reg_match_post
     *
     */
    public static IRubyObject match_post(IRubyObject match) {
        if (match.isNil()) return match;
        RubyMatchData m = (RubyMatchData)match;
        m.check();

        Ruby runtime = m.getRuntime();
        if (m.begin == -1) return runtime.getNil();
        return m.str.makeShared19(runtime, m.str.getType(), m.end, m.str.getByteList().getRealSize() - m.end).infectBy(m);
    }

    /** rb_reg_match_last
     *
     */
    public static IRubyObject match_last(IRubyObject match) {
        if (match.isNil()) return match;
        RubyMatchData m = (RubyMatchData)match;
        m.check();

        if (m.regs == null || m.regs.beg[0] == -1) return match.getRuntime().getNil();

        int i;
        for (i = m.regs.numRegs - 1; m.regs.beg[i] == -1 && i > 0; i--);
        if (i == 0) return match.getRuntime().getNil();
        
        return nth_match(i, match);
    }

    static RubyString regsub(RubyString str, RubyString src, Matcher matcher, Encoding enc) {
        Region regs = matcher.getRegion();
        
        int no = -1;
        ByteList bs = str.getByteList();
        int p = bs.getBegin();
        int s = p;
        int end = p + bs.getRealSize();
        byte[]bytes = bs.getUnsafeBytes();

        ByteList srcbs = src.getByteList();

        ByteList val = null;

        while (s < end) {
            int ss = s;
            int c = bytes[s] & 0xff;
            int l = enc.length(bytes, s++, end);
            if (l != 1) {
                s += l - 1;
                continue;
            }
            if (c != '\\' || s == end) continue;
            if (val == null) val = new ByteList(ss - p);

            val.append(bytes, p, ss - p);
            c = bytes[s++] & 0xff;
            p = s;

            switch (c) {
            case '0': case '1': case '2': case '3': case '4':
            case '5': case '6': case '7': case '8': case '9':
                no = c - '0';
                break;
            case '&':
                no = 0;
                break;
            case '`':
                val.append( srcbs.getUnsafeBytes(), srcbs.getBegin(), matcher.getBegin());
                continue;
            case '\'':
                val.append(srcbs.getUnsafeBytes(), srcbs.getBegin() + matcher.getEnd(), srcbs.getRealSize() - matcher.getEnd());
                continue;
            case '+':
                if (regs == null) {
                    if (matcher.getBegin() == -1) {
                        no = 0;
                        continue;
                    }
                } else {
                    no = regs.numRegs - 1;
                    while (regs.beg[no] == -1 && no > 0) no--;
                    if (no == 0) continue;
                }
                break;
            case '\\':
                val.append(bytes, s - 1, 1);
                continue;
            default:
                val.append(bytes, s - 2, 2);
                continue;
            }

            if (regs != null) {
                if (no >= 0) {
                    if (no >= regs.numRegs || regs.beg[no] == -1) continue;
                    val.append(srcbs.getUnsafeBytes(), srcbs.getBegin() + regs.beg[no], regs.end[no] - regs.beg[no]);
                }
            } else {
                if (no != 0 || matcher.getBegin() == -1) continue;
                val.append(srcbs.getUnsafeBytes(), srcbs.getBegin() + matcher.getBegin(), matcher.getEnd() - matcher.getBegin());
            }
        }

        if (p < end) {
            if (val == null) {
                return RubyString.newString(str.getRuntime(), bs.makeShared(p - bs.getBegin(), end - p));
            } else {
                val.append(bytes, p, end - p);
            }
        }
        if (val == null) return str;
        return RubyString.newString(str.getRuntime(), val);
    }

    static RubyString regsub19(RubyString str, RubyString src, Matcher matcher, Regex pattern) {
        Region regs = matcher.getRegion();

        int no = -1;
        ByteList bs = str.getByteList();
        int p = bs.getBegin();
        int s = p;
        int end = p + bs.getRealSize();
        byte[]bytes = bs.getUnsafeBytes();
        Encoding strEnc = bs.getEncoding();

        ByteList srcbs = src.getByteList();
        Encoding srcEnc = srcbs.getEncoding();

        RubyString val = null;

        while (s < end) {
            int c, cl;
            if (strEnc.isAsciiCompatible()) {
                cl = 1;
                c = bytes[s] & 0xff;
            } else {
                cl = StringSupport.preciseLength(strEnc, bytes, s, end);
                c = strEnc.mbcToCode(bytes, s, end);
            }

            if (!Encoding.isAscii(c)) {
                s += StringSupport.length(strEnc, bytes, s, end);
                continue;
            }

            int ss = s;
            s += cl;

            if (c != '\\' || s == end) continue;
            if (val == null) val = RubyString.newString(str.getRuntime(), new ByteList(ss - p));

            val.cat(bytes, p, ss - p, strEnc);

            if (strEnc.isAsciiCompatible()) {
                cl = 1;
                c = bytes[s] & 0xff;
            } else {
                cl = StringSupport.preciseLength(strEnc, bytes, s, end);
                c = strEnc.mbcToCode(bytes, s, end);
            }

            if (!Encoding.isAscii(c)) {
                s += StringSupport.length(strEnc, bytes, s, end);
                val.cat(bytes, ss, s - ss, strEnc);
                p = s;
                continue;
            }

            s += cl;
            p = s;

            switch (c) {
            case '1': case '2': case '3': case '4':
            case '5': case '6': case '7': case '8': case '9':
                if (pattern.noNameGroupIsActive(Syntax.RUBY)) {
                    no = c - '0';
                    break;
                }
                continue;
            case 'k':
                if (s < end) {
                    if (strEnc.isAsciiCompatible()) {
                        cl = 1;
                        c = bytes[s] & 0xff;
                    } else {
                        cl = StringSupport.preciseLength(strEnc, bytes, s, end);
                        c = strEnc.mbcToCode(bytes, s, end);
                    }
                    if (c == '<') {
                        int name = s + cl;
                        int nameEnd = name;
                        while (nameEnd < end) {
                            if (strEnc.isAsciiCompatible()) {
                                cl = 1;
                                c = bytes[nameEnd] & 0xff;
                            } else {
                                cl = StringSupport.preciseLength(strEnc, bytes, nameEnd, end);
                                c = strEnc.mbcToCode(bytes, nameEnd, end);
                            }
                            if (c == '>') break;
                            nameEnd += (!Encoding.isAscii(c)) ? StringSupport.length(strEnc, bytes, nameEnd, end) : cl;
                        }
                        if (nameEnd < end) {
                            try {
                                no = pattern.nameToBackrefNumber(bytes, name, nameEnd, regs);
                            } catch (JOniException je) {
                                throw str.getRuntime().newIndexError(je.getMessage());
                            }
                            p = s = nameEnd + cl;
                            break;
                        } else {
                            throw str.getRuntime().newRuntimeError("invalid group name reference format");
                        }
                    }
                }
                val.cat(bytes, ss, s - ss, strEnc);
                continue;
            case '0': case '&':
                no = 0;
                break;
            case '`':
                val.cat( srcbs.getUnsafeBytes(), srcbs.getBegin(), matcher.getBegin(), srcEnc);
                continue;
            case '\'':
                val.cat(srcbs.getUnsafeBytes(), srcbs.getBegin() + matcher.getEnd(), srcbs.getRealSize() - matcher.getEnd(), srcEnc);
                continue;
            case '+':
                if (regs == null) {
                    if (matcher.getBegin() == -1) {
                        no = 0;
                        continue;
                    }
                } else {
                    no = regs.numRegs - 1;
                    while (regs.beg[no] == -1 && no > 0) no--;
                    if (no == 0) continue;
                }
                break;
            case '\\':
                val.cat(bytes, s - cl, cl, strEnc);
                continue;
            default:
                val.cat(bytes, ss, s - ss, strEnc);
                continue;
            }

            if (regs != null) {
                if (no >= 0) {
                    if (no >= regs.numRegs || regs.beg[no] == -1) continue;
                    val.cat(srcbs.getUnsafeBytes(), srcbs.getBegin() + regs.beg[no], regs.end[no] - regs.beg[no], srcEnc);
                }
            } else {
                if (no != 0 || matcher.getBegin() == -1) continue;
                val.cat(srcbs.getUnsafeBytes(), srcbs.getBegin() + matcher.getBegin(), matcher.getEnd() - matcher.getBegin(), srcEnc);
            }
        }

        if (val == null) return str;
        if (p < end) val.cat(bytes, p, end - p, strEnc);
        return val;
    }

    final int adjustStartPos19(RubyString str, int pos, boolean reverse) {
        return adjustStartPosInternal(str, checkEncoding(str, false), pos, reverse);
    }

    final int adjustStartPos(RubyString str, int pos, boolean reverse) {
        return adjustStartPosInternal(str, pattern.getEncoding(), pos, reverse);
    }

    private final int adjustStartPosInternal(RubyString str, Encoding enc, int pos, boolean reverse) {
        check();

        ByteList value = str.getByteList();
        int len = value.getRealSize();
        if (pos > 0 && enc.maxLength() != 1 && pos < len) {
            int start = value.getBegin();
            if ((reverse ? -pos : len - pos) > 0) {
                return enc.rightAdjustCharHead(value.getUnsafeBytes(), start, start + pos, start + len) - start;
            } else {
                return enc.leftAdjustCharHead(value.getUnsafeBytes(), start, start + pos, start + len) - start;
            }
        }

        return pos;
    }

    private static IRubyObject operandNoCheck(IRubyObject str) {
        if (str instanceof RubySymbol) return ((RubySymbol)str).to_s();
        return str.checkStringType();
    }

    private static RubyString operandCheck(Ruby runtime, IRubyObject str) {
        if (str instanceof RubySymbol) return (RubyString)((RubySymbol)str).to_s();
        IRubyObject tmp = str.checkStringType();
        if (tmp.isNil()) throw runtime.newTypeError("can't convert " + str.getMetaClass() + " into String");
        return (RubyString)tmp;
    }

    public static RubyRegexp unmarshalFrom(UnmarshalStream input) throws java.io.IOException {
        RubyRegexp result = newRegexp(input.getRuntime(), input.unmarshalString(), RegexpOptions.fromJoniOptions(input.readSignedByte()));
        input.registerLinkTarget(result);
        return result;
    }

    public static void marshalTo(RubyRegexp regexp, MarshalStream output) throws java.io.IOException {
        output.registerLinkTarget(regexp);
        output.writeString(regexp.str);
        
        int options = regexp.pattern.getOptions() & EMBEDDABLE;

        if (regexp.getOptions().isFixed()) options |= ARG_ENCODING_FIXED;
        
        output.writeByte(options);
    }
}<|MERGE_RESOLUTION|>--- conflicted
+++ resolved
@@ -1222,11 +1222,7 @@
 
     /** rb_reg_init_copy
      */
-<<<<<<< HEAD
     @JRubyMethod(required = 1, visibility = Visibility.PRIVATE)
-=======
-    @JRubyMethod(name = "initialize_copy", required = 1, visibility = Visibility.PRIVATE)
->>>>>>> 78d80b54
     @Override
     public IRubyObject initialize_copy(IRubyObject re) {
         if (this == re) return this;
