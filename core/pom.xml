--- conflicted
+++ resolved
@@ -82,16 +82,6 @@
       <groupId>com.github.jnr</groupId>
       <artifactId>jnr-constants</artifactId>
       <version>0.8.5</version>
-<<<<<<< HEAD
-      <type>jar</type>
-    </dependency>
-    <dependency>
-      <groupId>org.jruby.jcodings</groupId>
-      <artifactId>jcodings</artifactId>
-      <version>1.0.12-SNAPSHOT</version>
-      <type>jar</type>
-=======
->>>>>>> c3e7c29f
     </dependency>
     <dependency>
       <groupId>com.github.jnr</groupId>
@@ -122,7 +112,7 @@
     <dependency>
       <groupId>org.jruby.jcodings</groupId>
       <artifactId>jcodings</artifactId>
-      <version>1.0.10</version>
+      <version>1.0.12-SNAPSHOT</version>
     </dependency>
     <dependency>
       <groupId>org.jruby</groupId>
