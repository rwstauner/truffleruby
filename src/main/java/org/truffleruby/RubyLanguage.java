--- conflicted
+++ resolved
@@ -276,13 +276,9 @@
 
     @Override
     protected Iterable<Scope> findTopScopes(RubyContext context) {
-<<<<<<< HEAD
-        return Collections.singletonList(GlobalScope.getGlobalScope(context.getCoreLibrary().globalVariables));
-=======
         return Arrays.asList(
-                GlobalScope.getGlobalScope(context.getCoreLibrary().getGlobalVariables()),
-                Scope.newBuilder("main", context.getCoreLibrary().getMainObject()).build());
->>>>>>> d0f07eca
+                GlobalScope.getGlobalScope(context.getCoreLibrary().globalVariables),
+                Scope.newBuilder("main", context.getCoreLibrary().mainObject).build());
     }
 
     public String getTruffleLanguageHome() {
