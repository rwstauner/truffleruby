--- conflicted
+++ resolved
@@ -76,11 +76,7 @@
  * 
  * @author <a href="mailto:ola.bini@ki.se">Ola Bini</a>
  */
-<<<<<<< HEAD
-@SuppressWarnings("deprecation")
 @JRubyClass(name="X509Name", include="Comparable")
-=======
->>>>>>> 3153ba61
 public class X509Name extends RubyObject {
     private static final long serialVersionUID = -226196051911335103L;
 
