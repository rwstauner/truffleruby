--- conflicted
+++ resolved
@@ -5,11 +5,7 @@
   <parent>
     <groupId>org.jruby</groupId>
     <artifactId>jruby-parent</artifactId>
-<<<<<<< HEAD
     <version>9000.dev-SNAPSHOT</version>
-=======
-    <version>1.7.17-SNAPSHOT</version>
->>>>>>> 1f13c082
   </parent>
   <artifactId>jruby-lib</artifactId>
   <packaging>pom</packaging>
@@ -25,11 +21,7 @@
     <dependency>
       <groupId>org.jruby</groupId>
       <artifactId>jruby-core</artifactId>
-<<<<<<< HEAD
       <version>9000.dev-SNAPSHOT</version>
-=======
-      <version>1.7.17-SNAPSHOT</version>
->>>>>>> 1f13c082
     </dependency>
     <dependency>
       <groupId>rubygems</groupId>
