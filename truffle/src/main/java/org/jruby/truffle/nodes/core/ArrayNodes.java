/*
 * Copyright (c) 2013, 2015 Oracle and/or its affiliates. All rights reserved. This
 * code is released under a tri EPL/GPL/LGPL license. You can use it,
 * redistribute it and/or modify it under the terms of the:
 *
 * Eclipse Public License version 1.0
 * GNU General Public License version 2
 * GNU Lesser General Public License version 2.1
 */
package org.jruby.truffle.nodes.core;

import com.oracle.truffle.api.CallTarget;
import com.oracle.truffle.api.CompilerDirectives;
import com.oracle.truffle.api.Truffle;
import com.oracle.truffle.api.dsl.ImportStatic;
import com.oracle.truffle.api.dsl.Specialization;
import com.oracle.truffle.api.dsl.*;
import com.oracle.truffle.api.frame.FrameDescriptor;
import com.oracle.truffle.api.frame.FrameSlot;
import com.oracle.truffle.api.frame.VirtualFrame;
import com.oracle.truffle.api.nodes.ExplodeLoop;
import com.oracle.truffle.api.nodes.UnexpectedResultException;
import com.oracle.truffle.api.source.SourceSection;
import com.oracle.truffle.api.utilities.BranchProfile;

import org.jruby.RubyObject;
import org.jruby.runtime.Visibility;
import org.jruby.runtime.builtin.IRubyObject;
import org.jruby.truffle.nodes.CoreSourceSection;
import org.jruby.truffle.nodes.RubyNode;
import org.jruby.truffle.nodes.RubyRootNode;
import org.jruby.truffle.nodes.array.*;
import org.jruby.truffle.nodes.coerce.ToIntNode;
import org.jruby.truffle.nodes.coerce.ToAryNodeFactory;
import org.jruby.truffle.nodes.coerce.ToIntNodeFactory;
import org.jruby.truffle.nodes.dispatch.*;
import org.jruby.truffle.nodes.methods.arguments.MissingArgumentBehaviour;
import org.jruby.truffle.nodes.methods.arguments.ReadPreArgumentNode;
import org.jruby.truffle.nodes.methods.locals.ReadLevelVariableNodeFactory;
import org.jruby.truffle.nodes.objects.IsFrozenNode;
import org.jruby.truffle.nodes.objects.IsFrozenNodeFactory;
import org.jruby.truffle.nodes.yield.YieldDispatchHeadNode;
import org.jruby.truffle.runtime.*;
import org.jruby.truffle.runtime.control.BreakException;
import org.jruby.truffle.runtime.control.NextException;
import org.jruby.truffle.runtime.control.RaiseException;
import org.jruby.truffle.runtime.control.RedoException;
import org.jruby.truffle.runtime.core.*;
import org.jruby.truffle.runtime.methods.Arity;
import org.jruby.truffle.runtime.methods.InternalMethod;
import org.jruby.truffle.runtime.methods.SharedMethodInfo;
import org.jruby.truffle.runtime.util.ArrayUtils;
import org.jruby.util.ByteList;
import org.jruby.util.Memo;

import java.util.Arrays;
import java.util.Comparator;

@CoreClass(name = "Array")
public abstract class ArrayNodes {

    @CoreMethod(names = "+", required = 1)
    @NodeChildren({
        @NodeChild(value = "a"),
        @NodeChild(value = "b")
    })
    @ImportStatic(ArrayGuards.class)
    public abstract static class AddNode extends RubyNode {

        public AddNode(RubyContext context, SourceSection sourceSection) {
            super(context, sourceSection);
        }

        public AddNode(AddNode prev) {
            super(prev);
        }

        @CreateCast("b") public RubyNode coerceOtherToAry(RubyNode other) {
            return ToAryNodeFactory.create(getContext(), getSourceSection(), other);
        }

        @Specialization(guards = {"isNull(a)", "isNull(b)"})
        public RubyArray addNull(RubyArray a, RubyArray b) {
            return new RubyArray(getContext().getCoreLibrary().getArrayClass(), null, 0);
        }

        @Specialization(guards = {"isObject(a)", "isNull(b)"})
        public RubyArray addObjectNull(RubyArray a, RubyArray b) {
            return new RubyArray(getContext().getCoreLibrary().getArrayClass(), Arrays.copyOf((Object[]) a.getStore(), a.getSize()), a.getSize());
        }

        @Specialization(guards = "areBothIntegerFixnum(a, b)")
        public RubyArray addBothIntegerFixnum(RubyArray a, RubyArray b) {
            final int combinedSize = a.getSize() + b.getSize();
            final int[] combined = new int[combinedSize];
            System.arraycopy(a.getStore(), 0, combined, 0, a.getSize());
            System.arraycopy(b.getStore(), 0, combined, a.getSize(), b.getSize());
            return new RubyArray(getContext().getCoreLibrary().getArrayClass(), combined, combinedSize);
        }

        @Specialization(guards = "areBothLongFixnum(a, b)")
        public RubyArray addBothLongFixnum(RubyArray a, RubyArray b) {
            final int combinedSize = a.getSize() + b.getSize();
            final long[] combined = new long[combinedSize];
            System.arraycopy(a.getStore(), 0, combined, 0, a.getSize());
            System.arraycopy(b.getStore(), 0, combined, a.getSize(), b.getSize());
            return new RubyArray(getContext().getCoreLibrary().getArrayClass(), combined, combinedSize);
        }

        @Specialization(guards = "areBothFloat(a, b)")
        public RubyArray addBothFloat(RubyArray a, RubyArray b) {
            final int combinedSize = a.getSize() + b.getSize();
            final double[] combined = new double[combinedSize];
            System.arraycopy(a.getStore(), 0, combined, 0, a.getSize());
            System.arraycopy(b.getStore(), 0, combined, a.getSize(), b.getSize());
            return new RubyArray(getContext().getCoreLibrary().getArrayClass(), combined, combinedSize);
        }

        @Specialization(guards = "areBothObject(a, b)")
        public RubyArray addBothObject(RubyArray a, RubyArray b) {
            final int combinedSize = a.getSize() + b.getSize();
            final Object[] combined = new Object[combinedSize];
            System.arraycopy(a.getStore(), 0, combined, 0, a.getSize());
            System.arraycopy(b.getStore(), 0, combined, a.getSize(), b.getSize());
            return new RubyArray(getContext().getCoreLibrary().getArrayClass(), combined, combinedSize);
        }

        @Specialization(guards = {"isNull(a)", "isOtherIntegerFixnum(a, b)"})
        public RubyArray addNullIntegerFixnum(RubyArray a, RubyArray b) {
            final int size = b.getSize();
            return new RubyArray(getContext().getCoreLibrary().getArrayClass(), Arrays.copyOf((int[]) b.getStore(), size), size);
        }

        @Specialization(guards = {"isNull(a)", "isOtherLongFixnum(a, b)"})
        public RubyArray addNullLongFixnum(RubyArray a, RubyArray b) {
            final int size = b.getSize();
            return new RubyArray(getContext().getCoreLibrary().getArrayClass(), Arrays.copyOf((long[]) b.getStore(), size), size);
        }

        @Specialization(guards = {"isNull(a)", "isOtherObject(a, b)"})
        public RubyArray addNullObject(RubyArray a, RubyArray b) {
            final int size = b.getSize();
            return new RubyArray(getContext().getCoreLibrary().getArrayClass(), Arrays.copyOf((Object[]) b.getStore(), size), size);
        }

        @Specialization(guards = {"!isObject(a)", "isOtherObject(a, b)"})
        public RubyArray addOtherObject(RubyArray a, RubyArray b) {
            final int combinedSize = a.getSize() + b.getSize();
            final Object[] combined = new Object[combinedSize];
            System.arraycopy(ArrayUtils.box(a.getStore()), 0, combined, 0, a.getSize());
            System.arraycopy(b.getStore(), 0, combined, a.getSize(), b.getSize());
            return new RubyArray(getContext().getCoreLibrary().getArrayClass(), combined, combinedSize);
        }

        @Specialization(guards = {"isObject(a)", "!isOtherObject(a, b)"})
        public RubyArray addObject(RubyArray a, RubyArray b) {
            final int combinedSize = a.getSize() + b.getSize();
            final Object[] combined = new Object[combinedSize];
            System.arraycopy(a.getStore(), 0, combined, 0, a.getSize());
            System.arraycopy(ArrayUtils.box(b.getStore()), 0, combined, a.getSize(), b.getSize());
            return new RubyArray(getContext().getCoreLibrary().getArrayClass(), combined, combinedSize);
        }

        @Specialization(guards = "isEmpty(a)")
        public RubyArray addEmpty(RubyArray a, RubyArray b) {
            final int size = b.getSize();
            return new RubyArray(getContext().getCoreLibrary().getArrayClass(), ArrayUtils.box(b.getStore()), size);
        }

        @Specialization(guards = "isOtherEmpty(a, b)")
        public RubyArray addOtherEmpty(RubyArray a, RubyArray b) {
            final int size = a.getSize();
            return new RubyArray(getContext().getCoreLibrary().getArrayClass(), ArrayUtils.box(a.getStore()), size);
        }

    }

    @CoreMethod(names = "*", required = 1, lowerFixnumParameters = 0, taintFromSelf = true)
    public abstract static class MulNode extends ArrayCoreMethodNode {

        @Child private KernelNodes.RespondToNode respondToToStrNode;
        @Child private ToIntNode toIntNode;

        public MulNode(RubyContext context, SourceSection sourceSection) {
            super(context, sourceSection);
        }

        public MulNode(MulNode prev) {
            super(prev);
            respondToToStrNode = prev.respondToToStrNode;
            toIntNode = prev.toIntNode;
        }

        @Specialization(guards = "isNull(array)")
        public RubyArray mulEmpty(RubyArray array, int count) {
            if (count < 0) {
                CompilerDirectives.transferToInterpreter();
                throw new RaiseException(getContext().getCoreLibrary().argumentError("negative argument", this));
            }
            return new RubyArray(array.getLogicalClass());
        }

        @Specialization(guards = "isIntegerFixnum(array)")
        public RubyArray mulIntegerFixnum(RubyArray array, int count) {
            if (count < 0) {
                CompilerDirectives.transferToInterpreter();
                throw new RaiseException(getContext().getCoreLibrary().argumentError("negative argument", this));
            }
            final int[] store = (int[]) array.getStore();
            final int storeLength = store.length;
            final int newStoreLength = storeLength * count;
            final int[] newStore = new int[newStoreLength];

            for (int n = 0; n < count; n++) {
                System.arraycopy(store, 0, newStore, storeLength * n, storeLength);
            }

            return new RubyArray(array.getLogicalClass(), array.getAllocationSite(), newStore, newStoreLength);
        }

        @Specialization(guards = "isLongFixnum(array)")
        public RubyArray mulLongFixnum(RubyArray array, int count) {
            if (count < 0) {
                CompilerDirectives.transferToInterpreter();
                throw new RaiseException(getContext().getCoreLibrary().argumentError("negative argument", this));
            }
            final long[] store = (long[]) array.getStore();
            final int storeLength = store.length;
            final int newStoreLength = storeLength * count;
            final long[] newStore = new long[newStoreLength];

            for (int n = 0; n < count; n++) {
                System.arraycopy(store, 0, newStore, storeLength * n, storeLength);
            }

            return new RubyArray(array.getLogicalClass(), array.getAllocationSite(), newStore, newStoreLength);
        }

        @Specialization(guards = "isFloat(array)")
        public RubyArray mulFloat(RubyArray array, int count) {
            if (count < 0) {
                CompilerDirectives.transferToInterpreter();
                throw new RaiseException(getContext().getCoreLibrary().argumentError("negative argument", this));
            }
            final double[] store = (double[]) array.getStore();
            final int storeLength = store.length;
            final int newStoreLength = storeLength * count;
            final double[] newStore = new double[newStoreLength];

            for (int n = 0; n < count; n++) {
                System.arraycopy(store, 0, newStore, storeLength * n, storeLength);
            }

            return new RubyArray(array.getLogicalClass(), array.getAllocationSite(), newStore, newStoreLength);
        }

        @Specialization(guards = "isObject(array)")
        public RubyArray mulObject(RubyArray array, int count) {
            if (count < 0) {
                CompilerDirectives.transferToInterpreter();
                throw new RaiseException(getContext().getCoreLibrary().argumentError("negative argument", this));
            }
            final Object[] store = (Object[]) array.getStore();
            final int storeLength = store.length;
            final int newStoreLength = storeLength * count;
            final Object[] newStore = new Object[newStoreLength];

            for (int n = 0; n < count; n++) {
                System.arraycopy(store, 0, newStore, storeLength * n, storeLength);
            }

            return new RubyArray(array.getLogicalClass(), array.getAllocationSite(), newStore, newStoreLength);
        }

        @Specialization(guards = "isRubyString(string)")
        public Object mulObject(VirtualFrame frame, RubyArray array, RubyString string) {
            notDesignedForCompilation();
            return ruby(frame, "join(sep)", "sep", string);
        }

        @Specialization(guards = {"!isRubyString(object)"})
        public Object mulObjectCount(VirtualFrame frame, RubyArray array, Object object) {
            notDesignedForCompilation();
            if (respondToToStrNode == null) {
                CompilerDirectives.transferToInterpreter();
                respondToToStrNode = insert(KernelNodesFactory.RespondToNodeFactory.create(getContext(), getSourceSection(), new RubyNode[]{null, null, null}));
            }
            if (respondToToStrNode.doesRespondTo(frame, object, getContext().makeString("to_str"), false)) {
                return ruby(frame, "join(sep.to_str)", "sep", object);
            } else {
                if (toIntNode == null) {
                    CompilerDirectives.transferToInterpreter();
                    toIntNode = insert(ToIntNodeFactory.create(getContext(), getSourceSection(), null));
                }
                final int count = toIntNode.executeIntegerFixnum(frame, object);
                if (count < 0) {
                    CompilerDirectives.transferToInterpreter();
                    throw new RaiseException(getContext().getCoreLibrary().argumentError("negative argument", this));
                }
                if (array.getStore() instanceof int[]) {
                    return mulIntegerFixnum(array, count);
                } else if (array.getStore() instanceof long[]) {
                    return mulLongFixnum(array, count);
                } else if (array.getStore() instanceof double[]) {
                    return mulFloat(array, count);
                } else if (array.getStore() == null) {
                    return mulEmpty(array, count);
                } else {
                    return mulObject(array, count);
                }

            }
        }

    }

    @CoreMethod(names = { "[]", "slice" }, required = 1, optional = 1, lowerFixnumParameters = { 0, 1 })
    public abstract static class IndexNode extends ArrayCoreMethodNode {

        @Child protected ArrayReadDenormalizedNode readNode;
        @Child protected ArrayReadSliceDenormalizedNode readSliceNode;
        @Child protected ArrayReadSliceNormalizedNode readNormalizedSliceNode;
        @Child protected CallDispatchHeadNode fallbackNode;

        public IndexNode(RubyContext context, SourceSection sourceSection) {
            super(context, sourceSection);
        }

        public IndexNode(IndexNode prev) {
            super(prev);
            readNode = prev.readNode;
            readSliceNode = prev.readSliceNode;
            readNormalizedSliceNode = prev.readNormalizedSliceNode;
            fallbackNode = prev.fallbackNode;
        }

        @Specialization
        public Object index(VirtualFrame frame, RubyArray array, int index, UndefinedPlaceholder undefined) {
            if (readNode == null) {
                CompilerDirectives.transferToInterpreter();
                readNode = insert(ArrayReadDenormalizedNodeFactory.create(getContext(), getSourceSection(), null, null));
            }

            return readNode.executeRead(frame, array, index);
        }

        @Specialization
        public Object slice(VirtualFrame frame, RubyArray array, int start, int length) {
            if (length < 0) {
                return nil();
            }

            if (readSliceNode == null) {
                CompilerDirectives.transferToInterpreter();
                readSliceNode = insert(ArrayReadSliceDenormalizedNodeFactory.create(getContext(), getSourceSection(), null, null, null));
            }

            return readSliceNode.executeReadSlice(frame, array, start, length);
        }

        @Specialization
        public Object slice(VirtualFrame frame, RubyArray array, RubyRange.IntegerFixnumRange range, UndefinedPlaceholder undefined) {
            final int normalizedIndex = array.normalizeIndex(range.getBegin());

            if (normalizedIndex < 0 || normalizedIndex > array.getSize()) {
                return nil();
            } else {
                final int end = array.normalizeIndex(range.getEnd());
                final int exclusiveEnd = array.clampExclusiveIndex(range.doesExcludeEnd() ? end : end + 1);

                if (exclusiveEnd <= normalizedIndex) {
                    return new RubyArray(array.getLogicalClass(), null, 0);
                }

                final int length = exclusiveEnd - normalizedIndex;

                if (readNormalizedSliceNode == null) {
                    CompilerDirectives.transferToInterpreter();
                    readNormalizedSliceNode = insert(ArrayReadSliceNormalizedNodeFactory.create(getContext(), getSourceSection(), null, null, null));
                }

                return readNormalizedSliceNode.executeReadSlice(frame, array, normalizedIndex, length);
            }
        }

        @Specialization(guards = {"!isInteger(a)", "!isIntegerFixnumRange(a)"})
        public Object fallbackIndex(VirtualFrame frame, RubyArray array, Object a, UndefinedPlaceholder undefined) {
            return fallback(frame, array, RubyArray.fromObjects(getContext().getCoreLibrary().getArrayClass(), a));
        }

        @Specialization(guards = {"!isIntegerFixnumRange(a)", "!isUndefinedPlaceholder(b)"})
        public Object fallbackSlice(VirtualFrame frame, RubyArray array, Object a, Object b) {
            return fallback(frame, array, RubyArray.fromObjects(getContext().getCoreLibrary().getArrayClass(), a, b));
        }

        public Object fallback(VirtualFrame frame, RubyArray array, RubyArray args) {
            if (fallbackNode == null) {
                CompilerDirectives.transferToInterpreter();
                fallbackNode = insert(DispatchHeadNodeFactory.createMethodCall(getContext()));
            }

            InternalMethod method = RubyArguments.getMethod(frame.getArguments());
            return fallbackNode.call(frame, array, "element_reference_fallback", null,
                    getContext().makeString(method.getName()), args);
        }

    }

    @CoreMethod(names = "[]=", required = 2, optional = 1, lowerFixnumParameters = 0, raiseIfFrozenSelf = true)
    public abstract static class IndexSetNode extends ArrayCoreMethodNode {

        @Child private ArrayWriteDenormalizedNode writeNode;
        @Child protected ArrayReadSliceDenormalizedNode readSliceNode;
        @Child private ConcatNode concatNode;
        @Child private PopNode popNode;

        private final BranchProfile tooSmallBranch = BranchProfile.create();

        public IndexSetNode(RubyContext context, SourceSection sourceSection) {
            super(context, sourceSection);
        }

        public IndexSetNode(IndexSetNode prev) {
            super(prev);
            writeNode = prev.writeNode;
            readSliceNode = prev.readSliceNode;
            concatNode = prev.concatNode;
            popNode = prev.popNode;
        }

        @Specialization
        public Object set(VirtualFrame frame, RubyArray array, int index, Object value, UndefinedPlaceholder unused) {
            if (writeNode == null) {
                CompilerDirectives.transferToInterpreter();
                writeNode = insert(ArrayWriteDenormalizedNodeFactory.create(getContext(), getSourceSection(), null, null, null));
            }

            return writeNode.executeWrite(frame, array, index, value);
        }

        // Set a slice of the array to a particular value

        @Specialization(guards = { "!isRubyArray(value)", "!isUndefinedPlaceholder(value)" })
        public Object setObject(VirtualFrame frame, RubyArray array, int start, int length, Object value) {
            notDesignedForCompilation();

            if (length < 0) {
                CompilerDirectives.transferToInterpreter();
                throw new RaiseException(getContext().getCoreLibrary().indexNegativeLength(length, this));
            }

            final int begin = array.normalizeIndex(start);

            if (begin < array.getSize() && length == 1) {
                if (writeNode == null) {
                    CompilerDirectives.transferToInterpreter();
                    writeNode = insert(ArrayWriteDenormalizedNodeFactory.create(getContext(), getSourceSection(), null, null, null));
                }

                return writeNode.executeWrite(frame, array, begin, value);
            } else {
                if(array.getSize() > (begin + length)){ // there is a tail, else other values discarded
                    if (readSliceNode == null) {
                        CompilerDirectives.transferToInterpreter();
                        readSliceNode = insert(ArrayReadSliceDenormalizedNodeFactory.create(getContext(), getSourceSection(), null, null, null));
                    }
                    RubyArray endValues = (RubyArray)readSliceNode.executeReadSlice(frame, array, (begin + length), (array.getSize() - begin - length));
                    if (writeNode == null) {
                        CompilerDirectives.transferToInterpreter();
                        writeNode = insert(ArrayWriteDenormalizedNodeFactory.create(getContext(), getSourceSection(), null, null, null));
                    }
                    writeNode.executeWrite(frame, array, begin, value);
                    Object[] endValuesStore = ArrayUtils.box(endValues.getStore());

                    int i = begin + 1;
                    for (Object obj : endValuesStore ) {
                        writeNode.executeWrite(frame, array, i, obj);
                        i += 1;
                    }
                } else {
                    writeNode.executeWrite(frame, array, begin, value);
                }
                if (popNode == null) {
                    CompilerDirectives.transferToInterpreter();
                    popNode = insert(ArrayNodesFactory.PopNodeFactory.create(getContext(), getSourceSection(), new RubyNode[]{null,null}));
                }
                int popLength = length - 1 < array.getSize() ? length - 1  :  array.getSize() - 1;
                for(int i = 0; i < popLength; i++) { // TODO 3-15-2015 BF update when pop can pop multiple
                    popNode.executePop(frame, array, UndefinedPlaceholder.INSTANCE);
                }
                return value;
            }
        }

        // Set a slice of the array to another array

        @Specialization
        public Object setOtherArray(VirtualFrame frame, RubyArray array, int start, int length, RubyArray value) {
            notDesignedForCompilation();

            if (length < 0) {
                CompilerDirectives.transferToInterpreter();
                throw new RaiseException(getContext().getCoreLibrary().indexNegativeLength(length, this));
            }

            final int begin = array.normalizeIndex(start);
            if (value.getSize() == 0) {

                final int exclusiveEnd = begin + length;
                Object[] store = ArrayUtils.box(array.getStore());

                if (begin < 0) {
                    tooSmallBranch.enter();
                    CompilerDirectives.transferToInterpreter();
                    throw new RaiseException(getContext().getCoreLibrary().indexTooSmallError("array", start, array.getSize(), this));
                } else if (exclusiveEnd > array.getSize()) {
                    throw new UnsupportedOperationException();
                }

                // TODO: This is a moving overlapping memory, should we use sth else instead?
                System.arraycopy(store, exclusiveEnd, store, begin, array.getSize() - exclusiveEnd);
                array.setStore(store, array.getSize() - length);

                return value;
            } else {
                if (writeNode == null) {
                    CompilerDirectives.transferToInterpreter();
                    writeNode = insert(ArrayWriteDenormalizedNodeFactory.create(getContext(), getSourceSection(), null, null, null));
                }
                Object[] values = ArrayUtils.box(value.getStore());
                if (value.getSize() == length || (begin + length + 1) > array.getSize()) {
                    int i = begin;
                    for (Object obj : values) {
                        writeNode.executeWrite(frame, array, i, obj);
                        i += 1;
                    }
                } else { // value.getSize() > length
                    if (readSliceNode == null) {
                        CompilerDirectives.transferToInterpreter();
                        readSliceNode = insert(ArrayReadSliceDenormalizedNodeFactory.create(getContext(), getSourceSection(), null, null, null));
                    }
                    RubyArray endValues = (RubyArray)readSliceNode.executeReadSlice(frame, array, (begin + length), (array.getSize() - begin - length));
                    if (concatNode == null) {
                        CompilerDirectives.transferToInterpreter();
                        concatNode = insert(ArrayNodesFactory.ConcatNodeFactory.create(getContext(), getSourceSection(), null, null));
                    }
                    int i = begin;
                    for (Object obj : values) {
                        writeNode.executeWrite(frame, array, i, obj);
                        i += 1;
                    }
                    concatNode.executeConcat(array, endValues);
                }
                return value;
            }
        }

        @Specialization(guards = "!isRubyArray(other)")
        public Object setRange(VirtualFrame frame, RubyArray array, RubyRange.IntegerFixnumRange range, Object other, UndefinedPlaceholder unused) {
            final int normalizedStart = array.normalizeIndex(range.getBegin());
            final int normalizedEnd = range.doesExcludeEnd() ? array.normalizeIndex(range.getEnd()) - 1 : array.normalizeIndex(range.getEnd());
            final int length = normalizedEnd - normalizedStart + 1;
            return setObject(frame, array, normalizedStart, length, other);
        }

        @Specialization(guards = "!areBothIntegerFixnum(array, other)")
        public Object setRangeArray(VirtualFrame frame, RubyArray array, RubyRange.IntegerFixnumRange range, RubyArray other, UndefinedPlaceholder unused) {
            final int normalizedStart = array.normalizeIndex(range.getBegin());
            final int normalizedEnd = range.doesExcludeEnd() ? array.normalizeIndex(range.getEnd()) - 1 : array.normalizeIndex(range.getEnd());
            final int length = normalizedEnd - normalizedStart + 1;
            return setOtherArray(frame, array, normalizedStart, length, other);
        }

        @Specialization(guards = "areBothIntegerFixnum(array, other)" )
        public Object setIntegerFixnumRange(VirtualFrame frame, RubyArray array, RubyRange.IntegerFixnumRange range, RubyArray other, UndefinedPlaceholder unused) {
            if (range.doesExcludeEnd()) {
                CompilerDirectives.transferToInterpreter();
                return setRangeArray(frame, array, range, other, unused);
            } else {
                int normalizedBegin = array.normalizeIndex(range.getBegin());
                int normalizedEnd = array.normalizeIndex(range.getEnd());

                if (normalizedBegin == 0 && normalizedEnd == array.getSize() - 1) {
                    array.setStore(Arrays.copyOf((int[]) other.getStore(), other.getSize()), other.getSize());
                } else {
                    CompilerDirectives.transferToInterpreter();
                    return setRangeArray(frame, array, range, other, unused);
                }
            }

            return other;
        }

    }

    @CoreMethod(names = "at", required = 1)
    @NodeChildren({
        @NodeChild(value = "array"),
        @NodeChild(value = "index")
    })
    public abstract static class AtNode extends RubyNode {

        @Child private ArrayReadDenormalizedNode readNode;

        public AtNode(RubyContext context, SourceSection sourceSection) {
            super(context, sourceSection);
        }

        public AtNode(AtNode prev) {
            super(prev);
            readNode = prev.readNode;
        }

        @CreateCast("index") public RubyNode coerceOtherToInt(RubyNode index) {
            return ToIntNodeFactory.create(getContext(), getSourceSection(), index);
        }

        @Specialization
        public Object at(VirtualFrame frame, RubyArray array, int index) {
            if (readNode == null) {
                CompilerDirectives.transferToInterpreter();
                readNode = insert(ArrayReadDenormalizedNodeFactory.create(getContext(), getSourceSection(), null, null));
            }

            return readNode.executeRead(frame, array, index);
        }

    }

    @CoreMethod(names = "clear", raiseIfFrozenSelf = true)
    public abstract static class ClearNode extends ArrayCoreMethodNode {

        public ClearNode(RubyContext context, SourceSection sourceSection) {
            super(context, sourceSection);
        }

        public ClearNode(ClearNode prev) {
            super(prev);
        }

        @Specialization
        public RubyArray clear(RubyArray array) {
            array.setStore(array.getStore(), 0);
            return array;
        }

    }

    @CoreMethod(names = "compact")
    @ImportStatic(ArrayGuards.class)
    public abstract static class CompactNode extends ArrayCoreMethodNode {

        public CompactNode(RubyContext context, SourceSection sourceSection) {
            super(context, sourceSection);
        }

        public CompactNode(CompactNode prev) {
            super(prev);
        }

        @Specialization(guards = "isIntArray(array)")
        public RubyArray compactInt(RubyArray array) {
            return new RubyArray(getContext().getCoreLibrary().getArrayClass(),
                    Arrays.copyOf((int[]) array.getStore(), array.getSize()), array.getSize());
        }

        @Specialization(guards = "isLongArray(array)")
        public RubyArray compactLong(RubyArray array) {
            return new RubyArray(getContext().getCoreLibrary().getArrayClass(),
                    Arrays.copyOf((long[]) array.getStore(), array.getSize()), array.getSize());
        }

        @Specialization(guards = "isDoubleArray(array)")
        public RubyArray compactDouble(RubyArray array) {
            return new RubyArray(getContext().getCoreLibrary().getArrayClass(),
                    Arrays.copyOf((double[]) array.getStore(), array.getSize()), array.getSize());
        }

        @Specialization(guards = "isObjectArray(array)")
        public Object compactObjects(RubyArray array) {
            // TODO CS 9-Feb-15 by removing nil we could make this array suitable for a primitive array storage class

            final Object[] store = (Object[]) array.getStore();
            final Object[] newStore = new Object[store.length];
            final int size = array.getSize();

            int m = 0;

            for (int n = 0; n < size; n++) {
                if (store[n] != nil()) {
                    newStore[m] = store[n];
                    m++;
                }
            }

            return new RubyArray(getContext().getCoreLibrary().getArrayClass(), newStore, m);
        }

    }

    @CoreMethod(names = "compact!", raiseIfFrozenSelf = true)
    public abstract static class CompactBangNode extends ArrayCoreMethodNode {

        public CompactBangNode(RubyContext context, SourceSection sourceSection) {
            super(context, sourceSection);
        }

        public CompactBangNode(CompactBangNode prev) {
            super(prev);
        }

        @Specialization(guards = "!isObject(array)")
        public RubyNilClass compactNotObjects(RubyArray array) {
            return nil();
        }

        @Specialization(guards = "isObject(array)")
        public Object compactObjects(RubyArray array) {
            final Object[] store = (Object[]) array.getStore();
            final int size = array.getSize();

            int m = 0;

            for (int n = 0; n < size; n++) {
                if (store[n] != nil()) {
                    store[m] = store[n];
                    m++;
                }
            }

            array.setStore(store, m);

            if (m == size) {
                return nil();
            } else {
                return array;
            }
        }

    }

    @CoreMethod(names = "concat", required = 1, raiseIfFrozenSelf = true)
    @NodeChildren({
        @NodeChild(value = "array"),
        @NodeChild(value = "other")
    })
    @ImportStatic(ArrayGuards.class)
    public abstract static class ConcatNode extends RubyNode {

        public ConcatNode(RubyContext context, SourceSection sourceSection) {
            super(context, sourceSection);
        }

        public ConcatNode(ConcatNode prev) {
            super(prev);
        }

        public abstract RubyArray executeConcat(RubyArray array, RubyArray other);

        @CreateCast("other") public RubyNode coerceOtherToAry(RubyNode other) {
            return ToAryNodeFactory.create(getContext(), getSourceSection(), other);
        }

        @Specialization(guards = "areBothNull(array, other)")
        public RubyArray concatNull(RubyArray array, RubyArray other) {
            return array;
        }

        @Specialization(guards = "areBothIntegerFixnum(array, other)")
        public RubyArray concatIntegerFixnum(RubyArray array, RubyArray other) {
            notDesignedForCompilation();

            final int newSize = array.getSize() + other.getSize();
            int[] store = (int[]) array.getStore();

            if ( store.length < newSize) {
                store = Arrays.copyOf((int[]) array.getStore(), ArrayUtils.capacity(store.length, newSize));
            }

            System.arraycopy(other.getStore(), 0, store, array.getSize(), other.getSize());
            array.setStore(store, newSize);
            return array;
        }

        @Specialization(guards = "areBothLongFixnum(array, other)")
        public RubyArray concatLongFixnum(RubyArray array, RubyArray other) {
            notDesignedForCompilation();

            final int newSize = array.getSize() + other.getSize();
            long[] store = (long[]) array.getStore();

            if ( store.length < newSize) {
                store = Arrays.copyOf((long[]) array.getStore(), ArrayUtils.capacity(store.length, newSize));
            }

            System.arraycopy(other.getStore(), 0, store, array.getSize(), other.getSize());
            array.setStore(store, newSize);
            return array;
        }

        @Specialization(guards = "areBothFloat(array, other)")
        public RubyArray concatDouble(RubyArray array, RubyArray other) {
            notDesignedForCompilation();

            final int newSize = array.getSize() + other.getSize();
            double[] store = (double[]) array.getStore();

            if ( store.length < newSize) {
                store = Arrays.copyOf((double[]) array.getStore(), ArrayUtils.capacity(store.length, newSize));
            }

            System.arraycopy(other.getStore(), 0, store, array.getSize(), other.getSize());
            array.setStore(store, newSize);
            return array;
        }

        @Specialization(guards = "areBothObject(array, other)")
        public RubyArray concatObject(RubyArray array, RubyArray other) {
            notDesignedForCompilation();

            final int size = array.getSize();
            final int newSize = size + other.getSize();
            Object[] store = (Object[]) array.getStore();

            if (newSize > store.length) {
                store = Arrays.copyOf(store, ArrayUtils.capacity(store.length, newSize));
            }

            System.arraycopy(other.getStore(), 0, store, size, other.getSize());
            array.setStore(store, newSize);
            return array;
        }

        @Specialization
        public RubyArray concat(RubyArray array, RubyArray other) {
            notDesignedForCompilation();

            final int newSize = array.getSize() + other.getSize();

            Object[] store;
            if (array.getStore() instanceof Object[]) {
                store = (Object[]) array.getStore();
                if (store.length < newSize) {
                    store = Arrays.copyOf(store, ArrayUtils.capacity(store.length, newSize));
                }
                ArrayUtils.copy(other.getStore(), store, array.getSize(), other.getSize());
            } else {
                store = new Object[newSize];
                ArrayUtils.copy(array.getStore(), store, 0, array.getSize());
                ArrayUtils.copy(other.getStore(), store, array.getSize(), other.getSize());
            }

            array.setStore(store, newSize);
            return array;
        }

    }

    @CoreMethod(names = "delete", required = 1)
    public abstract static class DeleteNode extends ArrayCoreMethodNode {

        @Child private KernelNodes.SameOrEqualNode equalNode;
        @Child private IsFrozenNode isFrozenNode;

        public DeleteNode(RubyContext context, SourceSection sourceSection) {
            super(context, sourceSection);
            equalNode = KernelNodesFactory.SameOrEqualNodeFactory.create(context, sourceSection, new RubyNode[]{null,null});
        }

        public DeleteNode(DeleteNode prev) {
            super(prev);
            equalNode = prev.equalNode;
            isFrozenNode = prev.isFrozenNode;
        }

        @Specialization(guards = "isIntegerFixnum(array)")
        public Object deleteIntegerFixnum(VirtualFrame frame, RubyArray array, Object value) {
            final int[] store = (int[]) array.getStore();

            Object found = nil();

            int i = 0;
            int n = 0;
            for (; n < array.getSize(); n++) {
                final Object stored = store[n];

                if (equalNode.executeSameOrEqual(frame, stored, value)) {
                    if (isFrozenNode == null) {
                        CompilerDirectives.transferToInterpreter();
                        isFrozenNode = insert(IsFrozenNodeFactory.create(getContext(), getSourceSection(), null));
                    }
                    if (isFrozenNode.executeIsFrozen(array)) {
                        CompilerDirectives.transferToInterpreter();
                        throw new RaiseException(
                            getContext().getCoreLibrary().frozenError(array.getLogicalClass().getName(), this));
                    }
                    found = store[n];
                    continue;
                }

                if (i != n) {
                    store[i] = store[n];
                }

                i++;
            }
            if(i != n){
                array.setStore(store, i);
            }
            return found;
        }

        @Specialization(guards = "isObject(array)")
        public Object deleteObject(VirtualFrame frame, RubyArray array, Object value) {
            final Object[] store = (Object[]) array.getStore();

            Object found = nil();

            int i = 0;
            int n = 0;
            for (; n < array.getSize(); n++) {
                final Object stored = store[n];

                if (equalNode.executeSameOrEqual(frame, stored, value)) {
                    if (isFrozenNode == null) {
                        CompilerDirectives.transferToInterpreter();
                        isFrozenNode = insert(IsFrozenNodeFactory.create(getContext(), getSourceSection(), null));
                    }
                    if (isFrozenNode.executeIsFrozen(array)) {
                        CompilerDirectives.transferToInterpreter();
                        throw new RaiseException(
                            getContext().getCoreLibrary().frozenError(array.getLogicalClass().getName(), this));
                    }
                    found = store[n];
                    continue;
                }

                if (i != n) {
                    store[i] = store[n];
                }

                i++;
            }

            if(i != n){
                array.setStore(store, i);
            }
            return found;
        }

    }

    @CoreMethod(names = "delete_at", required = 1, raiseIfFrozenSelf = true)
    @NodeChildren({
        @NodeChild(value = "array"),
        @NodeChild(value = "index")
    })
    @ImportStatic(ArrayGuards.class)
    public abstract static class DeleteAtNode extends RubyNode {

        private final BranchProfile tooSmallBranch = BranchProfile.create();
        private final BranchProfile beyondEndBranch = BranchProfile.create();

        public DeleteAtNode(RubyContext context, SourceSection sourceSection) {
            super(context, sourceSection);
        }

        public DeleteAtNode(DeleteAtNode prev) {
            super(prev);
        }

        @CreateCast("index") public RubyNode coerceOtherToInt(RubyNode index) {
            return ToIntNodeFactory.create(getContext(), getSourceSection(), index);
        }

        @Specialization(guards = "isIntegerFixnum(array)", rewriteOn = UnexpectedResultException.class)
        public int deleteAtIntegerFixnumInBounds(RubyArray array, int index) throws UnexpectedResultException {
            final int normalizedIndex = array.normalizeIndex(index);

            if (normalizedIndex < 0) {
                throw new UnexpectedResultException(nil());
            } else if (normalizedIndex >= array.getSize()) {
                throw new UnexpectedResultException(nil());
            } else {
                final int[] store = (int[]) array.getStore();
                final int value = store[normalizedIndex];
                System.arraycopy(store, normalizedIndex + 1, store, normalizedIndex, array.getSize() - normalizedIndex - 1);
                array.setStore(store, array.getSize() - 1);
                return value;
            }
        }

        @Specialization(contains = "deleteAtIntegerFixnumInBounds", guards = "isIntegerFixnum(array)")
        public Object deleteAtIntegerFixnum(RubyArray array, int index) {
            notDesignedForCompilation();

            int normalizedIndex = index;

            if (normalizedIndex < 0) {
                normalizedIndex = array.getSize() + index;
            }

            if (normalizedIndex < 0) {
                tooSmallBranch.enter();
                return nil();
            } else if (normalizedIndex >= array.getSize()) {
                beyondEndBranch.enter();
                return nil();
            } else {
                final int[] store = (int[]) array.getStore();
                final int value = store[normalizedIndex];
                System.arraycopy(store, normalizedIndex + 1, store, normalizedIndex, array.getSize() - normalizedIndex - 1);
                array.setStore(store, array.getSize() - 1);
                return value;
            }
        }

        @Specialization(guards = "isLongFixnum(array)", rewriteOn = UnexpectedResultException.class)
        public long deleteAtLongFixnumInBounds(RubyArray array, int index) throws UnexpectedResultException {
            final int normalizedIndex = array.normalizeIndex(index);

            if (normalizedIndex < 0) {
                throw new UnexpectedResultException(nil());
            } else if (normalizedIndex >= array.getSize()) {
                throw new UnexpectedResultException(nil());
            } else {
                final long[] store = (long[]) array.getStore();
                final long value = store[normalizedIndex];
                System.arraycopy(store, normalizedIndex + 1, store, normalizedIndex, array.getSize() - normalizedIndex - 1);
                array.setStore(store, array.getSize() - 1);
                return value;
            }
        }

        @Specialization(contains = "deleteAtLongFixnumInBounds", guards = "isLongFixnum(array)")
        public Object deleteAtLongFixnum(RubyArray array, int index) {
            notDesignedForCompilation();

            int normalizedIndex = index;

            if (normalizedIndex < 0) {
                normalizedIndex = array.getSize() + index;
            }

            if (normalizedIndex < 0) {
                tooSmallBranch.enter();
                return nil();
            } else if (normalizedIndex >= array.getSize()) {
                beyondEndBranch.enter();
                return nil();
            } else {
                final long[] store = (long[]) array.getStore();
                final long value = store[normalizedIndex];
                System.arraycopy(store, normalizedIndex + 1, store, normalizedIndex, array.getSize() - normalizedIndex - 1);
                array.setStore(store, array.getSize() - 1);
                return value;
            }
        }

        @Specialization(guards = "isFloat(array)", rewriteOn = UnexpectedResultException.class)
        public double deleteAtFloatInBounds(RubyArray array, int index) throws UnexpectedResultException {
            final int normalizedIndex = array.normalizeIndex(index);

            if (normalizedIndex < 0) {
                throw new UnexpectedResultException(nil());
            } else if (normalizedIndex >= array.getSize()) {
                throw new UnexpectedResultException(nil());
            } else {
                final double[] store = (double[]) array.getStore();
                final double value = store[normalizedIndex];
                System.arraycopy(store, normalizedIndex + 1, store, normalizedIndex, array.getSize() - normalizedIndex - 1);
                array.setStore(store, array.getSize() - 1);
                return value;
            }
        }

        @Specialization(contains = "deleteAtFloatInBounds", guards = "isFloat(array)")
        public Object deleteAtFloat(RubyArray array, int index) {
            notDesignedForCompilation();

            int normalizedIndex = index;

            if (normalizedIndex < 0) {
                normalizedIndex = array.getSize() + index;
            }

            if (normalizedIndex < 0) {
                tooSmallBranch.enter();
                return nil();
            } else if (normalizedIndex >= array.getSize()) {
                beyondEndBranch.enter();
                return nil();
            } else {
                final double[] store = (double[]) array.getStore();
                final double value = store[normalizedIndex];
                System.arraycopy(store, normalizedIndex + 1, store, normalizedIndex, array.getSize() - normalizedIndex - 1);
                array.setStore(store, array.getSize() - 1);
                return value;
            }
        }

        @Specialization(guards = "isObject(array)", rewriteOn = UnexpectedResultException.class)
        public Object deleteAtObjectInBounds(RubyArray array, int index) throws UnexpectedResultException {
            final int normalizedIndex = array.normalizeIndex(index);

            if (normalizedIndex < 0) {
                throw new UnexpectedResultException(nil());
            } else if (normalizedIndex >= array.getSize()) {
                throw new UnexpectedResultException(nil());
            } else {
                final Object[] store = (Object[]) array.getStore();
                final Object value = store[normalizedIndex];
                System.arraycopy(store, normalizedIndex + 1, store, normalizedIndex, array.getSize() - normalizedIndex - 1);
                array.setStore(store, array.getSize() - 1);
                return value;
            }
        }

        @Specialization(contains = "deleteAtObjectInBounds", guards = "isObject(array)")
        public Object deleteAtObject(RubyArray array, int index) {
            notDesignedForCompilation();

            int normalizedIndex = index;

            if (normalizedIndex < 0) {
                normalizedIndex = array.getSize() + index;
            }

            if (normalizedIndex < 0) {
                tooSmallBranch.enter();
                return nil();
            } else if (normalizedIndex >= array.getSize()) {
                beyondEndBranch.enter();
                return nil();
            } else {
                final Object[] store = (Object[]) array.getStore();
                final Object value = store[normalizedIndex];
                System.arraycopy(store, normalizedIndex + 1, store, normalizedIndex, array.getSize() - normalizedIndex - 1);
                array.setStore(store, array.getSize() - 1);
                return value;
            }
        }

        @Specialization(guards = "isNullOrEmpty(array)")
        public Object deleteAtNullOrEmpty(RubyArray array, int index) {
            return nil();
        }


    }

    @CoreMethod(names = "each", needsBlock = true)
    @ImportStatic(ArrayGuards.class)
    public abstract static class EachNode extends YieldingCoreMethodNode {

        @Child private CallDispatchHeadNode toEnumNode;

        private final BranchProfile breakProfile = BranchProfile.create();
        private final BranchProfile nextProfile = BranchProfile.create();
        private final BranchProfile redoProfile = BranchProfile.create();

        public EachNode(RubyContext context, SourceSection sourceSection) {
            super(context, sourceSection);
        }

        public EachNode(EachNode prev) {
            super(prev);
            toEnumNode = prev.toEnumNode;
        }

        @Specialization
        public Object eachEnumerator(VirtualFrame frame, RubyArray array, UndefinedPlaceholder block) {
            if (toEnumNode == null) {
                CompilerDirectives.transferToInterpreter();
                toEnumNode = insert(DispatchHeadNodeFactory.createMethodCall(getContext()));
            }

            return toEnumNode.call(frame, array, "to_enum", null, getContext().getCoreLibrary().getEachSymbol());
        }

        @Specialization(guards = "isNull(array)")
        public Object eachNull(VirtualFrame frame, RubyArray array, RubyProc block) {
            return nil();
        }

        @Specialization(guards = "isIntegerFixnum(array)")
        public Object eachIntegerFixnum(VirtualFrame frame, RubyArray array, RubyProc block) {
            final int[] store = (int[]) array.getStore();

            int count = 0;

            try {
                outer:
                for (int n = 0; n < array.getSize(); n++) {
                    while (true) {
                        if (CompilerDirectives.inInterpreter()) {
                            count++;
                        }

                        try {
                            yield(frame, block, store[n]);
                            continue outer;
                        } catch (BreakException e) {
                            breakProfile.enter();
                            return e.getResult();
                        } catch (NextException e) {
                            nextProfile.enter();
                            continue outer;
                        } catch (RedoException e) {
                            redoProfile.enter();
                        }
                    }
                }
            } finally {
                if (CompilerDirectives.inInterpreter()) {
                    getRootNode().reportLoopCount(count);
                }
            }

            return array;
        }

        @Specialization(guards = "isLongFixnum(array)")
        public Object eachLongFixnum(VirtualFrame frame, RubyArray array, RubyProc block) {
            final long[] store = (long[]) array.getStore();

            int count = 0;

            try {
                outer:
                for (int n = 0; n < array.getSize(); n++) {
                    while (true) {
                        if (CompilerDirectives.inInterpreter()) {
                            count++;
                        }

                        try {
                            yield(frame, block, store[n]);
                            continue outer;
                        } catch (BreakException e) {
                            breakProfile.enter();
                            return e.getResult();
                        } catch (NextException e) {
                            nextProfile.enter();
                            continue outer;
                        } catch (RedoException e) {
                            redoProfile.enter();
                        }
                    }
                }
            } finally {
                if (CompilerDirectives.inInterpreter()) {
                    getRootNode().reportLoopCount(count);
                }
            }

            return array;
        }

        @Specialization(guards = "isFloat(array)")
        public Object eachFloat(VirtualFrame frame, RubyArray array, RubyProc block) {
            final double[] store = (double[]) array.getStore();

            int count = 0;

            try {
                outer:
                for (int n = 0; n < array.getSize(); n++) {
                    while (true) {
                        if (CompilerDirectives.inInterpreter()) {
                            count++;
                        }

                        try {
                            yield(frame, block, store[n]);
                            continue outer;
                        } catch (BreakException e) {
                            breakProfile.enter();
                            return e.getResult();
                        } catch (NextException e) {
                            nextProfile.enter();
                            continue outer;
                        } catch (RedoException e) {
                            redoProfile.enter();
                        }
                    }
                }
            } finally {
                if (CompilerDirectives.inInterpreter()) {
                    getRootNode().reportLoopCount(count);
                }
            }

            return array;
        }

        @Specialization(guards = "isObject(array)")
        public Object eachObject(VirtualFrame frame, RubyArray array, RubyProc block) {
            final Object[] store = (Object[]) array.getStore();

            int count = 0;

            try {
                outer:
                for (int n = 0; n < array.getSize(); n++) {
                    while (true) {
                        if (CompilerDirectives.inInterpreter()) {
                            count++;
                        }

                        try {
                            yield(frame, block, store[n]);
                            continue outer;
                        } catch (BreakException e) {
                            breakProfile.enter();
                            return e.getResult();
                        } catch (NextException e) {
                            nextProfile.enter();
                            continue outer;
                        } catch (RedoException e) {
                            redoProfile.enter();
                        }
                    }
                }
            } finally {
                if (CompilerDirectives.inInterpreter()) {
                    getRootNode().reportLoopCount(count);
                }
            }

            return array;
        }

    }

    @CoreMethod(names = "each_with_index", needsBlock = true)
    @ImportStatic(ArrayGuards.class)
    public abstract static class EachWithIndexNode extends YieldingCoreMethodNode {

        private final BranchProfile breakProfile = BranchProfile.create();
        private final BranchProfile nextProfile = BranchProfile.create();
        private final BranchProfile redoProfile = BranchProfile.create();

        public EachWithIndexNode(RubyContext context, SourceSection sourceSection) {
            super(context, sourceSection);
        }

        public EachWithIndexNode(EachWithIndexNode prev) {
            super(prev);
        }

        @Specialization(guards = "isNull(array)")
        public RubyArray eachWithEmpty(VirtualFrame frame, RubyArray array, RubyProc block) {
            return array;
        }

        @Specialization(guards = "isIntegerFixnum(array)")
        public Object eachWithIndexInt(VirtualFrame frame, RubyArray array, RubyProc block) {
            final int[] store = (int[]) array.getStore();

            int count = 0;

            try {
                outer:
                for (int n = 0; n < array.getSize(); n++) {
                    while (true) {
                        if (CompilerDirectives.inInterpreter()) {
                            count++;
                        }

                        try {
                            yield(frame, block, store[n], n);
                            continue outer;
                        } catch (BreakException e) {
                            breakProfile.enter();
                            return e.getResult();
                        } catch (NextException e) {
                            nextProfile.enter();
                            continue outer;
                        } catch (RedoException e) {
                            redoProfile.enter();
                        }
                    }
                }
            } finally {
                if (CompilerDirectives.inInterpreter()) {
                    getRootNode().reportLoopCount(count);
                }
            }

            return array;
        }

        @Specialization(guards = "isLongFixnum(array)")
        public Object eachWithIndexLong(VirtualFrame frame, RubyArray array, RubyProc block) {
            final long[] store = (long[]) array.getStore();

            int count = 0;

            try {
                outer:
                for (int n = 0; n < array.getSize(); n++) {
                    while (true) {
                        if (CompilerDirectives.inInterpreter()) {
                            count++;
                        }

                        try {
                            yield(frame, block, store[n], n);
                            continue outer;
                        } catch (BreakException e) {
                            breakProfile.enter();
                            return e.getResult();
                        } catch (NextException e) {
                            nextProfile.enter();
                            continue outer;
                        } catch (RedoException e) {
                            redoProfile.enter();
                        }
                    }
                }
            } finally {
                if (CompilerDirectives.inInterpreter()) {
                    getRootNode().reportLoopCount(count);
                }
            }

            return array;
        }

        @Specialization(guards = "isFloat(array)")
        public Object eachWithIndexDouble(VirtualFrame frame, RubyArray array, RubyProc block) {
            final double[] store = (double[]) array.getStore();

            int count = 0;

            try {
                outer:
                for (int n = 0; n < array.getSize(); n++) {
                    while (true) {
                        if (CompilerDirectives.inInterpreter()) {
                            count++;
                        }

                        try {
                            yield(frame, block, store[n], n);
                            continue outer;
                        } catch (BreakException e) {
                            breakProfile.enter();
                            return e.getResult();
                        } catch (NextException e) {
                            nextProfile.enter();
                            continue outer;
                        } catch (RedoException e) {
                            redoProfile.enter();
                        }
                    }
                }
            } finally {
                if (CompilerDirectives.inInterpreter()) {
                    getRootNode().reportLoopCount(count);
                }
            }

            return array;
        }

        @Specialization(guards = "isObject(array)")
        public Object eachWithIndexObject(VirtualFrame frame, RubyArray array, RubyProc block) {
            final Object[] store = (Object[]) array.getStore();

            int count = 0;

            try {
                outer:
                for (int n = 0; n < array.getSize(); n++) {
                    while (true) {
                        if (CompilerDirectives.inInterpreter()) {
                            count++;
                        }

                        try {
                            yield(frame, block, store[n], n);
                            continue outer;
                        } catch (BreakException e) {
                            breakProfile.enter();
                            return e.getResult();
                        } catch (NextException e) {
                            nextProfile.enter();
                            continue outer;
                        } catch (RedoException e) {
                            redoProfile.enter();
                        }
                    }
                }
            } finally {
                if (CompilerDirectives.inInterpreter()) {
                    getRootNode().reportLoopCount(count);
                }
            }

            return array;
        }

        @Specialization
        public Object eachWithIndexObject(VirtualFrame frame, RubyArray array, UndefinedPlaceholder block) {
            return ruby(frame, "to_enum(:each_with_index)");
        }

    }

    @CoreMethod(names = "include?", required = 1)
    public abstract static class IncludeNode extends ArrayCoreMethodNode {

        @Child private KernelNodes.SameOrEqualNode equalNode;

        public IncludeNode(RubyContext context, SourceSection sourceSection) {
            super(context, sourceSection);
            equalNode = KernelNodesFactory.SameOrEqualNodeFactory.create(context, sourceSection, new RubyNode[]{null,null});
        }

        public IncludeNode(IncludeNode prev) {
            super(prev);
            equalNode = prev.equalNode;
        }

        @Specialization(guards = "isNull(array)")
        public boolean includeNull(VirtualFrame frame, RubyArray array, Object value) {
            return false;
        }

        @Specialization(guards = "isIntegerFixnum(array)")
        public boolean includeIntegerFixnum(VirtualFrame frame, RubyArray array, Object value) {
            final int[] store = (int[]) array.getStore();

            for (int n = 0; n < array.getSize(); n++) {
                final Object stored = store[n];

                notDesignedForCompilation();

                if (equalNode.executeSameOrEqual(frame, stored, value)) {
                    return true;
                }
            }

            return false;
        }

        @Specialization(guards = "isLongFixnum(array)")
        public boolean includeLongFixnum(VirtualFrame frame, RubyArray array, Object value) {
            final long[] store = (long[]) array.getStore();

            for (int n = 0; n < array.getSize(); n++) {
                final Object stored = store[n];

                notDesignedForCompilation();

                if (equalNode.executeSameOrEqual(frame, stored, value)) {
                    return true;
                }
            }

            return false;
        }

        @Specialization(guards = "isFloat(array)")
        public boolean includeFloat(VirtualFrame frame, RubyArray array, Object value) {
            final double[] store = (double[]) array.getStore();

            for (int n = 0; n < array.getSize(); n++) {
                final Object stored = store[n];

                notDesignedForCompilation();

                if (equalNode.executeSameOrEqual(frame, stored, value)) {
                    return true;
                }
            }

            return false;
        }

        @Specialization(guards = "isObject(array)")
        public boolean includeObject(VirtualFrame frame, RubyArray array, Object value) {
            final Object[] store = (Object[]) array.getStore();

            for (int n = 0; n < array.getSize(); n++) {
                final Object stored = store[n];

                if (equalNode.executeSameOrEqual(frame, stored, value)) {
                    return true;
                }
            }

            return false;
        }

    }

    @CoreMethod(names = "initialize", needsBlock = true, optional = 2, raiseIfFrozenSelf = true)
    @ImportStatic(ArrayGuards.class)
    public abstract static class InitializeNode extends YieldingCoreMethodNode {

        @Child private ArrayBuilderNode arrayBuilder;

        public InitializeNode(RubyContext context, SourceSection sourceSection) {
            super(context, sourceSection);
            arrayBuilder = new ArrayBuilderNode.UninitializedArrayBuilderNode(context);
        }

        public InitializeNode(InitializeNode prev) {
            super(prev);
            arrayBuilder = prev.arrayBuilder;
        }

        @Specialization
        public RubyArray initialize(RubyArray array, UndefinedPlaceholder size, UndefinedPlaceholder defaultValue, UndefinedPlaceholder block) {
            return initialize(array, 0, nil(), block);
        }

        @Specialization
        public RubyArray initialize(RubyArray array, int size, UndefinedPlaceholder defaultValue, UndefinedPlaceholder block) {
            return initialize(array, size, nil(), block);
        }

        @Specialization
        public RubyArray initialize(RubyArray array, long size, UndefinedPlaceholder defaultValue, UndefinedPlaceholder block) {
            if (size > Integer.MAX_VALUE) {
                throw new IllegalStateException();
            }
            return initialize(array, (int) size, nil(), block);
        }

        @Specialization
        public RubyArray initialize(RubyArray array, int size, int defaultValue, UndefinedPlaceholder block) {
            final int[] store = new int[size];
            Arrays.fill(store, defaultValue);
            array.setStore(store, size);
            return array;
        }

        @Specialization
        public RubyArray initialize(RubyArray array, int size, long defaultValue, UndefinedPlaceholder block) {
            final long[] store = new long[size];
            Arrays.fill(store, defaultValue);
            array.setStore(store, size);
            return array;
        }

        @Specialization
        public RubyArray initialize(RubyArray array, int size, double defaultValue, UndefinedPlaceholder block) {
            final double[] store = new double[size];
            Arrays.fill(store, defaultValue);
            array.setStore(store, size);
            return array;
        }

        @Specialization(guards = "!isUndefinedPlaceholder(defaultValue)")
        public RubyArray initialize(RubyArray array, int size, Object defaultValue, UndefinedPlaceholder block) {
            final Object[] store = new Object[size];
            Arrays.fill(store, defaultValue);
            array.setStore(store, size);
            return array;
        }

        @Specialization
        public RubyArray initialize(VirtualFrame frame, RubyArray array, int size, UndefinedPlaceholder defaultValue, RubyProc block) {
            Object store = arrayBuilder.start(size);

            int count = 0;
            try {
                for (int n = 0; n < size; n++) {
                    if (CompilerDirectives.inInterpreter()) {
                        count++;
                    }

                    store = arrayBuilder.append(store, n, yield(frame, block, n));
                }
            } finally {
                if (CompilerDirectives.inInterpreter()) {
                    getRootNode().reportLoopCount(count);
                }
            }

            array.setStore(arrayBuilder.finish(store, size), size);
            return array;
        }

        @Specialization
        public RubyArray initialize(RubyArray array, RubyArray copy, UndefinedPlaceholder defaultValue, UndefinedPlaceholder block) {
            notDesignedForCompilation();
            array.setStore(copy.slowToArray(), copy.getSize());
            return array;
        }

    }

    @CoreMethod(names = "initialize_copy", visibility = Visibility.PRIVATE, required = 1, raiseIfFrozenSelf = true)
    @NodeChildren({
        @NodeChild(value = "self"),
        @NodeChild(value = "from")
    })
    @ImportStatic(ArrayGuards.class)
    public abstract static class InitializeCopyNode extends RubyNode {
        // TODO(cs): what about allocationSite ?

        public InitializeCopyNode(RubyContext context, SourceSection sourceSection) {
            super(context, sourceSection);
        }

        public InitializeCopyNode(InitializeCopyNode prev) {
            super(prev);
        }

        @CreateCast("from") public RubyNode coerceOtherToAry(RubyNode other) {
            return ToAryNodeFactory.create(getContext(), getSourceSection(), other);
        }

        @Specialization(guards = "isOtherNull(self, from)")
        public RubyArray initializeCopyNull(RubyArray self, RubyArray from) {
            if (self == from) {
                return self;
            }
            self.setStore(null, 0);
            return self;
        }

        @Specialization(guards = "isOtherIntegerFixnum(self, from)")
        public RubyArray initializeCopyIntegerFixnum(RubyArray self, RubyArray from) {
            if (self == from) {
                return self;
            }
            self.setStore(Arrays.copyOf((int[]) from.getStore(), from.getSize()), from.getSize());
            return self;
        }

        @Specialization(guards = "isOtherLongFixnum(self, from)")
        public RubyArray initializeCopyLongFixnum(RubyArray self, RubyArray from) {
            if (self == from) {
                return self;
            }
            self.setStore(Arrays.copyOf((long[]) from.getStore(), from.getSize()), from.getSize());
            return self;
        }

        @Specialization(guards = "isOtherFloat(self, from)")
        public RubyArray initializeCopyFloat(RubyArray self, RubyArray from) {
            if (self == from) {
                return self;
            }
            self.setStore(Arrays.copyOf((double[]) from.getStore(), from.getSize()), from.getSize());
            return self;
        }

        @Specialization(guards = "isOtherObject(self, from)")
        public RubyArray initializeCopyObject(RubyArray self, RubyArray from) {
            if (self == from) {
                return self;
            }
            self.setStore(Arrays.copyOf((Object[]) from.getStore(), from.getSize()), from.getSize());
            return self;
        }

    }

    @CoreMethod(names = {"inject", "reduce"}, needsBlock = true, optional = 1)
    @ImportStatic(ArrayGuards.class)
    public abstract static class InjectNode extends YieldingCoreMethodNode {

        @Child private CallDispatchHeadNode dispatch;

        public InjectNode(RubyContext context, SourceSection sourceSection) {
            super(context, sourceSection);
            dispatch = DispatchHeadNodeFactory.createMethodCall(context, MissingBehavior.CALL_METHOD_MISSING);
        }

        public InjectNode(InjectNode prev) {
            super(prev);
            dispatch = prev.dispatch;
        }

        @Specialization(guards = "isIntegerFixnum(array)")
        public Object injectIntegerFixnum(VirtualFrame frame, RubyArray array, Object initial, RubyProc block) {
            int count = 0;

            final int[] store = (int[]) array.getStore();

            Object accumulator = initial;

            try {
                for (int n = 0; n < array.getSize(); n++) {
                    if (CompilerDirectives.inInterpreter()) {
                        count++;
                    }

                    accumulator = yield(frame, block, accumulator, store[n]);
                }
            } finally {
                if (CompilerDirectives.inInterpreter()) {
                    getRootNode().reportLoopCount(count);
                }
            }

            return accumulator;
        }

        @Specialization(guards = "isLongFixnum(array)")
        public Object injectLongFixnum(VirtualFrame frame, RubyArray array, Object initial, RubyProc block) {
            int count = 0;

            final long[] store = (long[]) array.getStore();

            Object accumulator = initial;

            try {
                for (int n = 0; n < array.getSize(); n++) {
                    if (CompilerDirectives.inInterpreter()) {
                        count++;
                    }

                    accumulator = yield(frame, block, accumulator, store[n]);
                }
            } finally {
                if (CompilerDirectives.inInterpreter()) {
                    getRootNode().reportLoopCount(count);
                }
            }

            return accumulator;
        }

        @Specialization(guards = "isFloat(array)")
        public Object injectFloat(VirtualFrame frame, RubyArray array, Object initial, RubyProc block) {
            int count = 0;

            final double[] store = (double[]) array.getStore();

            Object accumulator = initial;

            try {
                for (int n = 0; n < array.getSize(); n++) {
                    if (CompilerDirectives.inInterpreter()) {
                        count++;
                    }

                    accumulator = yield(frame, block, accumulator, store[n]);
                }
            } finally {
                if (CompilerDirectives.inInterpreter()) {
                    getRootNode().reportLoopCount(count);
                }
            }

            return accumulator;
        }

        @Specialization(guards = "isObject(array)")
        public Object injectObject(VirtualFrame frame, RubyArray array, Object initial, RubyProc block) {
            int count = 0;

            final Object[] store = (Object[]) array.getStore();

            Object accumulator = initial;

            try {
                for (int n = 0; n < array.getSize(); n++) {
                    if (CompilerDirectives.inInterpreter()) {
                        count++;
                    }

                    accumulator = yield(frame, block, accumulator, store[n]);
                }
            } finally {
                if (CompilerDirectives.inInterpreter()) {
                    getRootNode().reportLoopCount(count);
                }
            }

            return accumulator;
        }

        @Specialization
        public Object inject(VirtualFrame frame, RubyArray array, RubySymbol symbol, UndefinedPlaceholder unused) {
            notDesignedForCompilation();

            final Object[] store = array.slowToArray();

            if (store.length < 2) {
                if (store.length == 1) {
                    return store[0];
                } else {
                    return getContext().getCoreLibrary().getNilObject();
                }
            }

            Object accumulator = dispatch.call(frame, store[0], symbol, null, store[1]);

            for (int n = 2; n < array.getSize(); n++) {
                accumulator = dispatch.call(frame, accumulator, symbol, null, store[n]);
            }

            return accumulator;
        }

    }

    @CoreMethod(names = "insert", required = 1, raiseIfFrozenSelf = true, argumentsAsArray = true)
    public abstract static class InsertNode extends ArrayCoreMethodNode {

        @Child private ToIntNode toIntNode;
        private final BranchProfile tooSmallBranch = BranchProfile.create();

        public InsertNode(RubyContext context, SourceSection sourceSection) {
            super(context, sourceSection);
        }

        public InsertNode(InsertNode prev) {
            super(prev);
            this.toIntNode = prev.toIntNode;
        }

        @Specialization(guards = {"isNull(array)", "isIntIndexAndOtherSingleObjectArg(array, values)"})
        public Object insertNull(RubyArray array, Object[] values) {
            notDesignedForCompilation();
            final int index = (int) values[0];
            if (index < 0) {
                CompilerDirectives.transferToInterpreter();
                throw new UnsupportedOperationException();
            }
            final Object value = (Object) values[1];
            final Object[] store = new Object[index + 1];
            Arrays.fill(store, nil());
            store[index] = value;
            array.setStore(store, array.getSize() + 1);
            return array;
        }

        @Specialization(guards = "isArgsLengthTwo(array, values)", rewriteOn = {ClassCastException.class, IndexOutOfBoundsException.class})
        public Object insert(RubyArray array, Object[] values) {
            final int index = (int) values[0];
            final int value = (int) values[1];
            final int[] store = (int[]) array.getStore();
            System.arraycopy(store, index, store, index + 1, array.getSize() - index);
            store[index] = value;
            array.setStore(store, array.getSize() + 1);
            return array;
        }

        @Specialization(contains = {"insert", "insertNull"})
        public Object insertBoxed(VirtualFrame frame, RubyArray array, Object[] values) {
            notDesignedForCompilation();
            if (values.length == 1) {
                return array;
            }

            int index;
            if (values[0] instanceof Integer) {
                index = (int) values[0];
            } else {
                if (toIntNode == null) {
                    CompilerDirectives.transferToInterpreter();
                    toIntNode = insert(ToIntNodeFactory.create(getContext(), getSourceSection(), null));
                }
                index = toIntNode.executeIntegerFixnum(frame, values[0]);
            }

            final int valuesLength = values.length - 1;
            final int normalizedIndex = index < 0 ? array.normalizeIndex(index) + 1 : array.normalizeIndex(index);
            if (normalizedIndex < 0) {
                CompilerDirectives.transferToInterpreter();
                String errMessage = "index " + index + " too small for array; minimum: " + Integer.toString(-array.getSize());
                throw new RaiseException(getContext().getCoreLibrary().indexError(errMessage, this));
            }

            Object[] store = ArrayUtils.box(array.getStore());
            final int newSize = normalizedIndex < array.getSize() ? array.getSize() + valuesLength : normalizedIndex + valuesLength;
            store = Arrays.copyOf(store, newSize);
            if (normalizedIndex >= array.getSize()) {
                for (int i = array.getSize(); i < normalizedIndex; i++) {
                    store[i] = nil();
                }
            }
            final int dest = normalizedIndex + valuesLength;
            final int len = array.getSize() - normalizedIndex;
            if (normalizedIndex < array.getSize()) {
                System.arraycopy(store, normalizedIndex, store, dest, len);
            }
            System.arraycopy(values, 1, store, normalizedIndex, valuesLength);
            array.setStore(store, newSize);

            return array;
        }

    }

    @CoreMethod(names = {"map", "collect"}, needsBlock = true, returnsEnumeratorIfNoBlock = true)
    @ImportStatic(ArrayGuards.class)
    public abstract static class MapNode extends YieldingCoreMethodNode {

        @Child private ArrayBuilderNode arrayBuilder;

        private final BranchProfile breakProfile = BranchProfile.create();
        private final BranchProfile nextProfile = BranchProfile.create();
        private final BranchProfile redoProfile = BranchProfile.create();

        public MapNode(RubyContext context, SourceSection sourceSection) {
            super(context, sourceSection);
            arrayBuilder = new ArrayBuilderNode.UninitializedArrayBuilderNode(context);
        }

        public MapNode(MapNode prev) {
            super(prev);
            arrayBuilder = prev.arrayBuilder;
        }

        @Specialization(guards = "isNull(array)")
        public RubyArray mapNull(RubyArray array, RubyProc block) {
            return new RubyArray(getContext().getCoreLibrary().getArrayClass());
        }

        @Specialization(guards = "isIntegerFixnum(array)")
        public Object mapIntegerFixnum(VirtualFrame frame, RubyArray array, RubyProc block) {
            final int[] store = (int[]) array.getStore();
            final int arraySize = array.getSize();
            Object mappedStore = arrayBuilder.start(arraySize);

            int count = 0;
            try {
                outer:
                for (int n = 0; n < array.getSize(); n++) {
                    while (true) {
                        if (CompilerDirectives.inInterpreter()) {
                            count++;
                        }

                        try {
                            mappedStore = arrayBuilder.append(mappedStore, n, yield(frame, block, store[n]));
                            continue outer;
                        } catch (BreakException e) {
                            breakProfile.enter();
                            return e.getResult();
                        } catch (NextException e) {
                            nextProfile.enter();
                            continue outer;
                        } catch (RedoException e) {
                            redoProfile.enter();
                        }
                    }
                }
            } finally {
                if (CompilerDirectives.inInterpreter()) {
                    getRootNode().reportLoopCount(count);
                }
            }

            return new RubyArray(getContext().getCoreLibrary().getArrayClass(), arrayBuilder.finish(mappedStore, arraySize), arraySize);
        }

        @Specialization(guards = "isLongFixnum(array)")
        public Object mapLongFixnum(VirtualFrame frame, RubyArray array, RubyProc block) {
            final long[] store = (long[]) array.getStore();
            final int arraySize = array.getSize();
            Object mappedStore = arrayBuilder.start(arraySize);

            int count = 0;
            try {
                outer:
                for (int n = 0; n < array.getSize(); n++) {
                    while (true) {
                        if (CompilerDirectives.inInterpreter()) {
                            count++;
                        }

                        try {
                            mappedStore = arrayBuilder.append(mappedStore, n, yield(frame, block, store[n]));
                            continue outer;
                        } catch (BreakException e) {
                            breakProfile.enter();
                            return e.getResult();
                        } catch (NextException e) {
                            nextProfile.enter();
                            continue outer;
                        } catch (RedoException e) {
                            redoProfile.enter();
                        }
                    }
                }
            } finally {
                if (CompilerDirectives.inInterpreter()) {
                    getRootNode().reportLoopCount(count);
                }
            }

            return new RubyArray(getContext().getCoreLibrary().getArrayClass(), arrayBuilder.finish(mappedStore, arraySize), arraySize);
        }

        @Specialization(guards = "isFloat(array)")
        public Object mapFloat(VirtualFrame frame, RubyArray array, RubyProc block) {
            final double[] store = (double[]) array.getStore();
            final int arraySize = array.getSize();
            Object mappedStore = arrayBuilder.start(arraySize);

            int count = 0;
            try {
                outer:
                for (int n = 0; n < array.getSize(); n++) {
                    while (true) {
                        if (CompilerDirectives.inInterpreter()) {
                            count++;
                        }

                        try {
                            mappedStore = arrayBuilder.append(mappedStore, n, yield(frame, block, store[n]));
                            continue outer;
                        } catch (BreakException e) {
                            breakProfile.enter();
                            return e.getResult();
                        } catch (NextException e) {
                            nextProfile.enter();
                            continue outer;
                        } catch (RedoException e) {
                            redoProfile.enter();
                        }
                    }
                }
            } finally {
                if (CompilerDirectives.inInterpreter()) {
                    getRootNode().reportLoopCount(count);
                }
            }

            return new RubyArray(getContext().getCoreLibrary().getArrayClass(), arrayBuilder.finish(mappedStore, arraySize), arraySize);
        }

        @Specialization(guards = "isObject(array)")
        public Object mapObject(VirtualFrame frame, RubyArray array, RubyProc block) {
            final Object[] store = (Object[]) array.getStore();
            final int arraySize = array.getSize();
            Object mappedStore = arrayBuilder.start(arraySize);

            int count = 0;
            try {
                outer:
                for (int n = 0; n < array.getSize(); n++) {
                    while (true) {
                        if (CompilerDirectives.inInterpreter()) {
                            count++;
                        }

                        try {
                            mappedStore = arrayBuilder.append(mappedStore, n, yield(frame, block, store[n]));
                            continue outer;
                        } catch (BreakException e) {
                            breakProfile.enter();
                            return e.getResult();
                        } catch (NextException e) {
                            nextProfile.enter();
                            continue outer;
                        } catch (RedoException e) {
                            redoProfile.enter();
                        }
                    }
                }
            } finally {
                if (CompilerDirectives.inInterpreter()) {
                    getRootNode().reportLoopCount(count);
                }
            }

            return new RubyArray(getContext().getCoreLibrary().getArrayClass(), arrayBuilder.finish(mappedStore, arraySize), arraySize);
        }
    }

    @CoreMethod(names = {"map!", "collect!"}, needsBlock = true, returnsEnumeratorIfNoBlock = true, raiseIfFrozenSelf = true)
    @ImportStatic(ArrayGuards.class)
    public abstract static class MapInPlaceNode extends YieldingCoreMethodNode {

        @Child private ArrayWriteDenormalizedNode writeNode;

        private final BranchProfile breakProfile = BranchProfile.create();
        private final BranchProfile nextProfile = BranchProfile.create();
        private final BranchProfile redoProfile = BranchProfile.create();

        public MapInPlaceNode(RubyContext context, SourceSection sourceSection) {
            super(context, sourceSection);
        }

        public MapInPlaceNode(MapInPlaceNode prev) {
            super(prev);
            writeNode = prev.writeNode;
        }

        @Specialization(guards = "isNull(array)")
        public RubyArray mapInPlaceNull(RubyArray array, RubyProc block) {
            return array;
        }

        @Specialization(guards = "isIntegerFixnum(array)")
        public Object mapInPlaceFixnumInteger(VirtualFrame frame, RubyArray array, RubyProc block) {
            if (writeNode == null) {
                CompilerDirectives.transferToInterpreter();
                writeNode = insert(ArrayWriteDenormalizedNodeFactory.create(getContext(), getSourceSection(), null, null, null));
            }

            final int[] store = (int[]) array.getStore();

            int count = 0;

            try {
                outer:
                for (int n = 0; n < array.getSize(); n++) {
                    while (true) {
                        if (CompilerDirectives.inInterpreter()) {
                            count++;
                        }

                        try {
                            writeNode.executeWrite(frame, array, n, yield(frame, block, store[n]));
                            continue outer;
                        } catch (BreakException e) {
                            breakProfile.enter();
                            return e.getResult();
                        } catch (NextException e) {
                            nextProfile.enter();
                            continue outer;
                        } catch (RedoException e) {
                            redoProfile.enter();
                        }
                    }
                }
            } finally {
                if (CompilerDirectives.inInterpreter()) {
                    getRootNode().reportLoopCount(count);
                }
            }


            return array;
        }

        @Specialization(guards = "isObject(array)")
        public Object mapInPlaceObject(VirtualFrame frame, RubyArray array, RubyProc block) {
            if (writeNode == null) {
                CompilerDirectives.transferToInterpreter();
                writeNode = insert(ArrayWriteDenormalizedNodeFactory.create(getContext(), getSourceSection(), null, null, null));
            }

            final Object[] store = (Object[]) array.getStore();

            int count = 0;

            try {
                outer:
                for (int n = 0; n < array.getSize(); n++) {
                    while (true) {
                        if (CompilerDirectives.inInterpreter()) {
                            count++;
                        }

                        try {
                            writeNode.executeWrite(frame, array, n, yield(frame, block, store[n]));
                            continue outer;
                        } catch (BreakException e) {
                            breakProfile.enter();
                            return e.getResult();
                        } catch (NextException e) {
                            nextProfile.enter();
                            continue outer;
                        } catch (RedoException e) {
                            redoProfile.enter();
                        }
                    }
                }
            } finally {
                if (CompilerDirectives.inInterpreter()) {
                    getRootNode().reportLoopCount(count);
                }
            }


            return array;
        }
    }

    // TODO: move into Enumerable?

    @CoreMethod(names = "max")
    public abstract static class MaxNode extends ArrayCoreMethodNode {

        @Child private CallDispatchHeadNode eachNode;
        private final MaxBlock maxBlock;

        public MaxNode(RubyContext context, SourceSection sourceSection) {
            super(context, sourceSection);
            eachNode = DispatchHeadNodeFactory.createMethodCall(context);
            maxBlock = context.getCoreLibrary().getArrayMaxBlock();
        }

        public MaxNode(MaxNode prev) {
            super(prev);
            eachNode = prev.eachNode;
            maxBlock = prev.maxBlock;
        }

        @Specialization
        public Object max(VirtualFrame frame, RubyArray array) {
            // TODO: can we just write to the frame instead of having this indirect object?

            final Memo<Object> maximum = new Memo<>();

            final VirtualFrame maximumClosureFrame = Truffle.getRuntime().createVirtualFrame(RubyArguments.pack(null, null, array, null, new Object[] {}), maxBlock.getFrameDescriptor());
            maximumClosureFrame.setObject(maxBlock.getFrameSlot(), maximum);

            final RubyProc block = new RubyProc(getContext().getCoreLibrary().getProcClass(), RubyProc.Type.PROC,
                    maxBlock.getSharedMethodInfo(), maxBlock.getCallTarget(), maxBlock.getCallTarget(),
                    maxBlock.getCallTarget(), maximumClosureFrame.materialize(), null, array, null);

            eachNode.call(frame, array, "each", block);

            if (maximum.get() == null) {
                return nil();
            } else {
                return maximum.get();
            }
        }

    }

    public abstract static class MaxBlockNode extends CoreMethodNode {

        @Child private CallDispatchHeadNode compareNode;

        public MaxBlockNode(RubyContext context, SourceSection sourceSection) {
            super(context, sourceSection);
            compareNode = DispatchHeadNodeFactory.createMethodCall(context);
        }

        public MaxBlockNode(MaxBlockNode prev) {
            super(prev);
            compareNode = prev.compareNode;
        }

        @Specialization
        public RubyNilClass max(VirtualFrame frame, Object maximumObject, Object value) {
            final Memo<Object> maximum = (Memo<Object>) maximumObject;

            // TODO(CS): cast

            final Object current = maximum.get();

            if (current == null || (int) compareNode.call(frame, value, "<=>", null, current) < 0) {
                maximum.set(value);
            }

            return nil();
        }

    }

    public static class MaxBlock {

        private final FrameDescriptor frameDescriptor;
        private final FrameSlot frameSlot;
        private final SharedMethodInfo sharedMethodInfo;
        private final CallTarget callTarget;

        public MaxBlock(RubyContext context) {
            final SourceSection sourceSection = new CoreSourceSection("Array", "max");

            frameDescriptor = new FrameDescriptor();
            frameSlot = frameDescriptor.addFrameSlot("maximum_memo");

            sharedMethodInfo = new SharedMethodInfo(sourceSection, null, Arity.NO_ARGUMENTS, "max", false, null, false);

            callTarget = Truffle.getRuntime().createCallTarget(new RubyRootNode(
                    context, sourceSection, null, sharedMethodInfo,
                    ArrayNodesFactory.MaxBlockNodeFactory.create(context, sourceSection, new RubyNode[]{
                            ReadLevelVariableNodeFactory.create(context, sourceSection, frameSlot, 1),
                            new ReadPreArgumentNode(context, sourceSection, 0, MissingArgumentBehaviour.RUNTIME_ERROR)
                    })));
        }

        public FrameDescriptor getFrameDescriptor() {
            return frameDescriptor;
        }

        public FrameSlot getFrameSlot() {
            return frameSlot;
        }

        public SharedMethodInfo getSharedMethodInfo() {
            return sharedMethodInfo;
        }

        public CallTarget getCallTarget() {
            return callTarget;
        }
    }

    @CoreMethod(names = "min")
    public abstract static class MinNode extends ArrayCoreMethodNode {

        @Child private CallDispatchHeadNode eachNode;
        private final MinBlock minBlock;

        public MinNode(RubyContext context, SourceSection sourceSection) {
            super(context, sourceSection);
            eachNode = DispatchHeadNodeFactory.createMethodCall(context);
            minBlock = context.getCoreLibrary().getArrayMinBlock();
        }

        public MinNode(MinNode prev) {
            super(prev);
            eachNode = prev.eachNode;
            minBlock = prev.minBlock;
        }

        @Specialization
        public Object min(VirtualFrame frame, RubyArray array) {
            // TODO: can we just write to the frame instead of having this indirect object?

            final Memo<Object> minimum = new Memo<>();

            final VirtualFrame minimumClosureFrame = Truffle.getRuntime().createVirtualFrame(RubyArguments.pack(null, null, array, null, new Object[] {}), minBlock.getFrameDescriptor());
            minimumClosureFrame.setObject(minBlock.getFrameSlot(), minimum);

            final RubyProc block = new RubyProc(getContext().getCoreLibrary().getProcClass(), RubyProc.Type.PROC,
                    minBlock.getSharedMethodInfo(), minBlock.getCallTarget(), minBlock.getCallTarget(),
                    minBlock.getCallTarget(), minimumClosureFrame.materialize(), null, array, null);

            eachNode.call(frame, array, "each", block);

            if (minimum.get() == null) {
                return nil();
            } else {
                return minimum.get();
            }
        }

    }

    public abstract static class MinBlockNode extends CoreMethodNode {

        @Child private CallDispatchHeadNode compareNode;

        public MinBlockNode(RubyContext context, SourceSection sourceSection) {
            super(context, sourceSection);
            compareNode = DispatchHeadNodeFactory.createMethodCall(context);
        }

        public MinBlockNode(MinBlockNode prev) {
            super(prev);
            compareNode = prev.compareNode;
        }

        @Specialization
        public RubyNilClass min(VirtualFrame frame, Object minimumObject, Object value) {
            final Memo<Object> minimum = (Memo<Object>) minimumObject;

            // TODO(CS): cast

            final Object current = minimum.get();

            if (current == null || (int) compareNode.call(frame, value, "<=>", null, current) < 0) {
                minimum.set(value);
            }

            return nil();
        }

    }

    public static class MinBlock {

        private final FrameDescriptor frameDescriptor;
        private final FrameSlot frameSlot;
        private final SharedMethodInfo sharedMethodInfo;
        private final CallTarget callTarget;

        public MinBlock(RubyContext context) {
            final SourceSection sourceSection = new CoreSourceSection("Array", "min");

            frameDescriptor = new FrameDescriptor();
            frameSlot = frameDescriptor.addFrameSlot("minimum_memo");

            sharedMethodInfo = new SharedMethodInfo(sourceSection, null, Arity.NO_ARGUMENTS, "min", false, null, false);

            callTarget = Truffle.getRuntime().createCallTarget(new RubyRootNode(
                    context, sourceSection, null, sharedMethodInfo,
                    ArrayNodesFactory.MinBlockNodeFactory.create(context, sourceSection, new RubyNode[]{
                            ReadLevelVariableNodeFactory.create(context, sourceSection, frameSlot, 1),
                            new ReadPreArgumentNode(context, sourceSection, 0, MissingArgumentBehaviour.RUNTIME_ERROR)
                    })));
        }

        public FrameDescriptor getFrameDescriptor() {
            return frameDescriptor;
        }

        public FrameSlot getFrameSlot() {
            return frameSlot;
        }

        public SharedMethodInfo getSharedMethodInfo() {
            return sharedMethodInfo;
        }

        public CallTarget getCallTarget() {
            return callTarget;
        }
    }

    @CoreMethod(names = "pack", required = 1)
    public abstract static class PackNode extends ArrayCoreMethodNode {

        @Child private CallDispatchHeadNode toStringNode;

        public PackNode(RubyContext context, SourceSection sourceSection) {
            super(context, sourceSection);
        }

        public PackNode(PackNode prev) {
            super(prev);
            toStringNode = prev.toStringNode;
        }
        
        // TODO CS 3-Mar-15 to be honest these two specialisations are a bit sneaky - we'll get rid of them ASAP

        @Specialization(guards = {"arrayIsInts(array)", "formatIsXN2000(array, format)"})
        public RubyString packXN2000(RubyArray array, RubyString format) {
            final int size = array.getSize();
            final int[] store = (int[]) array.getStore();
            final byte[] bytes = new byte[1 + size * 4];
            
            // bytes[0] = 0 is implicit

            for (int n = 0; n < size; n++) {
                final int value = store[n];
                final int byteOffset = 1 + n * 4;
                bytes[byteOffset + 3] = (byte) (value >>> 24);
                bytes[byteOffset + 2] = (byte) (value >>> 16);
                bytes[byteOffset + 1] = (byte) (value >>> 8);
                bytes[byteOffset + 0] = (byte) value;
            }

            // TODO CS 3-Mar-15 should be tainting here - but ideally have a pack node, and then taint on top of that

            return new RubyString(getContext().getCoreLibrary().getStringClass(), new ByteList(bytes));
        }

        @Specialization(guards = {"arrayIsLongs(array)", "formatIsLStar(array, format)"})
        public RubyString packLStar(RubyArray array, RubyString format) {
            final int size = array.getSize();
            final long[] store = (long[]) array.getStore();
            final byte[] bytes = new byte[size * 4];

            for (int n = 0; n < size; n++) {
                final int value = (int) store[n]; // happy to truncate
                final int byteOffset = n * 4;
                // TODO CS 3-Mar-15 this should be native endian
                bytes[byteOffset + 3] = (byte) (value >>> 24);
                bytes[byteOffset + 2] = (byte) (value >>> 16);
                bytes[byteOffset + 1] = (byte) (value >>> 8);
                bytes[byteOffset + 0] = (byte) value;
            }

            // TODO CS 1-Mar-15 should be tainting here - but ideally have a pack node, and then taint on top of that

            return new RubyString(getContext().getCoreLibrary().getStringClass(), new ByteList(bytes));
        }

        @Specialization
        public RubyString pack(VirtualFrame frame, RubyArray array, RubyString format) {
            notDesignedForCompilation();

            final Object[] objects = array.slowToArray();
            final IRubyObject[] jrubyObjects = new IRubyObject[objects.length];

            for (int n = 0; n < objects.length; n++) {
                if (objects[n] instanceof RubyNilClass || objects[n] instanceof Integer || objects[n] instanceof Long
                        || objects[n] instanceof RubyBignum || objects[n] instanceof Double || objects[n] instanceof RubyString) {
                    jrubyObjects[n] = getContext().toJRuby(objects[n]);
                } else {
                    if (toStringNode == null) {
                        CompilerDirectives.transferToInterpreter();
                        toStringNode = insert(DispatchHeadNodeFactory.createMethodCall(getContext(), MissingBehavior.RETURN_MISSING));
                    }

                    final Object result = toStringNode.call(frame, objects[n], "to_str", null);

                    if (result == DispatchNode.MISSING) {
                        throw new RaiseException(getContext().getCoreLibrary().typeErrorNoImplicitConversion(objects[n], "String", this));
                    } else if (result instanceof RubyString) {
                        jrubyObjects[n] = getContext().toJRuby((RubyString) result);
                    } else {
                        throw new RaiseException(getContext().getCoreLibrary().typeErrorNoImplicitConversion(objects[n], "String", this));
                    }
                }
            }

            try {
                return getContext().toTruffle(
                        org.jruby.util.Pack.pack(
                                getContext().getRuntime().getCurrentContext(),
                                getContext().getRuntime(),
                                getContext().getRuntime().newArray(jrubyObjects),
                                getContext().toJRuby(format)));
            } catch (org.jruby.exceptions.RaiseException e) {
                throw new RaiseException(getContext().toTruffle(e.getException(), this));
            }
        }

        @Specialization(guards = "!isRubyString(format)")
        public RubyString pack(VirtualFrame frame, RubyArray array, Object format) {
            // TODO CS 1-Mar-15 sloppy until I can get @CreateCast to work

            if (toStringNode == null) {
                CompilerDirectives.transferToInterpreter();
                toStringNode = insert(DispatchHeadNodeFactory.createMethodCall(getContext(), MissingBehavior.RETURN_MISSING));
            }

            final Object result = toStringNode.call(frame, format, "to_str", null);

            if (result == DispatchNode.MISSING) {
                throw new RaiseException(getContext().getCoreLibrary().typeErrorNoImplicitConversion(format, "String", this));
            }

            if (result instanceof RubyString) {
                return pack(frame, array, (RubyString) result);
            }

            throw new UnsupportedOperationException();
        }

        protected boolean arrayIsInts(RubyArray array) {
            return array.getStore() instanceof int[];
        }

        protected boolean arrayIsLongs(RubyArray array) {
            return array.getStore() instanceof long[];
        }

        protected boolean formatIsLStar(RubyArray array, RubyString format) {
            final ByteList byteList = format.getByteList();
            
            if (!byteList.getEncoding().isAsciiCompatible()) {
                return false;
            }
            
            if (byteList.length() != 2) {
                return false;
            }
            
            final byte[] bytes = byteList.unsafeBytes();
            return bytes[0] == 'L' && bytes[1] == '*';
        }

        protected boolean formatIsXN2000(RubyArray array, RubyString format) {
            final ByteList byteList = format.getByteList();

            if (!byteList.getEncoding().isAsciiCompatible()) {
                return false;
            }

            if (byteList.length() != 6) {
                return false;
            }

            final byte[] bytes = byteList.unsafeBytes();
            return bytes[0] == 'x' && bytes[1] == 'N' && bytes[2] == '2' && bytes[3] == '0' && bytes[4] == '0' && bytes[5] == '0';
        }

    }

    @CoreMethod(names = "pop", raiseIfFrozenSelf = true, optional = 1)
    public abstract static class PopNode extends ArrayCoreMethodNode {

        @Child private ToIntNode toIntNode;

        public PopNode(RubyContext context, SourceSection sourceSection) {
            super(context, sourceSection);
        }

        public PopNode(PopNode prev) {
            super(prev);
            this.toIntNode = prev.toIntNode;
        }

        public abstract Object executePop(VirtualFrame frame, RubyArray array, Object n);

        @Specialization(guards = "isNullOrEmpty(array)")
        public Object popNil(VirtualFrame frame, RubyArray array, UndefinedPlaceholder undefinedPlaceholder) {
            return nil();
        }

        @Specialization(guards = "isIntegerFixnum(array)", rewriteOn = UnexpectedResultException.class)
        public int popIntegerFixnumInBounds(VirtualFrame frame, RubyArray array, UndefinedPlaceholder undefinedPlaceholder) throws UnexpectedResultException {
            if (CompilerDirectives.injectBranchProbability(CompilerDirectives.UNLIKELY_PROBABILITY, array.getSize() == 0)) {
                throw new UnexpectedResultException(nil());
            } else {
                final int[] store = ((int[]) array.getStore());
                final int value = store[array.getSize() - 1];
                array.setStore(store, array.getSize() - 1);
                return value;
            }
        }


        @Specialization(contains = "popIntegerFixnumInBounds", guards = "isIntegerFixnum(array)")
        public Object popIntegerFixnum(VirtualFrame frame, RubyArray array, UndefinedPlaceholder undefinedPlaceholder) {
            if (CompilerDirectives.injectBranchProbability(CompilerDirectives.UNLIKELY_PROBABILITY, array.getSize() == 0)) {
                return nil();
            } else {
                final int[] store = ((int[]) array.getStore());
                final int value = store[array.getSize() - 1];
                array.setStore(store, array.getSize() - 1);
                return value;
            }
        }

        @Specialization(guards = "isLongFixnum(array)", rewriteOn = UnexpectedResultException.class)
        public long popLongFixnumInBounds(VirtualFrame frame, RubyArray array, UndefinedPlaceholder undefinedPlaceholder) throws UnexpectedResultException {
            if (CompilerDirectives.injectBranchProbability(CompilerDirectives.UNLIKELY_PROBABILITY, array.getSize() == 0)) {
                throw new UnexpectedResultException(nil());
            } else {
                final long[] store = ((long[]) array.getStore());
                final long value = store[array.getSize() - 1];
                array.setStore(store, array.getSize() - 1);
                return value;
            }
        }

        @Specialization(contains = "popLongFixnumInBounds", guards = "isLongFixnum(array)")
        public Object popLongFixnum(VirtualFrame frame, RubyArray array, UndefinedPlaceholder undefinedPlaceholder) {
            if (CompilerDirectives.injectBranchProbability(CompilerDirectives.UNLIKELY_PROBABILITY, array.getSize() == 0)) {
                return nil();
            } else {
                final long[] store = ((long[]) array.getStore());
                final long value = store[array.getSize() - 1];
                array.setStore(store, array.getSize() - 1);
                return value;
            }
        }

        @Specialization(guards = "isFloat(array)", rewriteOn = UnexpectedResultException.class)
        public double popFloatInBounds(VirtualFrame frame, RubyArray array, UndefinedPlaceholder undefinedPlaceholder) throws UnexpectedResultException {
            if (CompilerDirectives.injectBranchProbability(CompilerDirectives.UNLIKELY_PROBABILITY, array.getSize() == 0)) {
                throw new UnexpectedResultException(nil());
            } else {
                final double[] store = ((double[]) array.getStore());
                final double value = store[array.getSize() - 1];
                array.setStore(store, array.getSize() - 1);
                return value;
            }
        }

        @Specialization(contains = "popFloatInBounds", guards = "isFloat(array)")
        public Object popFloat(VirtualFrame frame, RubyArray array, UndefinedPlaceholder undefinedPlaceholder) {
            if (CompilerDirectives.injectBranchProbability(CompilerDirectives.UNLIKELY_PROBABILITY, array.getSize() == 0)) {
                return nil();
            } else {
                final double[] store = ((double[]) array.getStore());
                final double value = store[array.getSize() - 1];
                array.setStore(store, array.getSize() - 1);
                return value;
            }
        }

        @Specialization(guards = "isObject(array)")
        public Object popObject(VirtualFrame frame, RubyArray array, UndefinedPlaceholder undefinedPlaceholder) {
            if (CompilerDirectives.injectBranchProbability(CompilerDirectives.UNLIKELY_PROBABILITY, array.getSize() == 0)) {
                return nil();
            } else {
                final Object[] store = ((Object[]) array.getStore());
                final Object value = store[array.getSize() - 1];
                array.setStore(store, array.getSize() - 1);
                return value;
            }
        }

        @Specialization(guards = {"isNullOrEmpty(array)","!isUndefinedPlaceholder(object)"})
        public Object popNilWithNum(VirtualFrame frame, RubyArray array, Object object) {
            if (object instanceof Integer && ((Integer) object) < 0) {
                CompilerDirectives.transferToInterpreter();
                throw new RaiseException(getContext().getCoreLibrary().argumentError("negative array size", this));
            } else {
                if (toIntNode == null) {
                    CompilerDirectives.transferToInterpreter();
                    toIntNode = insert(ToIntNodeFactory.create(getContext(), getSourceSection(), null));
                }
                final int n = toIntNode.executeIntegerFixnum(frame, object);
                if (n < 0) {
                    CompilerDirectives.transferToInterpreter();
                    throw new RaiseException(getContext().getCoreLibrary().argumentError("negative array size", this));
                }
            }
            return new RubyArray(getContext().getCoreLibrary().getArrayClass(), null, 0);
        }

        @Specialization(guards = "isIntegerFixnum(array)", rewriteOn = UnexpectedResultException.class)
        public RubyArray popIntegerFixnumInBoundsWithNum(VirtualFrame frame, RubyArray array, int num) throws UnexpectedResultException {
            if (num < 0) {
                CompilerDirectives.transferToInterpreter();
                throw new RaiseException(getContext().getCoreLibrary().argumentError("negative array size", this));
            }
            if (CompilerDirectives.injectBranchProbability(CompilerDirectives.UNLIKELY_PROBABILITY, array.getSize() == 0)) {
                throw new UnexpectedResultException(nil());
            } else {
                final int numPop = array.getSize() < num ? array.getSize() : num;
                final int[] store = ((int[]) array.getStore());
                final RubyArray result = new RubyArray(getContext().getCoreLibrary().getArrayClass(), Arrays.copyOfRange(store, array.getSize() - numPop , array.getSize()), numPop);
                final int[] filler = new int[numPop];
                System.arraycopy(filler, 0, store, array.getSize() - numPop, numPop);
                array.setStore(store, array.getSize() - numPop);
                return result;
            }
        }

        @Specialization(contains = "popIntegerFixnumInBoundsWithNum", guards = "isIntegerFixnum(array)")
        public Object popIntegerFixnumWithNum(VirtualFrame frame, RubyArray array, int num) {
            if (num < 0) {
                CompilerDirectives.transferToInterpreter();
                throw new RaiseException(getContext().getCoreLibrary().argumentError("negative array size", this));
            }
            if (CompilerDirectives.injectBranchProbability(CompilerDirectives.UNLIKELY_PROBABILITY, array.getSize() == 0)) {
                return nil();
            } else {
                final int numPop = array.getSize() < num ? array.getSize() : num;
                final int[] store = ((int[]) array.getStore());
                final RubyArray result = new RubyArray(getContext().getCoreLibrary().getArrayClass(), Arrays.copyOfRange(store, array.getSize() - numPop , array.getSize()), numPop);
                final int[] filler = new int[numPop];
                System.arraycopy(filler, 0, store, array.getSize() - numPop, numPop);
                array.setStore(store, array.getSize() - numPop);
                return result;
            }
        }

        @Specialization(guards = "isLongFixnum(array)", rewriteOn = UnexpectedResultException.class)
        public RubyArray popLongFixnumInBoundsWithNum(VirtualFrame frame, RubyArray array, int num) throws UnexpectedResultException {
            if (num < 0) {
                CompilerDirectives.transferToInterpreter();
                throw new RaiseException(getContext().getCoreLibrary().argumentError("negative array size", this));
            }
            if (CompilerDirectives.injectBranchProbability(CompilerDirectives.UNLIKELY_PROBABILITY, array.getSize() == 0)) {
                throw new UnexpectedResultException(nil());
            } else {
                final int numPop = array.getSize() < num ? array.getSize() : num;
                final long[] store = ((long[]) array.getStore());
                final RubyArray result = new RubyArray(getContext().getCoreLibrary().getArrayClass(), Arrays.copyOfRange(store, array.getSize() - numPop , array.getSize()), numPop);
                final long[] filler = new long[numPop];
                System.arraycopy(filler, 0, store, array.getSize() - numPop, numPop);
                array.setStore(store, array.getSize() - numPop);
                return result;
            }
        }

        @Specialization(contains = "popLongFixnumInBoundsWithNum", guards = "isLongFixnum(array)")
        public Object popLongFixnumWithNum(VirtualFrame frame, RubyArray array, int num) {
            if (num < 0) {
                CompilerDirectives.transferToInterpreter();
                throw new RaiseException(getContext().getCoreLibrary().argumentError("negative array size", this));
            }
            if (CompilerDirectives.injectBranchProbability(CompilerDirectives.UNLIKELY_PROBABILITY, array.getSize() == 0)) {
                return nil();
            } else {
                final int numPop = array.getSize() < num ? array.getSize() : num;
                final long[] store = ((long[]) array.getStore());
                final RubyArray result = new RubyArray(getContext().getCoreLibrary().getArrayClass(), Arrays.copyOfRange(store, array.getSize() - numPop , array.getSize()), numPop);
                final long[] filler = new long[numPop];
                System.arraycopy(filler, 0, store, array.getSize() - numPop, numPop);
                array.setStore(store, array.getSize() - numPop);
                return result;            }
        }

        @Specialization(guards = "isFloat(array)", rewriteOn = UnexpectedResultException.class)
        public RubyArray popFloatInBoundsWithNum(VirtualFrame frame, RubyArray array, int num) throws UnexpectedResultException {
            if (num < 0) {
                CompilerDirectives.transferToInterpreter();
                throw new RaiseException(getContext().getCoreLibrary().argumentError("negative array size", this));
            }
            if (CompilerDirectives.injectBranchProbability(CompilerDirectives.UNLIKELY_PROBABILITY, array.getSize() == 0)) {
                throw new UnexpectedResultException(nil());
            } else {
                final int numPop = array.getSize() < num ? array.getSize() : num;
                final double[] store = ((double[]) array.getStore());
                final RubyArray result = new RubyArray(getContext().getCoreLibrary().getArrayClass(), Arrays.copyOfRange(store, array.getSize() - numPop , array.getSize()), numPop);
                final double[] filler = new double[numPop];
                System.arraycopy(filler, 0, store, array.getSize() - numPop, numPop);
                array.setStore(store, array.getSize() - numPop);
                return result;}
        }

        @Specialization(contains = "popFloatInBoundsWithNum", guards = "isFloat(array)")
        public Object popFloatWithNum(VirtualFrame frame, RubyArray array, int num) {
            if (num < 0) {
                CompilerDirectives.transferToInterpreter();
                throw new RaiseException(getContext().getCoreLibrary().argumentError("negative array size", this));
            }
            if (CompilerDirectives.injectBranchProbability(CompilerDirectives.UNLIKELY_PROBABILITY, array.getSize() == 0)) {
                return nil();
            } else {
                final int numPop = array.getSize() < num ? array.getSize() : num;
                final double[] store = ((double[]) array.getStore());
                final RubyArray result = new RubyArray(getContext().getCoreLibrary().getArrayClass(), Arrays.copyOfRange(store, array.getSize() - numPop , array.getSize()), numPop);
                final double[] filler = new double[numPop];
                System.arraycopy(filler, 0, store, array.getSize() - numPop, numPop);
                array.setStore(store, array.getSize() - numPop);
                return result;}
        }

        @Specialization(guards = "isObject(array)")
        public Object popObjectWithNum(VirtualFrame frame, RubyArray array, int num) {
            if (num < 0) {
                CompilerDirectives.transferToInterpreter();
                throw new RaiseException(getContext().getCoreLibrary().argumentError("negative array size", this));
            }
            if (CompilerDirectives.injectBranchProbability(CompilerDirectives.UNLIKELY_PROBABILITY, array.getSize() == 0)) {
                return nil();
            } else {
                final int numPop = array.getSize() < num ? array.getSize() : num;
                final Object[] store = ((Object[]) array.getStore());
                final RubyArray result = new RubyArray(getContext().getCoreLibrary().getArrayClass(), Arrays.copyOfRange(store, array.getSize() - numPop , array.getSize()), numPop);
                final Object[] filler = new Object[numPop];
                System.arraycopy(filler, 0, store, array.getSize() - numPop, numPop);
                array.setStore(store, array.getSize() - numPop);
                return result;
            }
        }

        @Specialization(guards = {"isIntegerFixnum(array)","!isInteger(object)","!isUndefinedPlaceholder(object)"}, rewriteOn = UnexpectedResultException.class)
        public RubyArray popIntegerFixnumInBoundsWithNumObj(VirtualFrame frame, RubyArray array, Object object) throws UnexpectedResultException {
            if (toIntNode == null) {
                CompilerDirectives.transferToInterpreter();
                toIntNode = insert(ToIntNodeFactory.create(getContext(), getSourceSection(), null));
            }
            final int num = toIntNode.executeIntegerFixnum(frame, object);
            if (num < 0) {
                CompilerDirectives.transferToInterpreter();
                throw new RaiseException(getContext().getCoreLibrary().argumentError("negative array size", this));
            }
            if (CompilerDirectives.injectBranchProbability(CompilerDirectives.UNLIKELY_PROBABILITY, array.getSize() == 0)) {
                throw new UnexpectedResultException(nil());
            } else {
                final int numPop = array.getSize() < num ? array.getSize() : num;
                final int[] store = ((int[]) array.getStore());
                final RubyArray result = new RubyArray(getContext().getCoreLibrary().getArrayClass(), Arrays.copyOfRange(store, array.getSize() - numPop , array.getSize()), numPop);
                final int[] filler = new int[numPop];
                System.arraycopy(filler, 0, store, array.getSize() - numPop, numPop);
                array.setStore(store, array.getSize() - numPop);
                return result;
            }
        }

        @Specialization(contains = "popIntegerFixnumInBoundsWithNumObj", guards = {"isIntegerFixnum(array)","!isInteger(object)","!isUndefinedPlaceholder(object)"} )
        public Object popIntegerFixnumWithNumObj(VirtualFrame frame, RubyArray array, Object object) {
            if (toIntNode == null) {
                CompilerDirectives.transferToInterpreter();
                toIntNode = insert(ToIntNodeFactory.create(getContext(), getSourceSection(), null));
            }
            final int num = toIntNode.executeIntegerFixnum(frame, object);
            if (num < 0) {
                CompilerDirectives.transferToInterpreter();
                throw new RaiseException(getContext().getCoreLibrary().argumentError("negative array size", this));
            }
            if (CompilerDirectives.injectBranchProbability(CompilerDirectives.UNLIKELY_PROBABILITY, array.getSize() == 0)) {
                return nil();
            } else {
                final int numPop = array.getSize() < num ? array.getSize() : num;
                final int[] store = ((int[]) array.getStore());
                final RubyArray result = new RubyArray(getContext().getCoreLibrary().getArrayClass(), Arrays.copyOfRange(store, array.getSize() - numPop , array.getSize()), numPop);
                final int[] filler = new int[numPop];
                System.arraycopy(filler, 0, store, array.getSize() - numPop, numPop);
                array.setStore(store, array.getSize() - numPop);
                return result;
            }
        }

        @Specialization(guards = {"isLongFixnum(array)","!isInteger(object)","!isUndefinedPlaceholder(object)"} , rewriteOn = UnexpectedResultException.class)
        public RubyArray popLongFixnumInBoundsWithNumObj(VirtualFrame frame, RubyArray array, Object object) throws UnexpectedResultException {
            if (toIntNode == null) {
                CompilerDirectives.transferToInterpreter();
                toIntNode = insert(ToIntNodeFactory.create(getContext(), getSourceSection(), null));
            }
            final int num = toIntNode.executeIntegerFixnum(frame, object);
            if (num < 0) {
                CompilerDirectives.transferToInterpreter();
                throw new RaiseException(getContext().getCoreLibrary().argumentError("negative array size", this));
            }
            if (CompilerDirectives.injectBranchProbability(CompilerDirectives.UNLIKELY_PROBABILITY, array.getSize() == 0)) {
                throw new UnexpectedResultException(nil());
            } else {
                final int numPop = array.getSize() < num ? array.getSize() : num;
                final long[] store = ((long[]) array.getStore());
                final RubyArray result = new RubyArray(getContext().getCoreLibrary().getArrayClass(), Arrays.copyOfRange(store, array.getSize() - numPop , array.getSize()), numPop);
                final long[] filler = new long[numPop];
                System.arraycopy(filler, 0, store, array.getSize() - numPop, numPop);
                array.setStore(store, array.getSize() - numPop);
                return result;
            }
        }

        @Specialization(contains = "popLongFixnumInBoundsWithNumObj", guards = {"isLongFixnum(array)","!isInteger(object)","!isUndefinedPlaceholder(object)"})
        public Object popLongFixnumWithNumObj(VirtualFrame frame, RubyArray array, Object object) {
            if (toIntNode == null) {
                CompilerDirectives.transferToInterpreter();
                toIntNode = insert(ToIntNodeFactory.create(getContext(), getSourceSection(), null));
            }
            final int num = toIntNode.executeIntegerFixnum(frame, object);
            if (num < 0) {
                CompilerDirectives.transferToInterpreter();
                throw new RaiseException(getContext().getCoreLibrary().argumentError("negative array size", this));
            }
            if (CompilerDirectives.injectBranchProbability(CompilerDirectives.UNLIKELY_PROBABILITY, array.getSize() == 0)) {
                return nil();
            } else {
                final int numPop = array.getSize() < num ? array.getSize() : num;
                final long[] store = ((long[]) array.getStore());
                final RubyArray result = new RubyArray(getContext().getCoreLibrary().getArrayClass(), Arrays.copyOfRange(store, array.getSize() - numPop , array.getSize()), numPop);
                final long[] filler = new long[numPop];
                System.arraycopy(filler, 0, store, array.getSize() - numPop, numPop);
                array.setStore(store, array.getSize() - numPop);
                return result;            }
        }

        @Specialization(guards = {"isFloat(array)","!isInteger(object)","!isUndefinedPlaceholder(object)"}, rewriteOn = UnexpectedResultException.class)
        public RubyArray popFloatInBoundsWithNumObj(VirtualFrame frame, RubyArray array, Object object) throws UnexpectedResultException {
            if (toIntNode == null) {
                CompilerDirectives.transferToInterpreter();
                toIntNode = insert(ToIntNodeFactory.create(getContext(), getSourceSection(), null));
            }
            final int num = toIntNode.executeIntegerFixnum(frame, object);
            if (num < 0) {
                CompilerDirectives.transferToInterpreter();
                throw new RaiseException(getContext().getCoreLibrary().argumentError("negative array size", this));
            }
            if (CompilerDirectives.injectBranchProbability(CompilerDirectives.UNLIKELY_PROBABILITY, array.getSize() == 0)) {
                throw new UnexpectedResultException(nil());
            } else {
                final int numPop = array.getSize() < num ? array.getSize() : num;
                final double[] store = ((double[]) array.getStore());
                final RubyArray result = new RubyArray(getContext().getCoreLibrary().getArrayClass(), Arrays.copyOfRange(store, array.getSize() - numPop , array.getSize()), numPop);
                final double[] filler = new double[numPop];
                System.arraycopy(filler, 0, store, array.getSize() - numPop, numPop);
                array.setStore(store, array.getSize() - numPop);
                return result;}
        }

        @Specialization(contains = "popFloatInBoundsWithNumObj", guards = {"isFloat(array)","!isInteger(object)","!isUndefinedPlaceholder(object)"})
        public Object popFloatWithNumObj(VirtualFrame frame, RubyArray array, Object object) {
            if (toIntNode == null) {
                CompilerDirectives.transferToInterpreter();
                toIntNode = insert(ToIntNodeFactory.create(getContext(), getSourceSection(), null));
            }
            final int num = toIntNode.executeIntegerFixnum(frame, object);
            if (num < 0) {
                CompilerDirectives.transferToInterpreter();
                throw new RaiseException(getContext().getCoreLibrary().argumentError("negative array size", this));
            }
            if (CompilerDirectives.injectBranchProbability(CompilerDirectives.UNLIKELY_PROBABILITY, array.getSize() == 0)) {
                return nil();
            } else {
                final int numPop = array.getSize() < num ? array.getSize() : num;
                final double[] store = ((double[]) array.getStore());
                final RubyArray result = new RubyArray(getContext().getCoreLibrary().getArrayClass(), Arrays.copyOfRange(store, array.getSize() - numPop , array.getSize()), numPop);
                final double[] filler = new double[numPop];
                System.arraycopy(filler, 0, store, array.getSize() - numPop, numPop);
                array.setStore(store, array.getSize() - numPop);
                return result;}
        }

        @Specialization(guards = {"isObject(array)","!isInteger(object)","!isUndefinedPlaceholder(object)"})
        public Object popObjectWithNumObj(VirtualFrame frame, RubyArray array, Object object) {
            if (toIntNode == null) {
                CompilerDirectives.transferToInterpreter();
                toIntNode = insert(ToIntNodeFactory.create(getContext(), getSourceSection(), null));
            }
            final int num = toIntNode.executeIntegerFixnum(frame, object);
            if (num < 0) {
                CompilerDirectives.transferToInterpreter();
                throw new RaiseException(getContext().getCoreLibrary().argumentError("negative array size", this));
            }
            if (CompilerDirectives.injectBranchProbability(CompilerDirectives.UNLIKELY_PROBABILITY, array.getSize() == 0)) {
                return nil();
            } else {
                final int numPop = array.getSize() < num ? array.getSize() : num;
                final Object[] store = ((Object[]) array.getStore());
                final RubyArray result = new RubyArray(getContext().getCoreLibrary().getArrayClass(), Arrays.copyOfRange(store, array.getSize() - numPop , array.getSize()), numPop);
                final Object[] filler = new Object[numPop];
                System.arraycopy(filler, 0, store, array.getSize() - numPop, numPop);
                array.setStore(store, array.getSize() - numPop);
                return result;
            }
        }


    }

<<<<<<< HEAD
    @CoreMethod(names = "product", required = 1)
    public abstract static class ProductNode extends ArrayCoreMethodNode {

        public ProductNode(RubyContext context, SourceSection sourceSection) {
            super(context, sourceSection);
        }

        public ProductNode(ProductNode prev) {
            super(prev);
        }

        @Specialization(guards = {"isObject(array)", "isOtherObject(array, other)"})
        public Object product(RubyArray array, RubyArray other) {
            final Object[] a = (Object[]) array.getStore();
            final int aLength = array.getSize();

            final Object[] b = (Object[]) other.getStore();
            final int bLength = other.getSize();

            final Object[] pairs = new Object[aLength * bLength];

            for (int an = 0; an < aLength; an++) {
                for (int bn = 0; bn < bLength; bn++) {
                    pairs[an * bLength + bn] = new RubyArray(getContext().getCoreLibrary().getArrayClass(), new Object[]{a[an], b[bn]}, 2);
                }
            }

            return new RubyArray(getContext().getCoreLibrary().getArrayClass(), pairs, pairs.length);
        }

    }

=======
>>>>>>> c26fe1ba
    @CoreMethod(names = {"push", "<<", "__append__"}, argumentsAsArray = true, raiseIfFrozenSelf = true)
    public abstract static class PushNode extends ArrayCoreMethodNode {

        private final BranchProfile extendBranch = BranchProfile.create();

        public PushNode(RubyContext context, SourceSection sourceSection) {
            super(context, sourceSection);
        }

        public PushNode(PushNode prev) {
            super(prev);
        }

        @Specialization(guards = {"isNull(array)", "isSingleIntegerFixnum(array, values)"})
        public RubyArray pushEmptySingleIntegerFixnum(RubyArray array, Object... values) {
            array.setStore(new int[]{(int) values[0]}, 1);
            return array;
        }

        @Specialization(guards = {"isNull(array)", "isSingleLongFixnum(array, values)"})
        public RubyArray pushEmptySingleIntegerLong(RubyArray array, Object... values) {
            array.setStore(new long[]{(long) values[0]}, 1);
            return array;
        }

        @Specialization(guards = "isNull(array)")
        public RubyArray pushEmptyObjects(RubyArray array, Object... values) {
            array.setStore(values, values.length);
            return array;
        }

        @Specialization(guards = {"isIntegerFixnum(array)", "isSingleIntegerFixnum(array, values)"})
        public RubyArray pushIntegerFixnumSingleIntegerFixnum(RubyArray array, Object... values) {
            final int oldSize = array.getSize();
            final int newSize = oldSize + 1;

            int[] store = (int[]) array.getStore();

            if (store.length < newSize) {
                extendBranch.enter();
                store = Arrays.copyOf(store, ArrayUtils.capacity(store.length, newSize));
            }

            store[oldSize] = (int) values[0];
            array.setStore(store, newSize);
            return array;
        }

        @Specialization(guards = { "isIntegerFixnum(array)", "!isSingleIntegerFixnum(array, values)", "!isSingleLongFixnum(array, values)" })
        public RubyArray pushIntegerFixnum(RubyArray array, Object... values) {
            final int oldSize = array.getSize();
            final int newSize = oldSize + values.length;

            int[] oldStore = (int[]) array.getStore();
            final Object[] store;

            if (oldStore.length < newSize) {
                extendBranch.enter();
                store = ArrayUtils.box(oldStore, ArrayUtils.capacity(oldStore.length, newSize) - oldStore.length);
            } else {
                store = ArrayUtils.box(oldStore);
            }

            for (int n = 0; n < values.length; n++) {
                store[oldSize + n] = values[n];
            }

            array.setStore(store, newSize);
            return array;
        }

        @Specialization(guards = {"isLongFixnum(array)", "isSingleIntegerFixnum(array, values)"})
        public RubyArray pushLongFixnumSingleIntegerFixnum(RubyArray array, Object... values) {
            final int oldSize = array.getSize();
            final int newSize = oldSize + 1;

            long[] store = (long[]) array.getStore();

            if (store.length < newSize) {
                extendBranch.enter();
                store = Arrays.copyOf(store, ArrayUtils.capacity(store.length, newSize));
            }

            store[oldSize] = (long) (int) values[0];
            array.setStore(store, newSize);
            return array;
        }

        @Specialization(guards = {"isLongFixnum(array)", "isSingleLongFixnum(array, values)"})
        public RubyArray pushLongFixnumSingleLongFixnum(RubyArray array, Object... values) {
            final int oldSize = array.getSize();
            final int newSize = oldSize + 1;

            long[] store = (long[]) array.getStore();

            if (store.length < newSize) {
                extendBranch.enter();
                store = Arrays.copyOf(store, ArrayUtils.capacity(store.length, newSize));
            }

            store[oldSize] = (long) values[0];
            array.setStore(store, newSize);
            return array;
        }

        @Specialization(guards = "isLongFixnum(array)")
        public RubyArray pushLongFixnum(RubyArray array, Object... values) {
            // TODO CS 5-Feb-15 hack to get things working with empty long[] store

            if (array.getSize() != 0) {
                throw new UnsupportedOperationException();
            }

            array.setStore(values, values.length);
            return array;
        }

        @Specialization(guards = "isFloat(array)")
        public RubyArray pushFloat(RubyArray array, Object... values) {
            // TODO CS 5-Feb-15 hack to get things working with empty double[] store

            if (array.getSize() != 0) {
                throw new UnsupportedOperationException();
            }

            array.setStore(values, values.length);
            return array;
        }

        @Specialization(guards = "isObject(array)")
        public RubyArray pushObject(RubyArray array, Object... values) {
            final int oldSize = array.getSize();
            final int newSize = oldSize + values.length;

            Object[] store = (Object[]) array.getStore();

            if (store.length < newSize) {
                extendBranch.enter();
                store = Arrays.copyOf(store, ArrayUtils.capacity(store.length, newSize));
            }

            for (int n = 0; n < values.length; n++) {
                store[oldSize + n] = values[n];
            }

            array.setStore(store, newSize);
            return array;
        }

        protected boolean isSingleIntegerFixnum(RubyArray array, Object... values) {
            return values.length == 1 && values[0] instanceof Integer;
        }

        protected boolean isSingleLongFixnum(RubyArray array, Object... values) {
            return values.length == 1 && values[0] instanceof Long;
        }

    }

    // Not really a core method - used internally

    public abstract static class PushOneNode extends ArrayCoreMethodNode {

        private final BranchProfile extendBranch = BranchProfile.create();

        public PushOneNode(RubyContext context, SourceSection sourceSection) {
            super(context, sourceSection);
        }

        public PushOneNode(PushOneNode prev) {
            super(prev);
        }

        @Specialization(guards = "isNull(array)")
        public RubyArray pushEmpty(RubyArray array, Object value) {
            array.setStore(new Object[]{value}, 1);
            return array;
        }

        @Specialization(guards = "isIntegerFixnum(array)")
        public RubyArray pushIntegerFixnumIntegerFixnum(RubyArray array, int value) {
            final int oldSize = array.getSize();
            final int newSize = oldSize + 1;

            int[] store = (int[]) array.getStore();

            if (store.length < newSize) {
                extendBranch.enter();
                array.setStore(store = Arrays.copyOf(store, ArrayUtils.capacity(store.length, newSize)), array.getSize());
            }

            store[oldSize] = value;
            array.setStore(store, newSize);
            return array;
        }

        @Specialization(guards = { "isIntegerFixnum(array)", "!isInteger(value)" })
        public RubyArray pushIntegerFixnumObject(RubyArray array, Object value) {
            final int oldSize = array.getSize();
            final int newSize = oldSize + 1;

            final int[] oldStore = (int[]) array.getStore();
            final Object[] newStore;

            if (oldStore.length < newSize) {
                extendBranch.enter();
                newStore = ArrayUtils.box(oldStore, ArrayUtils.capacity(oldStore.length, newSize) - oldStore.length);
            } else {
                newStore = ArrayUtils.box(oldStore);
            }

            newStore[oldSize] = value;
            array.setStore(newStore, newSize);
            return array;
        }

        @Specialization(guards = "isObject(array)")
        public RubyArray pushObjectObject(RubyArray array, Object value) {
            final int oldSize = array.getSize();
            final int newSize = oldSize + 1;

            Object[] store = (Object[]) array.getStore();

            if (store.length < newSize) {
                extendBranch.enter();
                array.setStore(store = Arrays.copyOf(store, ArrayUtils.capacity(store.length, newSize)), array.getSize());
            }

            store[oldSize] = value;
            array.setStore(store, newSize);
            return array;
        }

    }

    @CoreMethod(names = "reject", needsBlock = true, returnsEnumeratorIfNoBlock = true)
    @ImportStatic(ArrayGuards.class)
    public abstract static class RejectNode extends YieldingCoreMethodNode {

        @Child private ArrayBuilderNode arrayBuilder;

        public RejectNode(RubyContext context, SourceSection sourceSection) {
            super(context, sourceSection);
            arrayBuilder = new ArrayBuilderNode.UninitializedArrayBuilderNode(context);
        }

        public RejectNode(RejectNode prev) {
            super(prev);
            arrayBuilder = prev.arrayBuilder;
        }

        @Specialization(guards = "isNull(array)")
        public Object selectNull(VirtualFrame frame, RubyArray array, RubyProc block) {
            return new RubyArray(getContext().getCoreLibrary().getArrayClass());
        }

        @Specialization(guards = "isObject(array)")
        public Object selectObject(VirtualFrame frame, RubyArray array, RubyProc block) {
            final Object[] store = (Object[]) array.getStore();

            Object selectedStore = arrayBuilder.start(array.getSize());
            int selectedSize = 0;

            int count = 0;

            try {
                for (int n = 0; n < array.getSize(); n++) {
                    if (CompilerDirectives.inInterpreter()) {
                        count++;
                    }

                    final Object value = store[n];

                    notDesignedForCompilation();

                    if (! yieldIsTruthy(frame, block,  new Object[]{value})) {
                        selectedStore = arrayBuilder.append(selectedStore, selectedSize, value);
                        selectedSize++;
                    }
                }
            } finally {
                if (CompilerDirectives.inInterpreter()) {
                    getRootNode().reportLoopCount(count);
                }
            }

            return new RubyArray(getContext().getCoreLibrary().getArrayClass(), arrayBuilder.finish(selectedStore, selectedSize), selectedSize);
        }

        @Specialization(guards = "isIntegerFixnum(array)")
        public Object selectFixnumInteger(VirtualFrame frame, RubyArray array, RubyProc block) {
            final int[] store = (int[]) array.getStore();

            Object selectedStore = arrayBuilder.start(array.getSize());
            int selectedSize = 0;

            int count = 0;

            try {
                for (int n = 0; n < array.getSize(); n++) {
                    if (CompilerDirectives.inInterpreter()) {
                        count++;
                    }

                    final Object value = store[n];

                    notDesignedForCompilation();

                    if (! yieldIsTruthy(frame, block, value)) {
                        selectedStore = arrayBuilder.append(selectedStore, selectedSize, value);
                        selectedSize++;
                    }
                }
            } finally {
                if (CompilerDirectives.inInterpreter()) {
                    getRootNode().reportLoopCount(count);
                }
            }

            return new RubyArray(getContext().getCoreLibrary().getArrayClass(), arrayBuilder.finish(selectedStore, selectedSize), selectedSize);
        }

    }

    @CoreMethod(names = "delete_if" , needsBlock = true, returnsEnumeratorIfNoBlock = true, raiseIfFrozenSelf = true)
    @ImportStatic(ArrayGuards.class)
    public abstract static class DeleteIfNode extends YieldingCoreMethodNode {

        public DeleteIfNode(RubyContext context, SourceSection sourceSection) {
            super(context, sourceSection);
        }

        public DeleteIfNode(DeleteIfNode prev) {
            super(prev);
        }

        @Specialization(guards = "isNullArray(array)")
        public Object rejectInPlaceNull(VirtualFrame frame, RubyArray array, RubyProc block) {
            return array;
        }

        @Specialization(guards = "isIntArray(array)")
        public Object rejectInPlaceInt(VirtualFrame frame, RubyArray array, RubyProc block) {
            final int[] store = (int[]) array.getStore();

            int i = 0;
            int n = 0;
            for (; n < array.getSize(); n++) {
                if (yieldIsTruthy(frame, block, store[n])) {
                    continue;
                }

                if (i != n) {
                    store[i] = store[n];
                }

                i++;
            }
            if (i != n) {
                final int[] filler = new int[n - i];
                System.arraycopy(filler, 0, store, i, n - i);
                array.setStore(store, i);
            }
            return array;
        }

        @Specialization(guards = "isLongArray(array)")
        public Object rejectInPlaceLong(VirtualFrame frame, RubyArray array, RubyProc block) {
            final long[] store = (long[]) array.getStore();

            int i = 0;
            int n = 0;
            for (; n < array.getSize(); n++) {
                if (yieldIsTruthy(frame, block, store[n])) {
                    continue;
                }

                if (i != n) {
                    store[i] = store[n];
                }

                i++;
            }
            if (i != n) {
                final long[] filler = new long[n - i];
                System.arraycopy(filler, 0, store, i, n - i);
                array.setStore(store, i);
            }
            return array;
        }

        @Specialization(guards = "isDoubleArray(array)")
        public Object rejectInPlaceDouble(VirtualFrame frame, RubyArray array, RubyProc block) {
            final double[] store = (double[]) array.getStore();

            int i = 0;
            int n = 0;
            for (; n < array.getSize(); n++) {
                if (yieldIsTruthy(frame, block, store[n])) {
                    continue;
                }

                if (i != n) {
                    store[i] = store[n];
                }

                i++;
            }
            if (i != n) {
                final double[] filler = new double[n - i];
                System.arraycopy(filler, 0, store, i, n - i);
                array.setStore(store, i);
            }
            return array;
        }

        @Specialization(guards = "isObjectArray(array)")
        public Object rejectInPlaceObject(VirtualFrame frame, RubyArray array, RubyProc block) {
            final Object[] store = (Object[]) array.getStore();

            int i = 0;
            int n = 0;
            for (; n < array.getSize(); n++) {
                if (yieldIsTruthy(frame, block, store[n])) {
                    continue;
                }

                if (i != n) {
                    store[i] = store[n];
                }

                i++;
            }
            if (i != n) {
                final Object[] filler = new Object[n - i];
                System.arraycopy(filler, 0, store, i, n - i);
                array.setStore(store, i);
            }
            return array;
        }

    }


    @CoreMethod(names = "reject!", needsBlock = true, returnsEnumeratorIfNoBlock = true, raiseIfFrozenSelf = true)
    @ImportStatic(ArrayGuards.class)
    public abstract static class RejectInPlaceNode extends YieldingCoreMethodNode {

        public RejectInPlaceNode(RubyContext context, SourceSection sourceSection) {
            super(context, sourceSection);
        }

        public RejectInPlaceNode(RejectInPlaceNode prev) {
            super(prev);
        }

        @Specialization(guards = "isNullArray(array)")
        public Object rejectInPlaceNull(VirtualFrame frame, RubyArray array, RubyProc block) {
            return nil();
        }

        @Specialization(guards = "isIntArray(array)")
        public Object rejectInPlaceInt(VirtualFrame frame, RubyArray array, RubyProc block) {
            final int[] store = (int[]) array.getStore();

            int i = 0;
            int n = 0;
            for (; n < array.getSize(); n++) {
                if (yieldIsTruthy(frame, block, store[n])) {
                    continue;
                }

                if (i != n) {
                    store[i] = store[n];
                }

                i++;
            }
            if (i != n) {
                final int[] filler = new int[n - i];
                System.arraycopy(filler, 0, store, i, n - i);
                array.setStore(store, i);
                return array;
            } else {
                return nil();
            }
        }

        @Specialization(guards = "isLongArray(array)")
        public Object rejectInPlaceLong(VirtualFrame frame, RubyArray array, RubyProc block) {
            final long[] store = (long[]) array.getStore();

            int i = 0;
            int n = 0;
            for (; n < array.getSize(); n++) {
                if (yieldIsTruthy(frame, block, store[n])) {
                    continue;
                }

                if (i != n) {
                    store[i] = store[n];
                }

                i++;
            }
            if (i != n) {
                final long[] filler = new long[n - i];
                System.arraycopy(filler, 0, store, i, n - i);
                array.setStore(store, i);
                return array;
            } else {
                return nil();
            }
        }

        @Specialization(guards = "isDoubleArray(array)")
        public Object rejectInPlaceDouble(VirtualFrame frame, RubyArray array, RubyProc block) {
            final double[] store = (double[]) array.getStore();

            int i = 0;
            int n = 0;
            for (; n < array.getSize(); n++) {
                if (yieldIsTruthy(frame, block, store[n])) {
                    continue;
                }

                if (i != n) {
                    store[i] = store[n];
                }

                i++;
            }
            if (i != n) {
                final double[] filler = new double[n - i];
                System.arraycopy(filler, 0, store, i, n - i);
                array.setStore(store, i);
                return array;
            } else {
                return nil();
            }
        }

        @Specialization(guards = "isObjectArray(array)")
        public Object rejectInPlaceObject(VirtualFrame frame, RubyArray array, RubyProc block) {
            final Object[] store = (Object[]) array.getStore();

            int i = 0;
            int n = 0;
            for (; n < array.getSize(); n++) {
                if (yieldIsTruthy(frame, block, store[n])) {
                    continue;
                }

                if (i != n) {
                    store[i] = store[n];
                }

                i++;
            }
            if (i != n) {
                final Object[] filler = new Object[n - i];
                System.arraycopy(filler, 0, store, i, n - i);
                array.setStore(store, i);
                return array;
            } else {
                return nil();
            }
        }

    }

    @CoreMethod(names = "replace", required = 1, raiseIfFrozenSelf = true)
    @NodeChildren({
        @NodeChild(value = "array"),
        @NodeChild(value = "other")
    })
    @ImportStatic(ArrayGuards.class)
    public abstract static class ReplaceNode extends RubyNode {

        public ReplaceNode(RubyContext context, SourceSection sourceSection) {
            super(context, sourceSection);
        }

        public ReplaceNode(ReplaceNode prev) {
            super(prev);
        }

        @CreateCast("other") public RubyNode coerceOtherToAry(RubyNode index) {
            return ToAryNodeFactory.create(getContext(), getSourceSection(), index);
        }

        @Specialization(guards = "isOtherNull(array, other)")
        public RubyArray replace(RubyArray array, RubyArray other) {
            notDesignedForCompilation();

            array.setStore(null, 0);
            return array;
        }

        @Specialization(guards = "isOtherIntegerFixnum(array, other)")
        public RubyArray replaceIntegerFixnum(RubyArray array, RubyArray other) {
            notDesignedForCompilation();

            array.setStore(Arrays.copyOf((int[]) other.getStore(), other.getSize()), other.getSize());
            return array;
        }

        @Specialization(guards = "isOtherLongFixnum(array, other)")
        public RubyArray replaceLongFixnum(RubyArray array, RubyArray other) {
            notDesignedForCompilation();

            array.setStore(Arrays.copyOf((long[]) other.getStore(), other.getSize()), other.getSize());
            return array;
        }

        @Specialization(guards = "isOtherFloat(array, other)")
        public RubyArray replaceFloat(RubyArray array, RubyArray other) {
            notDesignedForCompilation();

            array.setStore(Arrays.copyOf((double[]) other.getStore(), other.getSize()), other.getSize());
            return array;
        }

        @Specialization(guards = "isOtherObject(array, other)")
        public RubyArray replaceObject(RubyArray array, RubyArray other) {
            notDesignedForCompilation();

            array.setStore(Arrays.copyOf((Object[]) other.getStore(), other.getSize()), other.getSize());
            return array;
        }

    }

    @CoreMethod(names = "select", needsBlock = true, returnsEnumeratorIfNoBlock = true)
    @ImportStatic(ArrayGuards.class)
    public abstract static class SelectNode extends YieldingCoreMethodNode {

        @Child private ArrayBuilderNode arrayBuilder;

        public SelectNode(RubyContext context, SourceSection sourceSection) {
            super(context, sourceSection);
            arrayBuilder = new ArrayBuilderNode.UninitializedArrayBuilderNode(context);
        }

        public SelectNode(SelectNode prev) {
            super(prev);
            arrayBuilder = prev.arrayBuilder;
        }

        @Specialization(guards = "isNull(array)")
        public Object selectNull(VirtualFrame frame, RubyArray array, RubyProc block) {
            return new RubyArray(getContext().getCoreLibrary().getArrayClass());
        }

        @Specialization(guards = "isObject(array)")
        public Object selectObject(VirtualFrame frame, RubyArray array, RubyProc block) {
            final Object[] store = (Object[]) array.getStore();

            Object selectedStore = arrayBuilder.start(array.getSize());
            int selectedSize = 0;

            int count = 0;

            try {
                for (int n = 0; n < array.getSize(); n++) {
                    if (CompilerDirectives.inInterpreter()) {
                        count++;
                    }

                    final Object value = store[n];

                    notDesignedForCompilation();

                    if (yieldIsTruthy(frame, block,  new Object[]{value})) {
                        selectedStore = arrayBuilder.append(selectedStore, selectedSize, value);
                        selectedSize++;
                    }
                }
            } finally {
                if (CompilerDirectives.inInterpreter()) {
                    getRootNode().reportLoopCount(count);
                }
            }

            return new RubyArray(getContext().getCoreLibrary().getArrayClass(), arrayBuilder.finish(selectedStore, selectedSize), selectedSize);
        }

        @Specialization(guards = "isIntegerFixnum(array)")
        public Object selectFixnumInteger(VirtualFrame frame, RubyArray array, RubyProc block) {
            final int[] store = (int[]) array.getStore();

            Object selectedStore = arrayBuilder.start(array.getSize());
            int selectedSize = 0;

            int count = 0;

            try {
                for (int n = 0; n < array.getSize(); n++) {
                    if (CompilerDirectives.inInterpreter()) {
                        count++;
                    }

                    final Object value = store[n];

                    notDesignedForCompilation();

                    if (yieldIsTruthy(frame, block, value)) {
                        selectedStore = arrayBuilder.append(selectedStore, selectedSize, value);
                        selectedSize++;
                    }
                }
            } finally {
                if (CompilerDirectives.inInterpreter()) {
                    getRootNode().reportLoopCount(count);
                }
            }

            return new RubyArray(getContext().getCoreLibrary().getArrayClass(), arrayBuilder.finish(selectedStore, selectedSize), selectedSize);
        }

    }

    @CoreMethod(names = "shift", raiseIfFrozenSelf = true, optional = 1)
    public abstract static class ShiftNode extends ArrayCoreMethodNode {

        @Child private ToIntNode toIntNode;

        public ShiftNode(RubyContext context, SourceSection sourceSection) {
            super(context, sourceSection);
        }

        public ShiftNode(ShiftNode prev) {
            super(prev);
        }

        public abstract Object executeShift(VirtualFrame frame, RubyArray array, Object n);

        @Specialization(guards = "isNullOrEmpty(array)")
        public Object shiftNil(VirtualFrame frame, RubyArray array, UndefinedPlaceholder undefinedPlaceholder) {
            return nil();
        }

        @Specialization(guards = "isIntegerFixnum(array)", rewriteOn = UnexpectedResultException.class)
        public int shiftIntegerFixnumInBounds(VirtualFrame frame, RubyArray array, UndefinedPlaceholder undefinedPlaceholder) throws UnexpectedResultException {
            if (CompilerDirectives.injectBranchProbability(CompilerDirectives.UNLIKELY_PROBABILITY, array.getSize() == 0)) {
                throw new UnexpectedResultException(nil());
            } else {
                final int[] store = ((int[]) array.getStore());
                final int value = store[0];
                System.arraycopy(store, 1, store, 0, array.getSize() - 1);
                final int[] filler = new int[1];
                System.arraycopy(filler, 0, store, array.getSize() - 1, 1);
                array.setStore(store, array.getSize() - 1);
                return value;
            }
        }

        @Specialization(contains = "shiftIntegerFixnumInBounds", guards = "isIntegerFixnum(array)")
        public Object shiftIntegerFixnum(VirtualFrame frame, RubyArray array, UndefinedPlaceholder undefinedPlaceholder) {
            if (CompilerDirectives.injectBranchProbability(CompilerDirectives.UNLIKELY_PROBABILITY, array.getSize() == 0)) {
                return nil();
            } else {
                final int[] store = ((int[]) array.getStore());
                final int value = store[0];
                System.arraycopy(store, 1, store, 0, array.getSize() - 1);
                final int[] filler = new int[1];
                System.arraycopy(filler, 0, store, array.getSize() - 1, 1);
                array.setStore(store, array.getSize() - 1);
                return value;
            }
        }

        @Specialization(guards = "isLongFixnum(array)", rewriteOn = UnexpectedResultException.class)
        public long shiftLongFixnumInBounds(VirtualFrame frame, RubyArray array, UndefinedPlaceholder undefinedPlaceholder) throws UnexpectedResultException {
            if (CompilerDirectives.injectBranchProbability(CompilerDirectives.UNLIKELY_PROBABILITY, array.getSize() == 0)) {
                throw new UnexpectedResultException(nil());
            } else {
                final long[] store = ((long[]) array.getStore());
                final long value = store[0];
                System.arraycopy(store, 1, store, 0, array.getSize() - 1);
                final long[] filler = new long[1];
                System.arraycopy(filler, 0, store, array.getSize() - 1, 1);
                array.setStore(store, array.getSize() - 1);
                return value;
            }
        }

        @Specialization(contains = "shiftLongFixnumInBounds", guards = "isLongFixnum(array)")
        public Object shiftLongFixnum(VirtualFrame frame, RubyArray array, UndefinedPlaceholder undefinedPlaceholder) {
            if (CompilerDirectives.injectBranchProbability(CompilerDirectives.UNLIKELY_PROBABILITY, array.getSize() == 0)) {
                return nil();
            } else {
                final long[] store = ((long[]) array.getStore());
                final long value = store[0];
                System.arraycopy(store, 1, store, 0, array.getSize() - 1);
                final long[] filler = new long[1];
                System.arraycopy(filler, 0, store, array.getSize() - 1, 1);
                array.setStore(store, array.getSize() - 1);
                return value;
            }
        }

        @Specialization(guards = "isFloat(array)", rewriteOn = UnexpectedResultException.class)
        public double shiftFloatInBounds(VirtualFrame frame, RubyArray array, UndefinedPlaceholder undefinedPlaceholder) throws UnexpectedResultException {
            if (CompilerDirectives.injectBranchProbability(CompilerDirectives.UNLIKELY_PROBABILITY, array.getSize() == 0)) {
                throw new UnexpectedResultException(nil());
            } else {
                final double[] store = ((double[]) array.getStore());
                final double value = store[0];
                System.arraycopy(store, 1, store, 0, array.getSize() - 1);
                final double[] filler = new double[1];
                System.arraycopy(filler, 0, store, array.getSize() - 1, 1);
                array.setStore(store, array.getSize() - 1);
                return value;
            }
        }

        @Specialization(contains = "shiftFloatInBounds", guards = "isFloat(array)")
        public Object shiftFloat(VirtualFrame frame, RubyArray array, UndefinedPlaceholder undefinedPlaceholder) {
            if (CompilerDirectives.injectBranchProbability(CompilerDirectives.UNLIKELY_PROBABILITY, array.getSize() == 0)) {
                return nil();
            } else {
                final double[] store = ((double[]) array.getStore());
                final double value = store[0];
                System.arraycopy(store, 1, store, 0, array.getSize() - 1);
                final double[] filler = new double[1];
                System.arraycopy(filler, 0, store, array.getSize() - 1, 1);
                array.setStore(store, array.getSize() - 1);
                return value;
            }
        }

        @Specialization(guards = "isObject(array)")
        public Object shiftObject(VirtualFrame frame, RubyArray array, UndefinedPlaceholder undefinedPlaceholder) {
            if (CompilerDirectives.injectBranchProbability(CompilerDirectives.UNLIKELY_PROBABILITY, array.getSize() == 0)) {
                return nil();
            } else {
                final Object[] store = ((Object[]) array.getStore());
                final Object value = store[0];
                System.arraycopy(store, 1, store, 0, array.getSize() - 1);
                final Object[] filler = new Object[1];
                System.arraycopy(filler, 0, store, array.getSize() - 1, 1);
                array.setStore(store, array.getSize() - 1);
                return value;
            }
        }

        @Specialization(guards = {"isNullOrEmpty(array)","!isUndefinedPlaceholder(object)"})
        public Object shiftNilWithNum(VirtualFrame frame, RubyArray array, Object object) {
            if (object instanceof Integer && ((Integer) object) < 0) {
                CompilerDirectives.transferToInterpreter();
                throw new RaiseException(getContext().getCoreLibrary().argumentError("negative array size", this));
            } else {
                if (toIntNode == null) {
                    CompilerDirectives.transferToInterpreter();
                    toIntNode = insert(ToIntNodeFactory.create(getContext(), getSourceSection(), null));
                }
                final int n = toIntNode.executeIntegerFixnum(frame, object);
                if (n < 0) {
                    CompilerDirectives.transferToInterpreter();
                    throw new RaiseException(getContext().getCoreLibrary().argumentError("negative array size", this));
                }
            }
            return new RubyArray(getContext().getCoreLibrary().getArrayClass(), null, 0);
        }

        @Specialization(guards = "isIntegerFixnum(array)", rewriteOn = UnexpectedResultException.class)
        public RubyArray popIntegerFixnumInBoundsWithNum(VirtualFrame frame, RubyArray array, int num) throws UnexpectedResultException {
            if (num < 0) {
                CompilerDirectives.transferToInterpreter();
                throw new RaiseException(getContext().getCoreLibrary().argumentError("negative array size", this));
            }
            if (CompilerDirectives.injectBranchProbability(CompilerDirectives.UNLIKELY_PROBABILITY, array.getSize() == 0)) {
                throw new UnexpectedResultException(nil());
            } else {
                final int numShift = array.getSize() < num ? array.getSize() : num;
                final int[] store = ((int[]) array.getStore());
                final RubyArray result = new RubyArray(getContext().getCoreLibrary().getArrayClass(), Arrays.copyOfRange(store, 0 , numShift), numShift);
                final int[] filler = new int[numShift];
                System.arraycopy(store, numShift, store, 0 , array.getSize() - numShift);
                System.arraycopy(filler, 0, store, array.getSize() - numShift, numShift);
                array.setStore(store, array.getSize() - numShift);
                return result;
            }
        }

        @Specialization(contains = "popIntegerFixnumInBoundsWithNum", guards = "isIntegerFixnum(array)")
        public Object popIntegerFixnumWithNum(VirtualFrame frame, RubyArray array, int num) {
            if (num < 0) {
                CompilerDirectives.transferToInterpreter();
                throw new RaiseException(getContext().getCoreLibrary().argumentError("negative array size", this));
            }
            if (CompilerDirectives.injectBranchProbability(CompilerDirectives.UNLIKELY_PROBABILITY, array.getSize() == 0)) {
                return nil();
            } else {
                final int numShift = array.getSize() < num ? array.getSize() : num;
                final int[] store = ((int[]) array.getStore());
                final RubyArray result = new RubyArray(getContext().getCoreLibrary().getArrayClass(), Arrays.copyOfRange(store, 0 , numShift), numShift);
                final int[] filler = new int[numShift];
                System.arraycopy(store, numShift, store, 0 , array.getSize() - numShift);
                System.arraycopy(filler, 0, store, array.getSize() - numShift, numShift);
                array.setStore(store, array.getSize() - numShift);
                return result;
            }
        }

        @Specialization(guards = "isLongFixnum(array)", rewriteOn = UnexpectedResultException.class)
        public RubyArray shiftLongFixnumInBoundsWithNum(VirtualFrame frame, RubyArray array, int num) throws UnexpectedResultException {
            if (num < 0) {
                CompilerDirectives.transferToInterpreter();
                throw new RaiseException(getContext().getCoreLibrary().argumentError("negative array size", this));
            }
            if (CompilerDirectives.injectBranchProbability(CompilerDirectives.UNLIKELY_PROBABILITY, array.getSize() == 0)) {
                throw new UnexpectedResultException(nil());
            } else {
                final int numShift = array.getSize() < num ? array.getSize() : num;
                final long[] store = ((long[]) array.getStore());
                final RubyArray result = new RubyArray(getContext().getCoreLibrary().getArrayClass(), Arrays.copyOfRange(store, 0 , numShift), numShift);
                final long[] filler = new long[numShift];
                System.arraycopy(store, numShift, store, 0 , array.getSize() - numShift);
                System.arraycopy(filler, 0, store, array.getSize() - numShift, numShift);
                array.setStore(store, array.getSize() - numShift);
                return result;
            }
        }

        @Specialization(contains = "shiftLongFixnumInBoundsWithNum", guards = "isLongFixnum(array)")
        public Object shiftLongFixnumWithNum(VirtualFrame frame, RubyArray array, int num) {
            if (num < 0) {
                CompilerDirectives.transferToInterpreter();
                throw new RaiseException(getContext().getCoreLibrary().argumentError("negative array size", this));
            }
            if (CompilerDirectives.injectBranchProbability(CompilerDirectives.UNLIKELY_PROBABILITY, array.getSize() == 0)) {
                return nil();
            } else {
                final int numShift = array.getSize() < num ? array.getSize() : num;
                final long[] store = ((long[]) array.getStore());
                final RubyArray result = new RubyArray(getContext().getCoreLibrary().getArrayClass(), Arrays.copyOfRange(store, 0 , numShift), numShift);
                final long[] filler = new long[numShift];
                System.arraycopy(store, numShift, store, 0 , array.getSize() - numShift);
                System.arraycopy(filler, 0, store, array.getSize() - numShift, numShift);
                array.setStore(store, array.getSize() - numShift);
                return result;
            }
        }

        @Specialization(guards = "isFloat(array)", rewriteOn = UnexpectedResultException.class)
        public RubyArray shiftFloatInBoundsWithNum(VirtualFrame frame, RubyArray array, int num) throws UnexpectedResultException {
            if (num < 0) {
                CompilerDirectives.transferToInterpreter();
                throw new RaiseException(getContext().getCoreLibrary().argumentError("negative array size", this));
            }
            if (CompilerDirectives.injectBranchProbability(CompilerDirectives.UNLIKELY_PROBABILITY, array.getSize() == 0)) {
                throw new UnexpectedResultException(nil());
            } else {
                final int numShift = array.getSize() < num ? array.getSize() : num;
                final double[] store = ((double[]) array.getStore());
                final RubyArray result = new RubyArray(getContext().getCoreLibrary().getArrayClass(), Arrays.copyOfRange(store, 0, numShift), numShift);
                final double[] filler = new double[numShift];
                System.arraycopy(store, numShift, store, 0, array.getSize() - numShift);
                System.arraycopy(filler, 0, store, array.getSize() - numShift, numShift);
                array.setStore(store, array.getSize() - numShift);
                return result;
            }
        }

        @Specialization(contains = "shiftFloatInBoundsWithNum", guards = "isFloat(array)")
        public Object shiftFloatWithNum(VirtualFrame frame, RubyArray array, int num) {
            if (num < 0) {
                CompilerDirectives.transferToInterpreter();
                throw new RaiseException(getContext().getCoreLibrary().argumentError("negative array size", this));
            }
            if (CompilerDirectives.injectBranchProbability(CompilerDirectives.UNLIKELY_PROBABILITY, array.getSize() == 0)) {
                return nil();
            } else {
                final int numShift = array.getSize() < num ? array.getSize() : num;
                final double[] store = ((double[]) array.getStore());
                final RubyArray result = new RubyArray(getContext().getCoreLibrary().getArrayClass(), Arrays.copyOfRange(store, 0, numShift), numShift);
                final double[] filler = new double[numShift];
                System.arraycopy(store, numShift, store, 0, array.getSize() - numShift);
                System.arraycopy(filler, 0, store, array.getSize() - numShift, numShift);
                array.setStore(store, array.getSize() - numShift);
                return result;
            }
        }

        @Specialization(guards = "isObject(array)")
        public Object shiftObjectWithNum(VirtualFrame frame, RubyArray array, int num) {
            if (num < 0) {
                CompilerDirectives.transferToInterpreter();
                throw new RaiseException(getContext().getCoreLibrary().argumentError("negative array size", this));
            }
            if (CompilerDirectives.injectBranchProbability(CompilerDirectives.UNLIKELY_PROBABILITY, array.getSize() == 0)) {
                return nil();
            } else {
                final int numShift = array.getSize() < num ? array.getSize() : num;
                final Object[] store = ((Object[]) array.getStore());
                final RubyArray result = new RubyArray(getContext().getCoreLibrary().getArrayClass(), Arrays.copyOfRange(store, 0, numShift), numShift);
                final Object[] filler = new Object[numShift];
                System.arraycopy(store, numShift, store, 0, array.getSize() - numShift);
                System.arraycopy(filler, 0, store, array.getSize() - numShift, numShift);
                array.setStore(store, array.getSize() - numShift);
                return result;
            }
        }

        @Specialization(guards = {"isIntegerFixnum(array)","!isInteger(object)","!isUndefinedPlaceholder(object)"}, rewriteOn = UnexpectedResultException.class)
        public RubyArray shiftIntegerFixnumInBoundsWithNumObj(VirtualFrame frame, RubyArray array, Object object) throws UnexpectedResultException {
            if (toIntNode == null) {
                CompilerDirectives.transferToInterpreter();
                toIntNode = insert(ToIntNodeFactory.create(getContext(), getSourceSection(), null));
            }
            final int num = toIntNode.executeIntegerFixnum(frame, object);
            if (num < 0) {
                CompilerDirectives.transferToInterpreter();
                throw new RaiseException(getContext().getCoreLibrary().argumentError("negative array size", this));
            }
            if (CompilerDirectives.injectBranchProbability(CompilerDirectives.UNLIKELY_PROBABILITY, array.getSize() == 0)) {
                throw new UnexpectedResultException(nil());
            } else {
                final int numShift = array.getSize() < num ? array.getSize() : num;
                final int[] store = ((int[]) array.getStore());
                final RubyArray result = new RubyArray(getContext().getCoreLibrary().getArrayClass(), Arrays.copyOfRange(store, 0 , numShift), numShift);
                final int[] filler = new int[numShift];
                System.arraycopy(store, numShift, store, 0 , array.getSize() - numShift);
                System.arraycopy(filler, 0, store, array.getSize() - numShift, numShift);
                array.setStore(store, array.getSize() - numShift);
                return result;
            }
        }

        @Specialization(contains = "shiftIntegerFixnumInBoundsWithNumObj", guards = {"isIntegerFixnum(array)", "!isInteger(object)", "!isUndefinedPlaceholder(object)"} )
        public Object shiftIntegerFixnumWithNumObj(VirtualFrame frame, RubyArray array, Object object) {
            if (toIntNode == null) {
                CompilerDirectives.transferToInterpreter();
                toIntNode = insert(ToIntNodeFactory.create(getContext(), getSourceSection(), null));
            }
            final int num = toIntNode.executeIntegerFixnum(frame, object);
            if (num < 0) {
                CompilerDirectives.transferToInterpreter();
                throw new RaiseException(getContext().getCoreLibrary().argumentError("negative array size", this));
            }
            if (CompilerDirectives.injectBranchProbability(CompilerDirectives.UNLIKELY_PROBABILITY, array.getSize() == 0)) {
                return nil();
            } else {
                final int numShift = array.getSize() < num ? array.getSize() : num;
                final int[] store = ((int[]) array.getStore());
                final RubyArray result = new RubyArray(getContext().getCoreLibrary().getArrayClass(), Arrays.copyOfRange(store, 0 , numShift), numShift);
                final int[] filler = new int[numShift];
                System.arraycopy(store, numShift, store, 0 , array.getSize() - numShift);
                System.arraycopy(filler, 0, store, array.getSize() - numShift, numShift);
                array.setStore(store, array.getSize() - numShift);
                return result;
            }
        }

        @Specialization(guards = {"isLongFixnum(array)", "!isInteger(object)", "!isUndefinedPlaceholder(object)"} , rewriteOn = UnexpectedResultException.class)
        public RubyArray shiftLongFixnumInBoundsWithNumObj(VirtualFrame frame, RubyArray array, Object object) throws UnexpectedResultException {
            if (toIntNode == null) {
                CompilerDirectives.transferToInterpreter();
                toIntNode = insert(ToIntNodeFactory.create(getContext(), getSourceSection(), null));
            }
            final int num = toIntNode.executeIntegerFixnum(frame, object);
            if (num < 0) {
                CompilerDirectives.transferToInterpreter();
                throw new RaiseException(getContext().getCoreLibrary().argumentError("negative array size", this));
            }
            if (CompilerDirectives.injectBranchProbability(CompilerDirectives.UNLIKELY_PROBABILITY, array.getSize() == 0)) {
                throw new UnexpectedResultException(nil());
            } else {
                final int numShift = array.getSize() < num ? array.getSize() : num;
                final long[] store = ((long[]) array.getStore());
                final RubyArray result = new RubyArray(getContext().getCoreLibrary().getArrayClass(), Arrays.copyOfRange(store, 0 , numShift), numShift);
                final long[] filler = new long[numShift];
                System.arraycopy(store, numShift, store, 0 , array.getSize() - numShift);
                System.arraycopy(filler, 0, store, array.getSize() - numShift, numShift);
                array.setStore(store, array.getSize() - numShift);
                return result;
            }
        }

        @Specialization(contains = "shiftLongFixnumInBoundsWithNumObj", guards = {"isLongFixnum(array)","!isInteger(object)","!isUndefinedPlaceholder(object)"})
        public Object shiftLongFixnumWithNumObj(VirtualFrame frame, RubyArray array, Object object) {
            if (toIntNode == null) {
                CompilerDirectives.transferToInterpreter();
                toIntNode = insert(ToIntNodeFactory.create(getContext(), getSourceSection(), null));
            }
            final int num = toIntNode.executeIntegerFixnum(frame, object);
            if (num < 0) {
                CompilerDirectives.transferToInterpreter();
                throw new RaiseException(getContext().getCoreLibrary().argumentError("negative array size", this));
            }
            if (CompilerDirectives.injectBranchProbability(CompilerDirectives.UNLIKELY_PROBABILITY, array.getSize() == 0)) {
                return nil();
            } else {
                final int numShift = array.getSize() < num ? array.getSize() : num;
                final long[] store = ((long[]) array.getStore());
                final RubyArray result = new RubyArray(getContext().getCoreLibrary().getArrayClass(), Arrays.copyOfRange(store, 0 , numShift), numShift);
                final long[] filler = new long[numShift];
                System.arraycopy(store, numShift, store, 0 , array.getSize() - numShift);
                System.arraycopy(filler, 0, store, array.getSize() - numShift, numShift);
                array.setStore(store, array.getSize() - numShift);
                return result;          }
        }

        @Specialization(guards = {"isFloat(array)","!isInteger(object)","!isUndefinedPlaceholder(object)"}, rewriteOn = UnexpectedResultException.class)
        public RubyArray shiftFloatInBoundsWithNumObj(VirtualFrame frame, RubyArray array, Object object) throws UnexpectedResultException {
            if (toIntNode == null) {
                CompilerDirectives.transferToInterpreter();
                toIntNode = insert(ToIntNodeFactory.create(getContext(), getSourceSection(), null));
            }
            final int num = toIntNode.executeIntegerFixnum(frame, object);
            if (num < 0) {
                CompilerDirectives.transferToInterpreter();
                throw new RaiseException(getContext().getCoreLibrary().argumentError("negative array size", this));
            }
            if (CompilerDirectives.injectBranchProbability(CompilerDirectives.UNLIKELY_PROBABILITY, array.getSize() == 0)) {
                throw new UnexpectedResultException(nil());
            } else {
                final int numShift = array.getSize() < num ? array.getSize() : num;
                final double[] store = ((double[]) array.getStore());
                final RubyArray result = new RubyArray(getContext().getCoreLibrary().getArrayClass(), Arrays.copyOfRange(store, 0, array.getSize() - numShift), numShift);
                final double[] filler = new double[numShift];
                System.arraycopy(store, numShift, store, 0, array.getSize() - numShift);
                System.arraycopy(filler, 0, store, array.getSize() - numShift, numShift);
                array.setStore(store, array.getSize() - numShift);
                return result;
            }
        }

        @Specialization(contains = "shiftFloatInBoundsWithNumObj", guards = {"isFloat(array)","!isInteger(object)","!isUndefinedPlaceholder(object)"})
        public Object shiftFloatWithNumObj(VirtualFrame frame, RubyArray array, Object object) {
            if (toIntNode == null) {
                CompilerDirectives.transferToInterpreter();
                toIntNode = insert(ToIntNodeFactory.create(getContext(), getSourceSection(), null));
            }
            final int num = toIntNode.executeIntegerFixnum(frame, object);
            if (num < 0) {
                CompilerDirectives.transferToInterpreter();
                throw new RaiseException(getContext().getCoreLibrary().argumentError("negative array size", this));
            }
            if (CompilerDirectives.injectBranchProbability(CompilerDirectives.UNLIKELY_PROBABILITY, array.getSize() == 0)) {
                return nil();
            } else {
                final int numShift = array.getSize() < num ? array.getSize() : num;
                final double[] store = ((double[]) array.getStore());
                final RubyArray result = new RubyArray(getContext().getCoreLibrary().getArrayClass(), Arrays.copyOfRange(store, 0, array.getSize() - numShift), numShift);
                final double[] filler = new double[numShift];
                System.arraycopy(store, numShift, store, 0, array.getSize() - numShift);
                System.arraycopy(filler, 0, store, array.getSize() - numShift, numShift);
                array.setStore(store, array.getSize() - numShift);
                return result;
            }
        }

        @Specialization(guards = {"isObject(array)","!isInteger(object)","!isUndefinedPlaceholder(object)"})
        public Object shiftObjectWithNumObj(VirtualFrame frame, RubyArray array, Object object) {
            if (toIntNode == null) {
                CompilerDirectives.transferToInterpreter();
                toIntNode = insert(ToIntNodeFactory.create(getContext(), getSourceSection(), null));
            }
            final int num = toIntNode.executeIntegerFixnum(frame, object);
            if (num < 0) {
                CompilerDirectives.transferToInterpreter();
                throw new RaiseException(getContext().getCoreLibrary().argumentError("negative array size", this));
            }
            if (CompilerDirectives.injectBranchProbability(CompilerDirectives.UNLIKELY_PROBABILITY, array.getSize() == 0)) {
                return nil();
            } else {
                final int numShift = array.getSize() < num ? array.getSize() : num;
                final Object[] store = ((Object[]) array.getStore());
                final RubyArray result = new RubyArray(getContext().getCoreLibrary().getArrayClass(), Arrays.copyOfRange(store, 0, array.getSize() - numShift), numShift);
                final Object[] filler = new Object[numShift];
                System.arraycopy(store, numShift, store, 0, array.getSize() - numShift);
                System.arraycopy(filler, 0, store, array.getSize() - numShift, numShift);
                array.setStore(store, array.getSize() - numShift);
                return result;
            }
        }
    }

    @CoreMethod(names = {"size", "length"})
    public abstract static class SizeNode extends ArrayCoreMethodNode {

        public SizeNode(RubyContext context, SourceSection sourceSection) {
            super(context, sourceSection);
        }

        public SizeNode(SizeNode prev) {
            super(prev);
        }

        @Specialization
        public int size(RubyArray array) {
            return array.getSize();
        }

    }

    @CoreMethod(names = "sort", needsBlock = true)
    public abstract static class SortNode extends ArrayCoreMethodNode {

        @Child private CallDispatchHeadNode compareDispatchNode;
        @Child private YieldDispatchHeadNode yieldNode;

        public SortNode(RubyContext context, SourceSection sourceSection) {
            super(context, sourceSection);
            compareDispatchNode = DispatchHeadNodeFactory.createMethodCall(context);
            yieldNode = new YieldDispatchHeadNode(context);
        }

        public SortNode(SortNode prev) {
            super(prev);
            compareDispatchNode = prev.compareDispatchNode;
            yieldNode = prev.yieldNode;
        }

        @Specialization(guards = "isNull(array)")
        public RubyArray sortNull(RubyArray array, Object block) {
            return new RubyArray(getContext().getCoreLibrary().getArrayClass());
        }

        @ExplodeLoop
        @Specialization(guards = {"isIntegerFixnum(array)", "isSmall(array)"})
        public RubyArray sortVeryShortIntegerFixnum(VirtualFrame frame, RubyArray array, UndefinedPlaceholder block) {
            final int[] store = (int[]) array.getStore();
            final int[] newStore = new int[store.length];

            final int size = array.getSize();

            // Selection sort - written very carefully to allow PE

            for (int i = 0; i < RubyArray.ARRAYS_SMALL; i++) {
                if (i < size) {
                    for (int j = i + 1; j < RubyArray.ARRAYS_SMALL; j++) {
                        if (j < size) {
                            if (castSortValue(compareDispatchNode.call(frame, store[j], "<=>", null, store[i])) < 0) {
                                final int temp = store[j];
                                store[j] = store[i];
                                store[i] = temp;
                            }
                        }
                    }
                    newStore[i] = store[i];
                }
            }

            return new RubyArray(getContext().getCoreLibrary().getArrayClass(), newStore, size);
        }

        @ExplodeLoop
        @Specialization(guards = {"isLongFixnum(array)", "isSmall(array)"})
        public RubyArray sortVeryShortLongFixnum(VirtualFrame frame, RubyArray array, UndefinedPlaceholder block) {
            final long[] store = (long[]) array.getStore();
            final long[] newStore = new long[store.length];

            final int size = array.getSize();

            // Selection sort - written very carefully to allow PE

            for (int i = 0; i < RubyArray.ARRAYS_SMALL; i++) {
                if (i < size) {
                    for (int j = i + 1; j < RubyArray.ARRAYS_SMALL; j++) {
                        if (j < size) {
                            if (castSortValue(compareDispatchNode.call(frame, store[j], "<=>", null, store[i])) < 0) {
                                final long temp = store[j];
                                store[j] = store[i];
                                store[i] = temp;
                            }
                        }
                    }
                    newStore[i] = store[i];
                }
            }

            return new RubyArray(getContext().getCoreLibrary().getArrayClass(), newStore, size);
        }

        @Specialization(guards = {"isObject(array)", "isSmall(array)"})
        public RubyArray sortVeryShortObject(VirtualFrame frame, RubyArray array, UndefinedPlaceholder block) {
            final Object[] oldStore = (Object[]) array.getStore();
            final Object[] store = Arrays.copyOf(oldStore, oldStore.length);

            // Insertion sort

            final int size = array.getSize();

            for (int i = 1; i < size; i++) {
                final Object x = store[i];
                int j = i;
                // TODO(CS): node for this cast
                while (j > 0 && castSortValue(compareDispatchNode.call(frame, store[j - 1], "<=>", null, x)) > 0) {
                    store[j] = store[j - 1];
                    j--;
                }
                store[j] = x;
            }

            return new RubyArray(getContext().getCoreLibrary().getArrayClass(), store, size);
        }

        @Specialization
        public Object sortUsingRubinius(VirtualFrame frame, RubyArray array, RubyProc block) {
            return sortUsingRubinius(frame, array, (Object) block);
        }

        @Specialization(guards = {"!isNull(array)", "!isSmall(array)"})
        public Object sortUsingRubinius(VirtualFrame frame, RubyArray array, Object block) {
            if (block == UndefinedPlaceholder.INSTANCE) {
                return ruby(frame, "sorted = dup; Rubinius.privately { sorted.isort!(0, right) }; sorted", "right", array.getSize());
            } else {
                return ruby(frame, "sorted = dup; Rubinius.privately { sorted.isort_block!(0, right, block) }; sorted", "right", array.getSize(), "block", block);
            }
        }

        private int castSortValue(Object value) {
            if (value instanceof Integer) {
                return (int) value;
            }

            CompilerDirectives.transferToInterpreter();

            // TODO CS 14-Mar-15 - what's the error message here?
            throw new RaiseException(getContext().getCoreLibrary().argumentError("expecting a Fixnum to sort", this));
        }

        protected static boolean isSmall(RubyArray array) {
            return array.getSize() <= RubyArray.ARRAYS_SMALL;
        }

    }

    @CoreMethod(names = "unshift", argumentsAsArray = true, raiseIfFrozenSelf = true)
    public abstract static class UnshiftNode extends CoreMethodNode {

        public UnshiftNode(RubyContext context, SourceSection sourceSection) {
            super(context, sourceSection);
        }

        public UnshiftNode(UnshiftNode prev) {
            super(prev);
        }

        @Specialization
        public RubyArray unshift(RubyArray array, Object... args) {
            notDesignedForCompilation();

            array.slowUnshift(args);
            return array;
        }

    }

    @CoreMethod(names = "zip", required = 1, argumentsAsArray = true)
    public abstract static class ZipNode extends ArrayCoreMethodNode {

        public ZipNode(RubyContext context, SourceSection sourceSection) {
            super(context, sourceSection);
        }

        public ZipNode(ZipNode prev) {
            super(prev);
        }

        @Specialization(guards = {"isObject(array)", "isOtherSingleIntegerFixnumArray(array, others)"})
        public RubyArray zipObjectIntegerFixnum(RubyArray array, Object[] others) {
            final RubyArray other = (RubyArray) others[0];
            final Object[] a = (Object[]) array.getStore();

            final int[] b = (int[]) other.getStore();
            final int bLength = other.getSize();

            final int zippedLength = array.getSize();
            final Object[] zipped = new Object[zippedLength];

            final boolean areSameLength = bLength == zippedLength;

            if (areSameLength) {
                for (int n = 0; n < zippedLength; n++) {
                    zipped[n] = new RubyArray(getContext().getCoreLibrary().getArrayClass(), new Object[]{a[n], b[n]}, 2);
                }
            } else {
                for (int n = 0; n < zippedLength; n++) {
                    if (n < bLength) {
                        zipped[n] = new RubyArray(getContext().getCoreLibrary().getArrayClass(), new Object[]{a[n], b[n]}, 2);
                    } else {
                        zipped[n] = new RubyArray(getContext().getCoreLibrary().getArrayClass(), new Object[]{a[n], nil()}, 2);
                    }
                }
            }

            return new RubyArray(getContext().getCoreLibrary().getArrayClass(), zipped, zippedLength);
        }

        @Specialization(guards = {"isObject(array)", "isOtherSingleObjectArray(array, others)"})
        public RubyArray zipObjectObject(RubyArray array, Object[] others) {
            final RubyArray other = (RubyArray) others[0];
            final Object[] a = (Object[]) array.getStore();

            final Object[] b = (Object[]) other.getStore();
            final int bLength = other.getSize();

            final int zippedLength = array.getSize();
            final Object[] zipped = new Object[zippedLength];

            final boolean areSameLength = bLength == zippedLength;

            if (areSameLength) {
                for (int n = 0; n < zippedLength; n++) {
                    zipped[n] = new RubyArray(getContext().getCoreLibrary().getArrayClass(), new Object[]{a[n], b[n]}, 2);
                }
            } else {
                for (int n = 0; n < zippedLength; n++) {
                    if (n < bLength) {
                        zipped[n] = new RubyArray(getContext().getCoreLibrary().getArrayClass(), new Object[]{a[n], b[n]}, 2);
                    } else {
                        zipped[n] = new RubyArray(getContext().getCoreLibrary().getArrayClass(), new Object[]{a[n], nil()}, 2);
                    }
                }
            }


            return new RubyArray(getContext().getCoreLibrary().getArrayClass(), zipped, zippedLength);
        }

        @Specialization(guards = {"!isOtherSingleObjectArray(array, others)"})
        public Object zipObjectObjectNotSingleObject(VirtualFrame frame, RubyArray array, Object[] others) {
            return zipRuby(frame, others);
        }

        @Specialization(guards = {"!isOtherSingleIntegerFixnumArray(array, others)"})
        public Object zipObjectObjectNotSingleInteger(VirtualFrame frame, RubyArray array, Object[] others) {
            return zipRuby(frame, others);
        }

        @Specialization(guards = {"!isObject(array)"})
        public Object zipObjectObjectNotObject(VirtualFrame frame, RubyArray array, Object[] others) {
            return zipRuby(frame, others);
        }

        private Object zipRuby(VirtualFrame frame, Object[] others) {
            RubyBasicObject proc = RubyArguments.getBlock(frame.getArguments());
            if (proc == null) {
                proc = nil();
            }
            return ruby(frame, "zip_internal(*others, &block)", "others", new RubyArray(getContext().getCoreLibrary().getArrayClass(), others, others.length), "block", proc);
        }

    }

}<|MERGE_RESOLUTION|>--- conflicted
+++ resolved
@@ -3095,41 +3095,6 @@
 
     }
 
-<<<<<<< HEAD
-    @CoreMethod(names = "product", required = 1)
-    public abstract static class ProductNode extends ArrayCoreMethodNode {
-
-        public ProductNode(RubyContext context, SourceSection sourceSection) {
-            super(context, sourceSection);
-        }
-
-        public ProductNode(ProductNode prev) {
-            super(prev);
-        }
-
-        @Specialization(guards = {"isObject(array)", "isOtherObject(array, other)"})
-        public Object product(RubyArray array, RubyArray other) {
-            final Object[] a = (Object[]) array.getStore();
-            final int aLength = array.getSize();
-
-            final Object[] b = (Object[]) other.getStore();
-            final int bLength = other.getSize();
-
-            final Object[] pairs = new Object[aLength * bLength];
-
-            for (int an = 0; an < aLength; an++) {
-                for (int bn = 0; bn < bLength; bn++) {
-                    pairs[an * bLength + bn] = new RubyArray(getContext().getCoreLibrary().getArrayClass(), new Object[]{a[an], b[bn]}, 2);
-                }
-            }
-
-            return new RubyArray(getContext().getCoreLibrary().getArrayClass(), pairs, pairs.length);
-        }
-
-    }
-
-=======
->>>>>>> c26fe1ba
     @CoreMethod(names = {"push", "<<", "__append__"}, argumentsAsArray = true, raiseIfFrozenSelf = true)
     public abstract static class PushNode extends ArrayCoreMethodNode {
 
