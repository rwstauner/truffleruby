--- conflicted
+++ resolved
@@ -70,13 +70,8 @@
             return a.getByteList().cmp(b.getByteList());
         }
 
-<<<<<<< HEAD
         @Specialization(guards = "!isRubySymbol(other)")
-        public RubyNilClass CompareNode(RubySymbol symbol,  Object other) {
-=======
-        @Specialization(guards = "!isRubySymbol(arguments[1])")
         public RubyNilClass compare(RubySymbol symbol,  Object other) {
->>>>>>> c7e83bd0
             notDesignedForCompilation();
             return getContext().getCoreLibrary().getNilObject();
         }
