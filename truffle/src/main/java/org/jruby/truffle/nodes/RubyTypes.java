/*
 * Copyright (c) 2015 Oracle and/or its affiliates. All rights reserved. This
 * code is released under a tri EPL/GPL/LGPL license. You can use it,
 * redistribute it and/or modify it under the terms of the:
 *
 * Eclipse Public License version 1.0
 * GNU General Public License version 2
 * GNU Lesser General Public License version 2.1
 */
package org.jruby.truffle.nodes;

import com.oracle.truffle.api.dsl.ImplicitCast;
import com.oracle.truffle.api.dsl.TypeSystem;

@TypeSystem({})
public abstract class RubyTypes {

    @ImplicitCast
<<<<<<< HEAD
    public static long castByteToLong(byte value) {
=======
    public static int promote(byte value) {
>>>>>>> 4bca4fde
        return value;
    }

    @ImplicitCast
<<<<<<< HEAD
    public static long castShortToLong(short value) {
=======
    public static int promote(short value) {
>>>>>>> 4bca4fde
        return value;
    }

    @ImplicitCast
<<<<<<< HEAD
    public static long castIntegerToLong(int value) {
=======
    public static long promote(int value) {
>>>>>>> 4bca4fde
        return value;
    }

    @ImplicitCast
<<<<<<< HEAD
    public static double castFloatToDouble(float value) {
=======
    public static double promote(float value) {
>>>>>>> 4bca4fde
        return value;
    }

}<|MERGE_RESOLUTION|>--- conflicted
+++ resolved
@@ -16,38 +16,22 @@
 public abstract class RubyTypes {
 
     @ImplicitCast
-<<<<<<< HEAD
-    public static long castByteToLong(byte value) {
-=======
     public static int promote(byte value) {
->>>>>>> 4bca4fde
         return value;
     }
 
     @ImplicitCast
-<<<<<<< HEAD
-    public static long castShortToLong(short value) {
-=======
     public static int promote(short value) {
->>>>>>> 4bca4fde
         return value;
     }
 
     @ImplicitCast
-<<<<<<< HEAD
-    public static long castIntegerToLong(int value) {
-=======
     public static long promote(int value) {
->>>>>>> 4bca4fde
         return value;
     }
 
     @ImplicitCast
-<<<<<<< HEAD
-    public static double castFloatToDouble(float value) {
-=======
     public static double promote(float value) {
->>>>>>> 4bca4fde
         return value;
     }
 
