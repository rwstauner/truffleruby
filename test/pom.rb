version = File.read( File.join( basedir, '..', 'VERSION' ) ).strip
project 'JRuby Integration Tests' do

  model_version '4.0.0' 

  inherit 'org.jruby:jruby-parent', version
  id 'org.jruby:jruby-tests'

  repository( 'http://rubygems-proxy.torquebox.org/releases',
              :id => 'rubygems-releases' )
  repository( 'http://rubygems-proxy.torquebox.org/prereleases',
              :id => 'rubygems-prereleases' ) do
    releases 'false'
    snapshots 'true'
  end

  plugin_repository( 'https://oss.sonatype.org/content/repositories/snapshots/',
                     :id => 'sonatype' ) do
    releases 'false'
    snapshots 'true'
  end
  plugin_repository( 'http://rubygems-proxy.torquebox.org/releases',
                     :id => 'rubygems-releases' )

  properties( 'tesla.dump.pom' => 'pom.xml',
              'tesla.dump.readonly' => true,
              'jruby.home' => '${basedir}/..',
              'gem.home' => '${jruby.home}/lib/ruby/gems/shared' )

  scope :test do
    jar 'junit:junit:4.11'
    jar 'commons-logging:commons-logging:1.1.3'
    jar 'org.livetribe:livetribe-jsr223:2.0.7'
    jar 'org.jruby:jruby-core:${version}'
  end
  scope :provided do
    jar 'org.apache.ant:ant:${ant.version}'
    jar 'bsf:bsf:2.4.0'
  end
  jar( 'org.jruby:requireTest:1.0',
       :scope => 'system',
       :systemPath => '${project.basedir}/jruby/requireTest-1.0.jar' )
  gem 'rubygems:rspec:${rspec.version}'
  gem 'rubygems:minitest:${minitest.version}'
  gem 'rubygems:minitest-excludes:${minitest-excludes.version}'

  overrides do
    plugin( 'org.eclipse.m2e:lifecycle-mapping:1.0.0',
            'lifecycleMappingMetadata' => {
              'pluginExecutions' => [ { 'pluginExecutionFilter' => {
                                          'groupId' =>  'de.saumya.mojo',
                                          'artifactId' =>  'gem-maven-plugin',
                                          'versionRange' =>  '[1.0.0-rc3,)',
                                          'goals' => [ 'initialize' ]
                                        },
                                        'action' => {
                                          'ignore' =>  ''
                                        } } ]
            } )
  end

  jruby_plugin :gem, '${jruby.plugins.version}' do
    options = { :phase => 'initialize',
      'gemPath' => '${gem.home}',
      'gemHome' => '${gem.home}',
      'binDirectory' => '${jruby.home}/bin',
      'includeRubygemsInTestResources' => 'false' }

    if version =~ /-SNAPSHOT/
      options[ 'jrubyVersion' ] = '1.7.12'
    else
      options[ 'libDirectory' ] = '${jruby.home}/lib'
      options[ 'jrubyJvmArgs' ] = '-Djruby.home=${jruby.home}'
    end
    execute_goals( 'initialize', options )
  end

  plugin( :compiler,
          'encoding' =>  'utf-8',
          'debug' =>  'true',
          'verbose' =>  'true',
          'fork' =>  'true',
          'showWarnings' =>  'true',
          'showDeprecation' =>  'true',
          'source' =>  '${base.java.version}',
          'target' =>  '${base.java.version}' )
  plugin :dependency do
    execute_goals( 'copy',
                   :id => 'copy jars for testing',
                   :phase => 'process-classes',
                   'artifactItems' => [ { 'groupId' =>  'junit',
                                          'artifactId' =>  'junit',
                                          'version' =>  '4.11',
                                          'type' =>  'jar',
                                          'overWrite' =>  'false',
                                          'outputDirectory' =>  'target',
                                          'destFileName' =>  'junit.jar' },
                                        { 'groupId' =>  'com.googlecode.jarjar',
                                          'artifactId' =>  'jarjar',
                                          'version' =>  '1.1',
                                          'type' =>  'jar',
                                          'overWrite' =>  'false',
                                          'outputDirectory' =>  'target',
                                          'destFileName' =>  'jarjar.jar' },
                                        { 'groupId' =>  'bsf',
                                          'artifactId' =>  'bsf',
                                          'version' =>  '2.4.0',
                                          'type' =>  'jar',
                                          'overWrite' =>  'false',
                                          'outputDirectory' =>  'target',
                                          'destFileName' =>  'bsf.jar' } ] )
  end

  plugin( :deploy,
          'skip' =>  'true' )
  plugin( :site,
          'skip' =>  'true',
          'skipDeploy' =>  'true' )

  build do
    default_goal 'test'
    test_source_directory '.'
  end

  profile 'bootstrap' do
    unless version =~ /-SNAPSHOT/
      gem 'rubygems:jruby-launcher:${jruby-launcher.version}'
    end
  end

  profile 'rake' do

    plugin :antrun do
      execute_goals( 'run',
                     :id => 'rake',
                     :phase => 'test',
                     :configuration => [ xml( '<target><exec dir="${jruby.home}" executable="${jruby.home}/bin/jruby" failonerror="true"><arg value="-S"/><arg value="rake"/><arg value="${task}"/></exec></target>' ) ] )
    end

  end

  profile 'truffle-specs-language' do

    plugin :antrun do
      execute_goals( 'run',
                     :id => 'rake',
                     :phase => 'test',
                     :configuration => [ xml(
                      '<target>' + 
                        '<exec dir="${jruby.home}" executable="${jruby.home}/bin/jruby" failonerror="true">' +
                          '<arg value="-X+T" />' +
                          '<arg value="-Xparser.warn.useless_use_of=false" />' +
                          '<arg value="-Xparser.warn.not_reached=false" />' +
                          '<arg value="-Xparser.warn.grouped_expressions=false" />' +
                          '<arg value="-Xparser.warn.shadowing_local=false" />' +
                          '<arg value="-Xparser.warn.regex_condition=false" />' +
                          '<arg value="-Xparser.warn.argument_prefix=false" />' +
                          '<arg value="-Xcompliance.strict=true" />' +
                          '<arg value="-J-ea" />' +
                          '<arg value="spec/mspec/bin/mspec" />' +
                          '<arg value="run" />' +
                          '<arg value="-t" />' +
<<<<<<< HEAD
                          # Workaround for RubySpec #292
                          '<arg value="spec/mspec/bin/mspec" />' +
                          #'<arg value="bin/jruby" />' +
                          #'<arg value="-T" />' +
                          #'<arg value="-X+T" />' +
                          #'<arg value="-T" />' +
                          #'<arg value="-Xparser.warn.useless_use_of=false" />' +
                          #'<arg value="-T" />' +
                          #'<arg value="-Xparser.warn.not_reached=false" />' +
                          #'<arg value="-T" />' +
                          #'<arg value="-Xparser.warn.grouped_expressions=false" />' +
                          #'<arg value="-T" />' +
                          #'<arg value="-Xparser.warn.shadowing_local=false" />' +
                          #'<arg value="-T" />' +
                          #'<arg value="-Xparser.warn.regex_condition=false" />' +
                          #'<arg value="-T" />' +
                          #'<arg value="-Xparser.warn.argument_prefix=false" />' +
                          #'<arg value="-T" />' +
                          #'<arg value="-Xcompliance.strict=true" />' +
                          #'<arg value="-T" />' +
                          #'<arg value="-J-ea" />' +
=======
                          '<arg value="bin/jruby" />' +
                          '<arg value="-T" />' +
                          '<arg value="-X+T" />' +
                          '<arg value="-T" />' +
                          '<arg value="-Xparser.warn.useless_use_of=false" />' +
                          '<arg value="-T" />' +
                          '<arg value="-Xparser.warn.not_reached=false" />' +
                          '<arg value="-T" />' +
                          '<arg value="-Xparser.warn.grouped_expressions=false" />' +
                          '<arg value="-T" />' +
                          '<arg value="-Xparser.warn.shadowing_local=false" />' +
                          '<arg value="-T" />' +
                          '<arg value="-Xparser.warn.regex_condition=false" />' +
                          '<arg value="-T" />' +
                          '<arg value="-Xparser.warn.argument_prefix=false" />' +
                          '<arg value="-T" />' +
                          '<arg value="-J-ea" />' +
                          '<arg value="-T" />' +
                          '<arg value="-J-Xmx2G" />' +
>>>>>>> cc5ae830
                          '<arg value="--config" />' +
                          '<arg value="spec/truffle/truffle.mspec" />' +
                          '<arg value="--excl-tag" />' +
                          '<arg value="fails" />' +
                          '<arg value=":language" />' +
                        '</exec>' +
                      '</target>' ) ] )
    end

  end

  profile 'truffle-specs-core' do

    plugin :antrun do
      execute_goals( 'run',
                     :id => 'rake',
                     :phase => 'test',
                     :configuration => [ xml(
                      '<target>' + 
                        '<exec dir="${jruby.home}" executable="${jruby.home}/bin/jruby" failonerror="true">' +
                          '<arg value="-X+T" />' +
                          '<arg value="-Xparser.warn.useless_use_of=false" />' +
                          '<arg value="-Xparser.warn.not_reached=false" />' +
                          '<arg value="-Xparser.warn.grouped_expressions=false" />' +
                          '<arg value="-Xparser.warn.shadowing_local=false" />' +
                          '<arg value="-Xparser.warn.regex_condition=false" />' +
                          '<arg value="-Xparser.warn.argument_prefix=false" />' +
                          '<arg value="-Xcompliance.strict=true" />' +
                          '<arg value="-J-ea" />' +
                          '<arg value="spec/mspec/bin/mspec" />' +
                          '<arg value="run" />' +
                          '<arg value="-t" />' +
<<<<<<< HEAD
                          # Workaround for RubySpec #292
                          '<arg value="spec/mspec/bin/mspec" />' +
                          #'<arg value="bin/jruby" />' +
                          #'<arg value="-T" />' +
                          #'<arg value="-X+T" />' +
                          #'<arg value="-T" />' +
                          #'<arg value="-Xparser.warn.useless_use_of=false" />' +
                          #'<arg value="-T" />' +
                          #'<arg value="-Xparser.warn.not_reached=false" />' +
                          #'<arg value="-T" />' +
                          #'<arg value="-Xparser.warn.grouped_expressions=false" />' +
                          #'<arg value="-T" />' +
                          #'<arg value="-Xparser.warn.shadowing_local=false" />' +
                          #'<arg value="-T" />' +
                          #'<arg value="-Xparser.warn.regex_condition=false" />' +
                          #'<arg value="-T" />' +
                          #'<arg value="-Xparser.warn.argument_prefix=false" />' +
                          #'<arg value="-T" />' +
                          #'<arg value="-Xcompliance.strict=true" />' +
                          #'<arg value="-T" />' +
                          #'<arg value="-J-ea" />' +
=======
                          '<arg value="bin/jruby" />' +
                          '<arg value="-T" />' +
                          '<arg value="-X+T" />' +
                          '<arg value="-T" />' +
                          '<arg value="-Xparser.warn.useless_use_of=false" />' +
                          '<arg value="-T" />' +
                          '<arg value="-Xparser.warn.not_reached=false" />' +
                          '<arg value="-T" />' +
                          '<arg value="-Xparser.warn.grouped_expressions=false" />' +
                          '<arg value="-T" />' +
                          '<arg value="-Xparser.warn.shadowing_local=false" />' +
                          '<arg value="-T" />' +
                          '<arg value="-Xparser.warn.regex_condition=false" />' +
                          '<arg value="-T" />' +
                          '<arg value="-Xparser.warn.argument_prefix=false" />' +
                          '<arg value="-T" />' +
                          '<arg value="-J-ea" />' +
                          '<arg value="-T" />' +
                          '<arg value="-J-Xmx2G" />' +
>>>>>>> cc5ae830
                          '<arg value="--config" />' +
                          '<arg value="spec/truffle/truffle.mspec" />' +
                          '<arg value="--excl-tag" />' +
                          '<arg value="fails" />' +
                          '<arg value=":core" />' +
                        '</exec>' +
                      '</target>' ) ] )
    end

  end

  profile 'truffle-test-pe' do

    plugin :antrun do
      execute_goals( 'run',
                     :id => 'rake',
                     :phase => 'test',
                     :configuration => [ xml(
                      '<target>' + 
                        '<exec dir="${jruby.home}" executable="${jruby.home}/bin/jruby" failonerror="true">' +
                          '<arg value="-J-server" />' +
                          '<arg value="-J-G:-TruffleBackgroundCompilation" />' +
                          '<arg value="-J-G:+TruffleCompilationExceptionsAreFatal" />' +
                          '<arg value="-X+T" />' +
                          '<arg value="-Xtruffle.debug.enable_assert_constant=true" />' +
                          '<arg value="test/truffle/pe/pe.rb" />' +
                        '</exec>' +
                      '</target>' ) ] )
    end

  end

end<|MERGE_RESOLUTION|>--- conflicted
+++ resolved
@@ -160,9 +160,8 @@
                           '<arg value="spec/mspec/bin/mspec" />' +
                           '<arg value="run" />' +
                           '<arg value="-t" />' +
-<<<<<<< HEAD
                           # Workaround for RubySpec #292
-                          '<arg value="spec/mspec/bin/mspec" />' +
+                          '<arg value="spec/truffle/spec-wrapper" />' +
                           #'<arg value="bin/jruby" />' +
                           #'<arg value="-T" />' +
                           #'<arg value="-X+T" />' +
@@ -182,27 +181,6 @@
                           #'<arg value="-Xcompliance.strict=true" />' +
                           #'<arg value="-T" />' +
                           #'<arg value="-J-ea" />' +
-=======
-                          '<arg value="bin/jruby" />' +
-                          '<arg value="-T" />' +
-                          '<arg value="-X+T" />' +
-                          '<arg value="-T" />' +
-                          '<arg value="-Xparser.warn.useless_use_of=false" />' +
-                          '<arg value="-T" />' +
-                          '<arg value="-Xparser.warn.not_reached=false" />' +
-                          '<arg value="-T" />' +
-                          '<arg value="-Xparser.warn.grouped_expressions=false" />' +
-                          '<arg value="-T" />' +
-                          '<arg value="-Xparser.warn.shadowing_local=false" />' +
-                          '<arg value="-T" />' +
-                          '<arg value="-Xparser.warn.regex_condition=false" />' +
-                          '<arg value="-T" />' +
-                          '<arg value="-Xparser.warn.argument_prefix=false" />' +
-                          '<arg value="-T" />' +
-                          '<arg value="-J-ea" />' +
-                          '<arg value="-T" />' +
-                          '<arg value="-J-Xmx2G" />' +
->>>>>>> cc5ae830
                           '<arg value="--config" />' +
                           '<arg value="spec/truffle/truffle.mspec" />' +
                           '<arg value="--excl-tag" />' +
@@ -235,9 +213,8 @@
                           '<arg value="spec/mspec/bin/mspec" />' +
                           '<arg value="run" />' +
                           '<arg value="-t" />' +
-<<<<<<< HEAD
                           # Workaround for RubySpec #292
-                          '<arg value="spec/mspec/bin/mspec" />' +
+                          '<arg value="spec/truffle/spec-wrapper" />' +
                           #'<arg value="bin/jruby" />' +
                           #'<arg value="-T" />' +
                           #'<arg value="-X+T" />' +
@@ -257,27 +234,6 @@
                           #'<arg value="-Xcompliance.strict=true" />' +
                           #'<arg value="-T" />' +
                           #'<arg value="-J-ea" />' +
-=======
-                          '<arg value="bin/jruby" />' +
-                          '<arg value="-T" />' +
-                          '<arg value="-X+T" />' +
-                          '<arg value="-T" />' +
-                          '<arg value="-Xparser.warn.useless_use_of=false" />' +
-                          '<arg value="-T" />' +
-                          '<arg value="-Xparser.warn.not_reached=false" />' +
-                          '<arg value="-T" />' +
-                          '<arg value="-Xparser.warn.grouped_expressions=false" />' +
-                          '<arg value="-T" />' +
-                          '<arg value="-Xparser.warn.shadowing_local=false" />' +
-                          '<arg value="-T" />' +
-                          '<arg value="-Xparser.warn.regex_condition=false" />' +
-                          '<arg value="-T" />' +
-                          '<arg value="-Xparser.warn.argument_prefix=false" />' +
-                          '<arg value="-T" />' +
-                          '<arg value="-J-ea" />' +
-                          '<arg value="-T" />' +
-                          '<arg value="-J-Xmx2G" />' +
->>>>>>> cc5ae830
                           '<arg value="--config" />' +
                           '<arg value="spec/truffle/truffle.mspec" />' +
                           '<arg value="--excl-tag" />' +
