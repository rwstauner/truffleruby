#!/usr/bin/env ruby
# Copyright (c) 2015 Oracle and/or its affiliates. All rights reserved. This
# code is released under a tri EPL/GPL/LGPL license. You can use it,
# redistribute it and/or modify it under the terms of the:
#
# Eclipse Public License version 1.0
# GNU General Public License version 2
# GNU Lesser General Public License version 2.1

# A workflow tool for JRuby+Truffle development

# Recommended: function jt { ruby tool/jt.rb "$@"; }

require 'fileutils'
require 'digest/sha1'

JRUBY_DIR = File.expand_path('../..', __FILE__)

JDEBUG_PORT = 51819
JDEBUG = "-J-agentlib:jdwp=transport=dt_socket,server=y,address=#{JDEBUG_PORT},suspend=y"
JEXCEPTION = "-Xtruffle.exceptions.print_java=true"

# wait for sub-processes to handle the interrupt
trap(:INT) {}

module Utilities

  def self.graal_version
    File.foreach("#{JRUBY_DIR}/truffle/pom.rb") do |line|
      if /jar 'com.oracle:truffle:(\d+\.\d+(?:-SNAPSHOT)?)'/ =~ line
        break $1
      end
    end
  end

  def self.find_graal
    graal_locations = [
      ENV['GRAAL_BIN'],
      ENV["GRAAL_BIN_#{mangle_for_env(git_branch)}"],
      "graalvm-jdk1.8.0/bin/java",
      "../graalvm-jdk1.8.0/bin/java",
      "../../graalvm-jdk1.8.0/bin/java",
    ].compact.map { |path| File.expand_path(path, JRUBY_DIR) }

    not_found = -> {
      raise "couldn't find graal - download it from http://lafo.ssw.uni-linz.ac.at/graalvm/ and extract it into the JRuby repository or parent directory"
    }

    graal_locations.find(not_found) do |location|
      File.executable?(location)
    end
  end

  def self.git_branch
    @git_branch ||= `git rev-parse --abbrev-ref HEAD`.strip
  end

  def self.mangle_for_env(name)
    name.upcase.tr('-', '_')
  end

  def self.find_graal_parent
    File.expand_path('../../../../../graal', find_graal)
  end

  def self.find_graal_mx
    mx = File.expand_path('../../../../../mx/mx', find_graal)
    raise "couldn't find mx - set GRAAL_BIN, and you need to use a checkout of Graal, not a build" unless File.executable?(mx)
    mx
  end

  def self.igv_running?
    `ps a`.lines.any? { |p| p.include? 'mx/mx.py igv' }
  end

  def self.ensure_igv_running
    unless igv_running?
      Dir.chdir(find_graal_parent) do
        spawn "#{find_graal_mx} igv", pgroup: true
      end

      sleep 5
      puts
      puts
      puts "-------------"
      puts "Waiting for IGV start"
      puts "The first time you run IGV it may take several minutes to download dependencies and compile"
      puts "Press enter when you see the IGV window"
      puts "-------------"
      puts
      puts
      $stdin.gets
    end
  end

  def self.find_bench
    bench_locations = [
      ENV['BENCH_DIR'],
      'bench9000',
      '../bench9000'
    ].compact.map { |path| File.expand_path(path, JRUBY_DIR) }

    not_found = -> {
      raise "couldn't find bench9000 - clone it from https://github.com/jruby/bench9000.git into the JRuby repository or parent directory"
    }

    bench_locations.find(not_found) do |location|
      Dir.exist?(location)
    end
  end

  def self.jruby_version
    File.read("#{JRUBY_DIR}/VERSION").strip
  end

end

module ShellUtils
  private

  def raw_sh(*args)
    puts "$ #{printable_cmd(args)}"
    result = system(*args)
    unless result
      $stderr.puts "FAILED (#{$?}): #{printable_cmd(args)}"
      exit $?.exitstatus
    end
  end

  def printable_cmd(args)
    env = {}
    if Hash === args.first
      env, *args = args
    end
    env = env.map { |k,v| "#{k}=#{shellescape(v)}" }.join(' ')
    args = args.map { |a| shellescape(a) }.join(' ')
    env.empty? ? args : "#{env} #{args}"
  end

  def shellescape(str)
    if str.include?(' ')
      if str.include?("'")
        require 'shellwords'
        Shellwords.escape(str)
      else
        "'#{str}'"
      end
    else
      str
    end
  end

  def sh(*args)
    Dir.chdir(JRUBY_DIR) do
      raw_sh(*args)
    end
  end

  def mvn(*args)
    sh './mvnw', *args
  end

  def mspec(command, *args)
    env_vars = {}
    if command.is_a?(Hash)
      env_vars = command
      command, *args = args
    end

    if ENV["JRUBY_ECLIPSE"] == "true"
      args.unshift "-ttool/jruby_eclipse"
    end

    sh env_vars, 'ruby', 'spec/mspec/bin/mspec', command, '--config', 'spec/truffle/truffle.mspec', *args
  end
end

module Commands
  include ShellUtils

  def help
    puts 'jt build                                       build'
    puts 'jt build truffle                               build only the Truffle part, assumes the rest is up-to-date'
    puts 'jt clean                                       clean'
    puts 'jt irb                                         irb'
    puts 'jt rebuild                                     clean and build'
    puts 'jt run [options] args...                       run JRuby with -X+T and args'
    puts '    --graal         use Graal (set GRAAL_BIN or it will try to automagically find it)'
    puts '    --asm           show assembly (implies --graal)'
    puts '    --server        run an instrumentation server on port 8080'
    puts '    --igv           make sure IGV is running and dump Graal graphs after partial escape (implies --graal)'
    puts '    --jdebug        run a JDWP debug server on 8000'
    puts '    --jexception[s] print java exceptions'
    puts 'jt e 14 + 2                                    evaluate an expression'
    puts 'jt puts 14 + 2                                 evaluate and print an expression'
    puts 'jt test                                        run all mri tests and specs'
    puts 'jt test mri                                    run mri tests'
    puts 'jt test specs                                  run all specs'
    puts 'jt test specs fast                             run all specs except sub-processes, GC, sleep, ...'
    puts 'jt test spec/ruby/language                     run specs in this directory'
    puts 'jt test spec/ruby/language/while_spec.rb       run specs in this file'
    puts 'jt test pe                                     run partial evaluation tests'
    puts 'jt tag spec/ruby/language                      tag failing specs in this directory'
    puts 'jt tag spec/ruby/language/while_spec.rb        tag failing specs in this file'
    puts 'jt tag all spec/ruby/language                  tag all specs in this file, without running them'
    puts 'jt untag spec/ruby/language                    untag passing specs in this directory'
    puts 'jt untag spec/ruby/language/while_spec.rb      untag passing specs in this file'
    puts 'jt bench debug [--ruby-backtrace] benchmark    run a single benchmark with options for compiler debugging'
    puts 'jt bench reference [benchmarks]                run a set of benchmarks and record a reference point'
    puts 'jt bench compare [benchmarks]                  run a set of benchmarks and compare against a reference point'
    puts '    benchmarks can be any benchmarks or group of benchmarks supported'
    puts '    by bench9000, eg all, classic, chunky, 3, 5, 10, 15 - default is 5'
    puts 'jt findbugs                                    run findbugs'
    puts 'jt findbugs report                             run findbugs and generate an HTML report'
    puts 'jt install ..../graal/mx/suite.py              install a JRuby distribution into an mx suite'
    puts
    puts 'you can also put build or rebuild in front of any command'
    puts
    puts 'recognised environment variables:'
    puts
    puts '  GRAAL_BIN                                    GraalVM executable (java command) to use'
    puts '  GRAAL_BIN_...git_branch_name...              GraalVM executable to use for a given branch'
    puts '           branch names are mangled - eg truffle-head becomes GRAAL_BIN_TRUFFLE_HEAD'
  end

  def build(project = nil)
    case project
    when 'truffle'
      mvn '-pl', 'truffle', 'package'
    when nil
      mvn 'package'
    else
      raise ArgumentError, project
    end
  end

  def clean
    mvn 'clean'
  end

  def irb(*args)
    run(*%w[-S irb], *args)
  end

  def rebuild
    clean
    build
  end

  def run(*args)
    env_vars = args.first.is_a?(Hash) ? args.shift : {}
    jruby_args = %w[-X+T -Xtruffle.core.load_path=truffle/src/main/ruby]

    { '--asm' => '--graal', '--igv' => '--graal' }.each_pair do |arg, dep|
      args.unshift dep if args.include?(arg)
    end

    if args.delete('--graal')
      env_vars["JAVACMD"] = Utilities.find_graal
      jruby_args << '-J-server'
    end

    if args.delete('--asm')
      jruby_args += %w[-J-XX:+UnlockDiagnosticVMOptions -J-XX:CompileCommand=print,*::callRoot]
    end

    if args.delete('--jdebug')
      jruby_args << JDEBUG
    end

    if args.delete('--jexception') || args.delete('--jexceptions')
      jruby_args << JEXCEPTION
    end

    if args.delete('--server')
      jruby_args += %w[-Xtruffle.instrumentation_server_port=8080 -Xtruffle.passalot=1]
    end

    if args.delete('--igv')
      warn "warning: --igv might not work on master - if it does not, use truffle-head instead which builds against latest graal" if Utilities.git_branch == 'master'
      Utilities.ensure_igv_running
      jruby_args += %w[-J-Djvmci.options=Dump=TrufflePartialEscape]
    end

    if ENV["JRUBY_ECLIPSE"] == "true"
      jruby_bin = "#{JRUBY_DIR}/tool/jruby_eclipse"
    else
      jruby_bin = "#{JRUBY_DIR}/bin/jruby"
    end

    raw_sh env_vars, jruby_bin, *jruby_args, *args
  end
  alias ruby run

  def e(*args)
    run '-e', args.join(' ')
  end

  def command_puts(*args)
    e 'puts begin', *args, 'end'
  end

  def command_p(*args)
    e 'p begin', *args, 'end'
  end

  def test_mri(*args)
    env_vars = {
      "EXCLUDES" => "test/mri/excludes_truffle"
    }
    jruby_args = %w[-J-Xmx2G -Xtruffle.exceptions.print_java]

    if args.empty?
      args = File.readlines("#{JRUBY_DIR}/test/mri_truffle.index").grep(/^[^#]\w+/).map(&:chomp)
    end

    command = %w[test/mri/runner.rb -v --color=never --tty=no -q]
    run(env_vars, *jruby_args, *command, *args)
  end
  private :test_mri

  def test(*args)
    path, *rest = args

    case path
    when nil
      test_specs
      test_mri
    when 'pe' then test_pe(*rest)
    when 'specs' then test_specs(*rest)
    when 'mri' then test_mri(*rest)
    else
      if File.expand_path(path).start_with?("#{JRUBY_DIR}/test")
        test_mri(*args)
      else
        test_specs(*args)
      end
    end
  end

  def test_pe(*args)
    run('--graal', *args, 'test/truffle/pe/pe.rb')
  end
  private :test_pe

  def test_specs(*args)
    env_vars = {}

    options = %w[--excl-tag fails]

    if args.first == 'fast'
      args.shift
      options += %w[--excl-tag slow]
    end

    if args.delete('--graal')
      env_vars["JAVACMD"] = Utilities.find_graal
      options << '-T-J-server'
    end

    if args.delete('--jdebug')
      options << "-T#{JDEBUG}"
    end

    if args.delete('--jexception') || args.delete('--jexceptions')
      options << "-T#{JEXCEPTION}"
    end

    mspec env_vars, 'run', *options, *args
  end
  private :test_specs

  def tag(path, *args)
    return tag_all(*args) if path == 'all'
    mspec 'tag', '--add', 'fails', '--fail', path, *args
  end

  # Add tags to all given examples without running them. Useful to avoid file exclusions.
  def tag_all(*args)
    mspec 'tag', *%w[--unguarded --all --dry-run --add fails], *args
  end
  private :tag_all

  def untag(path, *args)
    puts
    puts "WARNING: untag is currently not very reliable - run `jt test #{[path,*args] * ' '}` after and manually annotate any new failures"
    puts
    mspec 'tag', '--del', 'fails', '--pass', path, *args
  end

  def bench(command, *args)
    bench_dir = Utilities.find_bench
    env_vars = {
      "JRUBY_9000_DEV_DIR" => JRUBY_DIR,
      "GRAAL_BIN" => Utilities.find_graal,
    }
    bench_args = ["-I#{bench_dir}/lib", "#{bench_dir}/bin/bench"]
    case command
    when 'debug'
      if args.delete '--ruby-backtrace'
        compilation_exceptions_behaviour = ",+TruffleCompilationExceptionsAreThrown"
      else
        compilation_exceptions_behaviour = ",+TruffleCompilationExceptionsAreFatal"
      end
<<<<<<< HEAD
      env_vars = env_vars.merge({'JRUBY_OPTS' => "-J-Djvmci.options=+TraceTruffleCompilation,+DumpOnError#{compilation_exceptions_behaviour}"})
=======
      env_vars = env_vars.merge({'JRUBY_OPTS' => "-J-G:+TraceTruffleCompilation -J-G:+DumpOnError -J-G:-GraphPE #{compilation_exceptions_behaviour}"})
>>>>>>> 8d061509
      bench_args += ['score', 'jruby-9000-dev-truffle-graal', '--show-commands', '--show-samples']
      raise 'specify a single benchmark for run - eg classic-fannkuch-redux' if args.size != 1
    when 'reference'
      bench_args += ['reference', 'jruby-9000-dev-truffle-graal', '--show-commands']
      args << "5" if args.empty?
    when 'compare'
      bench_args += ['compare-reference', 'jruby-9000-dev-truffle-graal']
      args << "5" if args.empty?
    else
      raise ArgumentError, command
    end
    raw_sh env_vars, "ruby", *bench_args, *args
  end

  def findbugs(report=nil)
    case report
    when 'report'
      sh 'tool/truffle-findbugs.sh', '--report'
      sh 'open', 'truffle-findbugs-report.html'
    when nil
      sh 'tool/truffle-findbugs.sh'
    else
      raise ArgumentError, report
    end
  end

  def check_ambiguous_arguments
    ENV.delete "JRUBY_ECLIPSE" # never run from the Eclipse launcher here
    pom = "#{JRUBY_DIR}/truffle/pom.rb"
    contents = File.read(pom)
    contents.gsub!(/^(\s+)'source'\s*=>.+'1.7'.+,\n\s+'target'\s*=>.+\s*'1.7.+,\n/) do
      indent = $1
      $&.gsub("1.7", "1.8") + "#{indent}'fork' => 'true',\n"
    end
    contents.sub!(/^(\s+)('-J-Dfile.encoding=UTF-8')(.+\n)(?!\1'-parameters')/) do
      "#{$1}#{$2},\n#{$1}'-parameters'#{$3}"
    end
    File.write pom, contents
    FileUtils::Verbose.rm_r "#{JRUBY_DIR}/truffle/target/classes"
    build('truffle')
    run({ "TRUFFLE_CHECK_AMBIGUOUS_OPTIONAL_ARGS" => "true" }, '-e', 'exit')
  end

  def install(arg)
    case arg
    when /.*suite.*\.py$/
      rebuild
      mvn '-Pcomplete'

      suite_file = arg
      suite_lines = File.readlines(suite_file)
      version = Utilities.jruby_version

      [
        ['maven/jruby-complete/target', "jruby-complete"],
        ['truffle/target', "jruby-truffle"]
      ].each do |dir, name|
        jar_name = "#{name}-#{version}.jar"
        source_jar_path = "#{dir}/#{jar_name}"
        shasum = Digest::SHA1.hexdigest File.read(source_jar_path)
        jar_shasum_name = "#{name}-#{version}-#{shasum}.jar"
        FileUtils.cp source_jar_path, "#{File.expand_path('../..', suite_file)}/lib/#{jar_shasum_name}"
        line_index = suite_lines.find_index { |line| line.start_with? "      \"path\" : \"lib/#{name}" }
        suite_lines[line_index] = "      \"path\" : \"lib/#{jar_shasum_name}\",\n"
        suite_lines[line_index + 1] = "      \#\"urls\" : [\"http://lafo.ssw.uni-linz.ac.at/truffle/ruby/#{jar_shasum_name}\"],\n"
        suite_lines[line_index + 2] = "      \"sha1\" : \"#{shasum}\"\n"
      end

      File.write(suite_file, suite_lines.join())
    else
      raise ArgumentError, kind
    end
  end
end

class JT
  include Commands

  def main(args)
    args = args.dup

    if args.empty? or %w[-h -help --help].include? args.first
      help
      exit
    end

    case args.first
    when "rebuild"
      send(args.shift)
    when "build"
      command = [args.shift]
      command << args.shift if args.first == "truffle"
      send(*command)
    end

    return if args.empty?

    commands = Commands.public_instance_methods(false).map(&:to_s)

    command, *rest = args
    command = "command_#{command}" if %w[p puts].include? command

    abort "no command matched #{command.inspect}" unless commands.include?(command)

    begin
      send(command, *rest)
    rescue
      puts "Error during command: #{args*' '}"
      raise $!
    end
  end
end

JT.new.main(ARGV)<|MERGE_RESOLUTION|>--- conflicted
+++ resolved
@@ -402,11 +402,7 @@
       else
         compilation_exceptions_behaviour = ",+TruffleCompilationExceptionsAreFatal"
       end
-<<<<<<< HEAD
-      env_vars = env_vars.merge({'JRUBY_OPTS' => "-J-Djvmci.options=+TraceTruffleCompilation,+DumpOnError#{compilation_exceptions_behaviour}"})
-=======
-      env_vars = env_vars.merge({'JRUBY_OPTS' => "-J-G:+TraceTruffleCompilation -J-G:+DumpOnError -J-G:-GraphPE #{compilation_exceptions_behaviour}"})
->>>>>>> 8d061509
+      env_vars = env_vars.merge({'JRUBY_OPTS' => "-J-Djvmci.options=+TraceTruffleCompilation,+DumpOnError,-GraphPE#{compilation_exceptions_behaviour}"})
       bench_args += ['score', 'jruby-9000-dev-truffle-graal', '--show-commands', '--show-samples']
       raise 'specify a single benchmark for run - eg classic-fannkuch-redux' if args.size != 1
     when 'reference'
