--- conflicted
+++ resolved
@@ -9,11 +9,8 @@
 * Implemented `rb_eval_string_protect`.
 * Fixed `rb_get_kwargs` to correctly handle optional and rest arguments.
 * Calling `Kernel#raise` with a raised exception will no longer set the cause of the exception to itself (#1682).
-<<<<<<< HEAD
 * Return a `FFI::Function` correctly for functions returning a callback.
-=======
 * Convert to intuitive Ruby exceptions when INVOKE fails (#1690).
->>>>>>> 910aaff6
 
 Compatibility
 
