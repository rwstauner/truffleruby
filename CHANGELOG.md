--- conflicted
+++ resolved
@@ -50,11 +50,8 @@
 * Implemented `rb_array_sort` and `rb_array_sort_bang`.
 * Do not create a finalizers `Thread` if there are other public languages, which is helpful for polyglot cases (#2035).
 * Implemented `rb_enc_isalnum` and `rb_enc_isspace`.
-<<<<<<< HEAD
 * `RUBY_REVISION` is now the full commit hash used to build TruffleRuby, similar to MRI 2.7+.
-=======
 * Implemented `rb_enc_mbc_to_codepoint`.
->>>>>>> 96ba439a
 
 Performance:
 
