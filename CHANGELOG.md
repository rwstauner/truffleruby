# 24.0.0

New features:

* C/C++ extensions are now compiled using the system toolchain and executed natively instead of using GraalVM LLVM (Sulong). This leads to faster startup, no warmup, better compatibility, smaller distribution and faster installation for C/C++ extensions (#3118, @eregon).

Bug fixes:

* Fix `rb_enc_left_char_head()` so it is not always `ArgumentError` (#3267, @eregon).
* Fix `IO.copy_stream` with a `Tempfile` destination (#3280, @eregon).
* Fix `Regexp.union` negotiating the wrong result encoding (#3287, @nirvdrum, @simonlevasseur).
* Fix `Proc#parameters` and return all the numbered parameters lower than the used explicitly ones (@andrykonchin).
* Fix some C API functions which were failing when called with Ruby values represented as Java primitives (#3352, @eregon).
* Fix `IO.select([io], nil, [io])` on macOS, it was hanging due to a bug in macOS `poll(2)` (#3346, @eregon, @andrykonchin).
* Run context cleanup such as showing the output of tools when `SignalException` and `Interrupt` escape (@eregon).
<<<<<<< HEAD
* Handle a new variable inside the `case` target expression correctly (#3377, @eregon).
* The arguments of `Thread.new(*args, &block)` need to be marked as shared between multiple threads (#3179, @eregon).
* Fix `Range#bsearch` and raise `TypeError` when range boundaries are non-numeric and block not passed (@andrykonchin).
=======
* Fix using the `--cpusampler` profiler when there are custom unblock functions for `rb_thread_call_without_gvl()` (#3013, @eregon).
>>>>>>> 6bbd0de7

Compatibility:

* Add `Exception#detailed_message` method (#3257, @andrykonchin).
* Fix `rb_enc_vsprintf` and force String encoding instead of converting it (@andrykonchin).
* Add `rb_gc_mark_movable` function (@andrykonchin).
* Promote `File#path` and `File#to_path` to `IO#path` and `IO#to_path` and make IO#new accept an optional `path:` keyword argument (#3039, @moste00)
* Display "unhandled exception" as the message for `RuntimeError` instances with an empty message (#3255, @nirvdrum).
* Set `RbConfig::CONFIG['configure_args']` for openssl and libyaml (#3170, #3303, @eregon).
* Support `Socket.sockaddr_in(port, Socket::INADDR_ANY)` (#3361, @mtortonesi).

Performance:

* Change the `Hash` representation from traditional buckets to a "compact hash table" for improved locality, performance and memory footprint (#3172, @moste00).
* Optimize calls with `ruby2_keywords` forwarding by deciding it per call site instead of per callee thanks to [my fix in CRuby 3.2](https://bugs.ruby-lang.org/issues/18625) (@eregon).
* Optimize feature loading when require is called with an absolute path to a .rb file (@rwstauner).

Changes:


Memory Footprint:


# 23.1.0

New features:

* Updated to Ruby 3.2.2 (#3039, @eregon, @andrykonchin).
* TruffleRuby Native on Oracle GraalVM on Linux now uses the G1 garbage collector which is much faster (@eregon).

Bug fixes:

* Fix `Dir.glob` returning blank string entry with leading `**/` in glob and `base:` argument (@rwstauner).
* Fix class lookup after an object's class has been replaced by `IO#reopen` (@itarato, @nirvdrum, @eregon).
* Fix `Marshal.load` and raise `ArgumentError` when dump is broken and is too short (#3108, @andrykonchin).
* Fix `super` method lookup for unbounded attached methods (#3131, @itarato).
* Fix `Module#define_method(name, Method)` to respect `module_function` visibility (#3181, @andrykonchin).
* Fix stack overflow with `Kernel.require` and `zeitwerk` (#3224, @eregon).
* Reimplement `IO.select` with `poll(2)` to support file descriptors >= 1024 (#3201, @eregon).

Compatibility:

* Fix `Hash#shift` when Hash is empty but has initial default value or initial default proc (#3039, @itarato).
* Make `Array#shuffle` produce the same results as CRuby (@rwstauner).
* Add `Process.argv0` method (@andrykonchin).
* Add support for array pattern matching. This is opt-in via `--pattern-matching` since pattern matching is not fully supported yet (#2683, @razetime).
* Fix `Array#[]` with `ArithmeticSequence` argument when step is negative (#3039, @itarato).
* Fix `Range#size` and return `nil` for beginningless Range when end isn't Numeric (#3039, @rwstauner).
* Alias `String#-@` to `String#dedup` (#3039, @itarato).
* Fix `Pathname#relative_path_from` to convert string arguments to Pathname objects (@rwstauner).
* Add `String#bytesplice` (#3039, @itarato).
* Add `String#byteindex` and `String#byterindex` (#3039, @itarato).
* Add implementations of `rb_proc_call_with_block`, `rb_proc_call_kw`, `rb_proc_call_with_block_kw` and `rb_funcall_with_block_kw` (#3068, @andrykonchin).
* Add optional `timeout` argument to `Thread::Queue#pop` (#3039, @itarato).
* Add optional `timeout` argument to `Thread::SizedsQueue#pop` (#3039, @itarato).
* Handle `long long` and aliases in `Fiddle` (#3128, @eregon).
* Add `Module#refinements` (#3039, @itarato).
* Add `Refinement#refined_class` (#3039, @itarato).
* Add `rb_hash_new_capa` function (#3039, @itarato).
* Fix `Encoding::Converter#primitive_convert` and raise `FrozenError` when a destination buffer argument is frozen (@andrykonchin).
* Add `Module#undefined_instance_methods` (#3039, @itarato).
* Add `Thread.each_caller_location` (#3039, @itarato).
* Add `timeout` argument to `Thread::SizedQueue#push` (#3039, @itarato).
* Add `rb_syserr_new` function (@rwstauner).
* Add `Enumerator#product` (#3039, @itarato).
* Add `Module#const_added` (#3039, @itarato).
* Show the pointer size information (if available) in `FFI::Pointer#inspect` (@nirvdrum).
* Implement performance warnings (`Warning[:performance]`) like in CRuby 3.3 (@eregon).
* The output of `Marshal.dump` is now compatible with CRuby for `Rational` and `Complex` instances (#3228, @eregon).

Performance:

* Improve `Truffle::FeatureLoader.loaded_feature_path` by removing expensive string ops from a loop. Speeds up feature lookup time (#3010, @itarato).
* Improve `String#-@` performance by reducing unnecessary data copying and supporting substring lookups (@nirvdrum)
* Specialize `Array#<<` and related methods appending elements per call site to have a single array storage strategy in the inline cache for most cases (@eregon).

Changes:

* `gu install $LANGUAGE` is replaced by `truffleruby-polyglot-get $LANGUAGE`, available in the TruffleRuby JVM standalone (@eregon).
* The TruffleRuby `ScriptEngine` implementation is removed in favor of the generic [ScriptEngine](https://github.com/oracle/graal/blob/master/docs/reference-manual/embedding/embed-languages.md#compatibility-with-jsr-223-scriptengine) in GraalVM docs (@eregon).

Memory Footprint:

* Replaced `RubyLibrary` with `FreezeNode` and `IsFrozenNode` (@horakivo).
* Address many truffle-sharing warnings (@horakivo).
* Address many truffle-inlining warnings (@horakivo).


# 23.0.0

New features:

* Updated to Ruby 3.1.3 (#2733, @andrykonchin, @eregon).
* `foreign_object.is_a?(foreign_meta_object)` is now supported (@eregon).
* Foreign big integers are now supported and work with all `Numeric` operators (@eregon).

Bug fixes:

* Ensure every parse node has a source section and fix the source section for `ensure` (#2758, @eregon).
* Fix `spawn(..., fd => fd)` on macOS, it did not work due to a macOS bug (@eregon).
* Fix `rb_gc_register_address()`/`rb_global_variable()` to read the latest value (#2721, #2734, #2720, @eregon).
* Synchronize concurrent writes to the same StringIO (@eregon).
* Fix `StringIO#write(str)` when `str` is of an incompatible encoding and position < buffer size (#2770, @eregon).
* Fix `rb_thread_fd_select()` to correctly initialize fdset copies and handle the timeout (@eregon).
* Fix `TracePoint#inspect` when it's called outside of a callback (@andrykonchin).
* Fix `Signal.trap` when signal argument is not supported (#2774, @andrykonchin).
* Fix `Dir.mkdir` and convert permissions argument to `Integer` (#2781, @andrykonchin).
* Fix `String#dump` and use `\u{xxxx}` notation (with curly brackets) for characters that don't fit in `\uxxxx` (#2794, @andrykonchin).
* Fix `Marshal.dump` when big Integer (that cannot be expressed with 4 bytes) is serialized (#2790, @andrykonchin).
* Fix `Array#pack` and accept `Numeric` values when `Float` is expected (#2815, @andrykonchin).
* Fix `\P{}` matching in regular expressions (#2798, @andrykonchin).
* Fix constants lookup when `BasicObject#instance_eval` method is called with a String (#2810, @andrykonchin).
* Don't trigger the `method_added` event when changing a method's visibility or calling `module_function` (@paracycle, @nirvdrum).
* Fix `rb_time_timespec_new` function to not call `Time.at` method directly (@andrykonchin).
* Fix `StringIO#write` to transcode strings with encodings that don't match the `StringIO`'s `external_encoding` (#2839, @flavorjones).
* Fix processing of proc rest arguments located at the beginning if there are no actual arguments (#2921, @andrykonchin).
* Fix `Monitor#exit` to raise `ThreadError` when monitor not owned by the current thread (#2922, @andrykonchin).
* Fix `MatchData#[]` to support negative `length` argument (#2929, @andrykonchin).
* Fix `IO` line reading calls when using a multi-byte delimiter (`IO#{each,gets,readline,readlines,etc.}`) (#2961, @vinistock, @nirvdrum).
* Fix the exception type raised when type coercion raises a `NoMethodError` (#2903, @paracycle, @nirvdrum).
* Fix `Method` and `Proc` `#parameters` method to return `_` parameter name without synthetic suffix when there are multiple `_` parameters (@paracycle).
* Fixed errors in IRB when attempting to navigate beyond bounds in singleline mode (@rwstauner).

Compatibility:

* Fix `MatchData#[]` when passed unbounded Range (#2755, @andrykonchin).
* Updated `rb_define_class`, `rb_define_class_under`, and `rb_define_class_id_under` to allow class names that aren't valid in Ruby (#2739, @nirvdrum).
* Fixed `rb_gv_get` so that it no longer implicitly creates global variables (#2748, @nirvdrum).
* Added implementations of `rb_gvar_val_getter` and `rb_define_virtual_variable` (#2750, @nirvdrum).
* Implement `rb_warning_category_enabled_p` to support the `syntax_tree` gem (#2764, @andrykonchin).
* Fix desctructuring of a single block argument that implements `#to_ary` dynamically (#2719, @andrykonchin).
* Fix `Kernel#Complex` and raise exception when an argument is formatted incorrectly (#2765, @andrykonchin).
* Add `#public?`, `#private?` and `#protected?` methods for `Method` and `UnboundMethod` classes (@andrykonchin).
* Add optional argument to `Thread::Queue.new` (@andrykonchin).
* Support a module as the second argument of `Kernel#load` (@andrykonchin).
* Improve argument validation in `Struct#valies_at` - raise `IndexError` or `RangeError` when arguments are out of range (#2773, @andrykonchin).
* Fix `MatchData#values_at` and handling indices that are out of range (#2783, @andrykonchin).
* Add support for `%-z` (UTC for unknown local time offset, RFC 3339) to `Time#strftime` (@andrykonchin).
* Add support for `UTC` and `A`-`Z` utc offset values, as well as `+/-HH`, `+/-HHMM`, `+/-HHMMSS` (without `:`) (@andrykonchin).
* Treat time with `UTC`, `Z` and `-00:00` utc offset as UTC time (@andrykonchin).
* Raise `FrozenError` when `Time#localtime`, `Time#utc` and `Time#gmtime` is called on a frozen time object (@andrykonchin).
* Validate a microseconds argument used to create a time object (@andrykonchin).
* Support accessing `dmark` and `dfree` fields for `RData` (#2771, @eregon).
* Implement `rb_enc_nth()` (#2771, @eregon).
* Support `offset` keyword argument for `String#unpack` and `String#unpack1` (@andrykonchin).
* Fix `Process.detach` and cast `pid` argument to `Integer` (#2782, @andrykonchin).
* `rb_to_id()` should create a static `ID`, used by RMagick (@eregon).
* Resolve the current user home even when `$HOME` is not set (#2784, @eregon).
* Fix `IO#lineno=` and convert argument to `Integer` more strictly (#2786, @andrykonchin).
* Fix argument implicit convertion in `IO#pos=` and `IO#seek` methods (#2787, @andrykonchin).
* Warn about unknown directive passed to `Array#pack` in verbose mode (#2791, @andrykonchin).
* Added constants `IO::SEEK_DATE` and `IO::SEEK_HOLE` (#2792, @andrykonchin).
* Fix `StringIO.new` to accept keyword arguments (#2793, @andrykonchin).
* `Process#spawn` should call `#to_io` on non-IO file descriptor objects (#2809, @jcouball).
* Add constants `IO::SEEK_DATE` and `IO::SEEK_HOLE` (#2792, @andrykonchin).
* Add `Class#subclasses` method (#2733, @andrykonchin).
* Implement `Coverage.running?` method (@andrykonchin).
* Fix arguments implicit type conversion for `Enumerable#zip` and `Array#zip` (#2788, @andrykonchin).
* Fix `Array#unshift` to not depend on `Array#[]=` and allow overriding `#[]=` in a subclass (#2772, @andrykonchin).
* Fix syntactic check for `void value expression` (#2821, @eregon).
* Fix `Range#step` with no block and non-`Numeric` values (#2824, @eregon).
* Fix execution order of `END` blocks and `at_exit` callbacks (#2818, @andrykonchin).
* Fix `String#casecmp?` for empty strings of different encodings (#2826, @eregon).
* Implement `Enumerable#compact` and `Enumerator::Lazy#compact` (#2733, @andrykonchin).
* Implement `Array#intersect?` (#2831, @nirvdrum).
* Record the source location in the constant for the `module`/`class` keywords (#2833, @eregon).
* Fix `File.open` and support `flags` option (#2820, @andrykonchin).
* Support writing to `RData.dfree` for native extensions (#2830, #2732, #2165, @eregon).
* Fix `IO#write` and support multiple arguments with different encodings (#2829, @andrykonchin).
* Fix `Array` methods `reject`, `reject!`, `inject`, `map`, `select`, `each_index` and handle a case when array is modified by a passed block like CRuby does (#2822, andrykonchin, @eregon).
* Fix `EncodingError` exception message when Symbol has invalid encoding (#2850, @andrykonchin).
* Raise `EncodingError` at parse time when Hash literal contains a Symbol key with invalid encoding (#2848, @andrykonchin).
* Fix `Array` methods `reject`, `reject!`, `inject`, `map`, `select`, `each_index` and handle a case when array is modified by a passed block like CRuby does (#2822, @andrykonchin, @eregon).
* Fix `Array` methods `select!` and `keep_if` and handle a case when exception is raised in a passed block properly (@andrykonchin).
* Fix `Enumerable` methods `each_cons` and `each_slice` to return receiver (#2733, @horakivo).
* `Module` methods `#private`, `#public`, `#protected`, `#module_function` now returns their arguments like in CRuby 3.1 (#2733, @horakivo).
* `Kernel#exit!`, killing Fibers and internal errors do not run code in `ensure` clauses anymore, the same as CRuby (@eregon).
* Implement `UnboundMethod#original_name` (@paracycle, @nirvdrum).
* Implement `Thread#native_thread_id` method (#2733, @horakivo).
* Modify `Struct#{inspect,to_s}` to match MRI when the struct is nested inside of an anonymous class or module (@st0012, @nirvdrum).
* `Fiber.current` and `Fiber#transfer` are available without `require 'fiber'` like in CRuby 3.1 (#2733, @eregon).
* Add `freeze` keyword argument to `Marshal.load` (#2733, @andrykonchin).
* Add `Integer.try_convert` (#2733, @moste00, @eregon).
* Support optional `:in` keyword argument for `Time.now` and `Time.new` (#2733, @andrykonchin).
* Add optional `Hash` argument to `Enumerable#tally` (#2733, @andrykonchin).
* Update `$LOAD_PATH.resolve_feature_path` to return `nil` instead of raising `LoadError` when feature isn't found (#2733, @andrykonchin).
* Add `objspace/trace` file (#2733, @andrykonchin).
* Add `Process._fork` (#2733, @horakivo).
* Update to JCodings 1.0.58 and Joni 2.1.44 (@eregon).
* Add `MatchData#match` and `MatchData#match_length` (#2733, @horakivo).
* Add `StructClass#keyword_init?` method (#2377, @moste00).
* Support optional `level` argument for `File.dirname` method (#2733, @moste00).
* Add `Thread::Backtrace.limit` method (#2733, @andrykonchin).
* Deprecate `rb_gc_force_recycle` and make it a no-op function (#2733, @moste00).
* Add `Refinement#import_methods` method and add deprecation warning for `Refinement#include` and `Refinement#prepend` (#2733, @horakivo).
* Upgrading `UNICODE` version to 13.0.0 and `EMOJI` version to 13.1 (#2733, @horakivo).
* Add `rb_io_maybe_wait_readable`, `rb_io_maybe_wait_writable` and `rb_io_maybe_wait` functions (#2733, @andrykonchin).
* `StringIO#set_encoding` should coerce the argument to an Encoding (#2954, @eregon).
* Implement changes of Ruby 3.0 to `IO#wait` (#2953, @larskanis).
* Implement `rb_io_descriptor()` (@eregon).

Performance:

* Marking of native structures wrapped in objects is now done on C call exit to reduce memory overhead (@aardvark179).
* Splitting (copying) of call targets has been optimized by implementing `cloneUninitialized()` (@andrykonchin, @eregon).
* `Process.pid` is now cached per process like `$$` (#2882, @horakivo).
* Use the system `libyaml` for `psych` to improve warmup when parsing YAML (#2089, @eregon).
* Fixed repeated deoptimizations for methods building an `Array` which is growing over multiple calls at a given call site (@eregon).

Changes:

* Remove `Truffle::Interop.deproxy` as it is unsafe and not useful (@eregon).
* Removed `Truffle::Interop.unbox_without_conversion` (should not be needed by user code) (@eregon).

# 22.3.0

New features:

* Foreign strings now have all methods of Ruby `String`. They are treated as `#frozen?` UTF-8 Ruby Strings (@eregon).
* Add `Java.add_to_classpath` method to add jar paths at runtime (#2693, @bjfish).
* Add support for Ruby 3.1's Hash shorthand/punning syntax (@nirvdrum).
* Add support for Ruby 3.1's anonymous block forwarding syntax (@nirvdrum).
* Added the following keyword arguments to `Polyglot::InnerContext.new`: `languages, language_options, inherit_all_access, code_sharing` (@eregon).

Bug fixes:

* Fix `StringIO` to set position correctly after reading multi-byte characters (#2207, @aardvark179).
* Update `Process` methods to use `module_function` (@bjfish).
* Fix `File::Stat`'s `#executable?` and `#executable_real?` predicates that unconditionally returned `true` for a superuser (#2690, @andrykonchin).
* The `strip` option `--keep-section=.llvmbc` is not supported on macOS (#2697, @eregon).
* Disallow the marshaling of polyglot exceptions since we can't properly reconstruct them (@nirvdrum).
* Fix `String#split` missing a value in its return array when called with a pattern of `" "` and a _limit_ value > 0 on a string with trailing whitespace where the limit hasn't been met (@nirvdrum).
* Fix `Kernel#sleep` and `Mutex#sleep` for durations smaller than 1 millisecond (#2716, @eregon).
* Fix `IO#{wait,wait_readable,wait_writable}` with a timeout > INT_MAX seconds (@eregon).
* Use the compatible encoding for `String#{sub,gsub,index,rindex}` (#2749, @eregon).
* Fix `Warning#warn` called with category specified is no longer throwing exception (#20446, @horakivo).

Compatibility:

* Fix `Array#fill` to raise `TypeError` instead of `ArgumentError` when the length argument is not numeric (#2652, @andrykonchin).
* Warn when a global variable is not initialized (#2595, @andrykonchin).
* Fix escaping of `/` by `Regexp#source` (#2569, @andrykonchin).
* Range literals of integers are now created at parse time like in CRuby (#2622, @aardvark179).
* Fix `IO.pipe` - allow overriding `IO.new` that is used to create new pipes (#2692, @andykonchin).
* Fix exception message when there are missing or extra keyword arguments - it contains all the missing/extra keywords now (#1522, @andrykonchin).
* Always terminate native strings with enough `\0` bytes (#2704, @eregon).
* Support `#dup` and `#clone` on foreign strings (@eregon).
* Fix `Regexp.new` to coerce non-String arguments (#2705, @andrykonchin).
* Fix `Kernel#sprintf` formatting for `%c` when used non-ASCII encoding (#2369, @andrykonchin).
* Fix `Kernel#sprintf` argument casting for `%c` (@andrykonchin).
* Implement the `rb_enc_strlen` function for use by native extensions (@nirvdrum).
* Match tag values used by `rb_protect` and `rb_jump_tag` for the `tk` gem (#2556, @aardvark179).
* Implement `rb_eval_cmd_kw` to support the `tk` gem (#2556, @aardvark179).
* Fix `rb_class2name` to call `inspect` on anonymous classes like in CRuby (#2701, @aardvark179).
* Implement `rb_ivar_foreach` to iterate over instance and class variables like in CRuby (#2701, @aardvark179).
* Fix the absolute path of the main script after chdir (#2709, @eregon).
* Fix exception for `Fiddle::Handle.new` with a missing library (#2714, @eregon).
* Fix arguments implicit type conversion for `BasicObject#instance_eval`, `Module#class_eval`, `Module#module_eval`, `Module#define_method` (@andrykonchin).
* Raise `ArgumentError` unconditionally when `Proc.new` is called without a block argument (@andrykonchin).
* Fix `UnboundMethod#hash` to not depend on a module it was retrieved from (#2728, @andrykonchin).

Performance:

* Replace a call of `-"string"` with frozen string literal at parse time (@andrykonchin).
* Report polymorphism inside `Hash#[]` to recover performance (@aardvark179).
* Improved interpreter performance by optimizing for better host inlining (@eregon).
* Use `poll` instead of `select` for simple IO waiting to reduce overheads (#1584, @aardvark179).

Changes:

* No more conversion between Java Strings and Ruby Strings at the interop boundary (@eregon).
* Removed `Truffle::Interop.{import_without_conversion,export_without_conversion}` (use `Polyglot.{import,export}` instead).
* Removed `Truffle::Interop.members_without_conversion` (use `Truffle::Interop.members` instead).
* Refactored internals of `rb_sprintf` to simplify handling of `VALUE`s in common cases (@aardvark179).
* Refactored sharing of array objects between threads using new `SharedArrayStorage` (@aardvark179).

Security:

* The native access permission is now properly checked before any native pointer (e.g. `Truffle::FFI::Pointer`) is created (@eregon).

# 22.2.0

New features:

* Add support for `darwin-aarch64` (macOS M1) (#2181, @lewurm, @chrisseaton, @eregon).
* Add support for OpenSSL 3.0.0 by updating the openssl gem (@aardvark179, @eregon).

Bug fixes:

* Fix `rb_id2name` to ensure the native string will have the same lifetime as the id (#2630, @aardvark179).
* Fix `MatchData#[]` exception when passing a length argument larger than the number of match values (#2636, @nirvdrum).
* Fix `MatchData#[]` exception when supplying a large negative index along with a length argument (@nirvdrum).
* Fix capacity computation for huge `Hash` (#2635, @eregon).
* Fix aliased methods to return the correct owner when method is from a superclass (@bjfish).
* Fix `String#[Regexp, Integer]` when the capture group exists but is not matched (@eregon).
* Fix `File.open` mode string parsing when binary option is the third character (@bjfish).
* Fix `rb_scan_args_kw` macro to avoid shadowing variables (#2649, @aardvark179).
* Fix `String#unpack("Z")` to not advance after the null byte, like CRuby (#2659, @aardvark179).
* Fix `Float#round` to avoid losing precision during the rounding process (@aardvark179).
* Fix `String#insert` to not call a subclassed string method (@bjfish).
* Fix `rb_obj_call_init` to pass any block argument to the `initialize` method (#2675, @aardvark179).
* Fix issue with feature loading not detecting a previously loaded feature (#2677, @bjfish).
* Fix `/#{...}/o` to evaluate only once per context when splitting happens (@eregon).
* Fix `Kernel#sprintf` formatting of floats to be like CRuby (@aardvark179).
* Fix `Process.egid=` to accept `String`s (#2615, @ngtban).
* Fix optional assignment to only evaluate index arguments once (#2658, @aardvark179).

Compatibility:

* Updated to Ruby 3.0.3. The 3 CVEs did not affect TruffleRuby, this is to bring the stdlib and gem updates (@eregon).
* Fix `Marshal.dump` to raise an error when an object has singleton methods (@bjfish).
* `Exception#full_message` now defaults the order to `:top` like CRuby 3+ (@eregon).
* Fix `Process.wait2` to return `nil` when the `WNOHANG` flag is given and the child process is still running (@bjfish).
* Disable most `nokogiri` C extension patches when system libraries are not being used (#2693, @aardvark179).
* Implement `rb_gc_mark_maybe` and `rb_global_variable` to ensure `VALUE` stay live in C extensions (@aardvark179).
* Implement `rb_imemo_tmpbuf` allocation for `ripper` (@aardvark179).
* Implement `inherit` argument for `Module#class_variables` (#2653, @bjfish).
* Fix `Float#/` when dividing by `Rational` (@bjfish).
* `Process.euid=` should accept String (#2615, @ngtban).
* Fix `instance_variable_get` and `instance_variable_set` for immutable objects (@bjfish).
* `Thread#raise(exc, message)` now calls `exc.exception` in the target thread like CRuby (@eregon).
* Define `Process::{CLOCK_BOOTTIME,CLOCK_BOOTTIME_ALARM,CLOCK_REALTIME_ALARM}` (#1480, @eregon).
* Improve support of `:chomp` keyword argument in `IO` and `StringIO` methods (#2650, @andrykonchin). 
* Implement specializations for immutable ruby objects for ObjectSpace methods (@bjfish).
* Use `$PAGER` for `--help` and `--help*`, similar to CRuby (#2542, @Strech).
* Ensure all headers are warnings-free (#2662, @eregon).
* All `IO` instances should have `T_FILE` as their `rb_type()`, not only `File` instances (#2662, @eregon).
* Make `rb_fd_select` retry on `EINTR` (#1584, @aardvark179).

Performance:

* Reimplement `Float#to_s` for better performance (#1584, @aardvark179).
* Improve reference processing by making C object free functions and other finalizers more lightweight (@aardvark179).
* Improve performance of `RSTRING_PTR` for interned strings (@aardvark179).
* Cache constant argument formats used with `rb_scan_args_kw` (@aardvark179).

Changes:

* `-Werror=implicit-function-declaration` is now used for compiling C extensions to fail more clearly and earlier if a function is missing, like CRuby 3.2 (#2618, @eregon).
* Disable thread pool for Fibers as it causes correctness issues (#2551, @eregon).

# 22.1.0

New features:

* Foreign exceptions are now fully integrated and have most methods of `Exception` (@eregon).
* Foreign exceptions can now be rescued with `rescue Polyglot::ForeignException` or `rescue foreign_meta_object` (#2544, @eregon).

Bug fixes:

* Guard against unterminated ranges in file matching patterns (#2556, @aardvark179).
* Fixed `rb_proc_new` to return a proc that will pass all required arguments to C (#2556, @aardvark179).
* Fixed `String#split` to return empty array when splitting all whitespace on whitespace (#2565, @bjfish).
* Raise `RangeError` for `Time.at(bignum)` (#2580, @eregon).
* Fix `Integer#{<<,>>}` with RHS bignum and long (@eregon).
* Fix a resource leak from allocators defined in C extensions (@aardvark179).
* `SIGINT`/`Interrupt`/`Ctrl+C` now shows the backtrace and exits as signaled, like CRuby (@eregon).
* Update patch feature finding to prefer the longest matching load path (#2605, @bjfish).
* Fix `Hash#{to_s,inspect}` for keys whose `#inspect` return a frozen String (#2613, @eregon).
* Fix `Array#pack` with `x*` to not output null characters (#2614, @bjfish).
* Fix `Random#rand` not returning random floats when given float ranges (#2612, @bjfish).
* Fix `Array#sample` for `[]` when called without `n` and a `Random` is given (#2612, @bjfish).
* Fix `Module#const_get` to raise a `NameError` when nested modules do not exist (#2610, @bjfish).
* Ensure native `VALUE`s returned from C are unwrapped before the objects can be collected (@aardvark179).
* Fix `Enumerator::Lazy#with_index` to start with new index for multiple enumerations (@bjfish).
* Fix `rb_id2name` to ensure the native string will have the same lifetime as the id (#2630, @aardvark179).
* Fix `Integer#fdiv` and `Rational#to_f` for large `Integer` values (#2631, @bjfish).
* Remove the `RB_NEWOBJ/NEWOBJ` and `OBJSETUP` macros since we cannot support them in TruffleRuby and native extensions may use `#ifdef` to detect features (#2869, @nirvdrum).
* Fix memory leak in `--native` mode for native extension handles and native pointers (@eregon).

Compatibility:

* Implement full Ruby 3 keyword arguments semantics (#2453, @eregon, @chrisseaton).
* Implement `ruby_native_thread_p` for compatibility (#2556, @aardvark179).
* Add `rb_argv0` for the `tk` gem (#2556, @aardvark179).
* Implement more correct conversion of array elements by `Array#pack`(#2503, #2504, @aardvark179).
* Implement `Pathname#{empty?, glob}` (#2559, @bjfish).
* Fixed `Rational('')` to raise error like MRI (#2566, @aardvark179).
* Freeze instances of `Range` but not subclasses, like CRuby (#2570, @MattAlp).
* When writing to STDOUT redirected to a closed pipe, no broken pipe error message will be shown now (#2532, @gogainda).
* Use `#to_a` for converting `list` in `rescue *list` (#2572, @eregon).
* Implement 'rb_str_buf_append' (@bjfish).
* Add patch for `digest` so that TruffleRuby implementation is not overridden (@bjfish).
* Handle encoding conversion errors when reading directory entries (@aardvark179).
* Follow symlinks when processing `*/` directory glob patterns (#2589, @aardvark179).
* Set `@gem_prelude_index` variable on the default load paths (#2586 , @bjfish).
* Do not call `IO#flush` dynamically from `IO#close` (#2594, @gogainda).
* Implement `rb_str_new_static` for C extensions that use it (@aardvark179).
* Rewrote `ArrayEachIteratorNode` and re-introduced `each` specs for MRI parity when mutating arrays whilst iterating, rather than crashing (#2587, @MattAlp).
* Update `String#rindex` to only accept `Regexp` or objects convertable to `String` as the first parameter (#2608, @bjfish).
* Update `String#<<` to require one argument (#2609, @bjfish).
* Update `String#split` to raise `TypeError` when false is given (#2606, @bjfish).
* Update `String#lstrip!` to remove leading null characters (#2607, @bjfish).
* Update `File.utime` to return the number of file names in the arguments (#2616, @bjfish).
* Update `Dir.foreach` to accept an `encoding` parameter (#2627, @bjfish).
* Update `IO.readlines` to ignore negative limit parameters (#2625 , @bjfish).
* Update `Math.sqrt` to raise a `Math::DomainError` for negative numbers (#2621, @bjfish).
* Update `Enumerable#inject` to raise an `ArgumentError` if no block or symbol are given (#2626, @bjfish).

Performance:

* Increase dispatch limit for string library to handle mutable, immutable and non-strings (@aardvark179).
* Switch to `Arrays.mismatch()` in string comparison for better performance (@aardvark179).
* Removed extra array allocations for method calls in the interpreter to improve warmup performance (@aardvark179).
* Optimize `Dir[]` by sorting entries as they are found and grouping syscalls (#2092, @aardvark179).
* Reduce memory footprint by tracking `VALUE`s created during C extension init separately (@aardvark179).
* Rewrote `ArrayEachIteratorNode` to optimize performance for a constant-sized array and reduce specializations to 1 general case (#2587, @MattAlp).
* Reduce conversion of `VALUE`s to native handle during common operations in C extensions (@aardvark179).
* Improved performance of regex boolean matches (e.g., `Regexp#match?`) by avoiding match data allocation in TRegex (#2588, @nirvdrum).
* Remove overhead when getting using `RDATA_PTR` (@aardvark179).
* Additional copy operations have been reduced when performing IO (#2536, @aardvark179).

Changes:

* Foreign exceptions are no longer translated to `RuntimeError` but instead remain as foreign exceptions, see the [documentation](doc/user/polyglot.md) for how to rescue them (@eregon).

# 22.0.0

New features:

* Updated to Ruby 3.0.2 (#2453, @eregon).

Bug fixes:

* Fix `File.utime` to use nanoseconds (#2448, @bjfish).
* Capture the intercepted feature path during patching to reuse during patch require (#2441, @bjfish).
* Update `Module#constants` to filter invalid constant identifiers (#2452, @bjfish).
* Fixed `-0.0 <=> 0.0` and `-0.0 <=> 0` to return `0` like on CRuby (#1391, @eregon).
* Fixed `Range#step` to return correct class with begin-less range (@ccocchi, #2516).
* Fixed exception creation when an `Errno` is sub-classed (@bjfish, #2521).
* Fixed `String#[]=` to use the negotiated encoding (@bjfish, #2545).

Compatibility:

* Implement `rb_sprintf` in our format compiler to provide consistent formatting across C standard libraries (@eregon).
* Update `defined?` to return frozen strings (#2450, @bjfish).
* Use compensated summation for `{Array,Enumerable}#sum` when floating point values are included (@eregon).
* `Module#attr_*` methods now return an array of method names (#2498, @gogainda).
* Fixed `Socket#(local|remote)_address` to retrieve family and type from the file descriptor (#2444, @larskanis).
* Add `Thread.ignore_deadlock` accessor (#2453, @bjfish).
* Allow `Hash#transform_keys` to take a hash argument (@ccocchi, #2464).
* Add `Enumerable#grep{_v}` optimization for `Regexp` (#2453, @bjfish).
* Update `IO#write` to accept multiple arguments (#2501, @bjfish).
* Do not warn when uninitialized instance variable is accessed (#2502, @andrykonchin).
* Remove `TRUE`, `FALSE`, and `NIL` constants like CRuby 3.0 (#2505, @andrykonchin).
* `Symbol#to_proc` now returns a lambda like in Ruby 3 (#2508, @andrykonchin).
* `Kernel#lambda` now warns if called without a literal block (#2500, @andrykonchin).
* Implement Hash#except (#2463, @wildmaples).
* Remove special `$SAFE` global and related C API methods (#2453, @bjfish).
* Assigning to a numbered parameter raises `SyntaxError` (#2506, @andrykonchin).
* Implement `--backtrace-limit` option (#2453, @bjfish).
* Update `String` methods to return `String` instances when called on a subclass (#2453, @bjfish).
* Update `String#encode` to support the `:fallback` option (#1391, @aardvark179).
* `Module#alias_method` now returns the defined alias as a symbol(#2499, @gogainda).
* Implement `Symbol#name` (#2453, @bjfish).
* Update `Module#{public, protected, private, public_class_method, private_class_method}` and top-level `private` and `public` methods to accept single array argument with a list of method names (#2453, @bjfish).
* Constants deprecated by `Module#deprecate_constant` only warn if `Warning[:deprecated]` is `true` (@eregon).
* All Array methods now return Array instances and not subclasses (#2510, @Strech).
* Integer#zero? overrides Numeric#zero? for optimization (#2453, @bjfish).
* Default `Kernel#eval` source file and line to `(eval):1` like CRuby 3 (#2453, @aardvark179).
* Add `GC.auto_compact` accessors for compatibility (#2453, @bjfish).
* Update accessing a class variable from the top-level scope to be a `RuntimeError` (#2453, @bjfish).
* Update interpolated strings to not be frozen (#2453, @bjfish).
* Add `WERRORFLAG` to `RbConfig` (#2519, @bjfish).
* Update `MatchData` methods to return `String` instances when called on a subclass (#2453, @bjfish).
* Implement `Proc#{==,eql?}` (#2453, @bjfish).
* Implement all `StringScanner` methods (#2520, @eregon).
* Handle `Kernel#clone(freeze: true)` (#2512, @andrykonchin).
* Relax `Fiber#transfer` limitations (#2453, @bjfish).
* Implement `Fiber#blocking?` like CRuby 3 (#2453, @aardvark179).
* Sort by default for `Dir.{glob,[]}` and add `sort:` keyword argument (#2523, @Strech).
* Implement `rb_str_locktmp` and `rb_str_unlocktmp` (#2524, @bjfish).
* Update `Kernel#instance_variables` to return insertion order (@bjfish).
* Fixed `rb_path2class()` to not error for a module (#2511, @eregon).
* Update `Kernel#print` to print `$_` when no arguments are given (#2531, @bjfish).
* Add category kwarg to Kernel.warn and Warning.warn (#2533, @Strech).
* Implement `GC.{measure_total_time, total_time}` and update `GC.stat` to update provided hash (#2535, @bjfish).
* Implement `Array#slice` with `ArithmeticSequence` (#2526, @ccocchi).
* Update `Hash#each` to consistently yield a 2-element array (#2453, @bjfish).
* Remove `Hash#{__store__, index}` methods for compatibility (#2546, @bjfish).
* Implement more correct conversion of array elements by `Array#pack` (#2503, #2504, @aardvark179).
* Update `String#split` to raise a `RangeError` when `limit` is larger than `int` (@bjfish).

Performance:

* Regexp objects are now interned in a similar way to symbols (@aardvark179).
* Improve performance of regexps using POSIX bracket expressions (e.g., `[[:lower:]]`) matching against ASCII-only strings (#2447, @nirvdrum).
* `String#sub`, `sub!`, `gsub`, and `gsub!` have been refactored for better performance (@aardvark179).
* Don't allocate a `MatchData` object when `Regexp#match?` or `String#match?` is used (#2509, @nirvdrum).
* Add `ENV.except` (#2507, @Strech).
* Fully inline the `Integer#+` and `Integer#-` logic for interpreter speed (#2518, @smarr).
* Remove unnecessary work in negotiating the encoding to use in a Regexp match (#2522, @nirvdrum).
* Add new fast paths for encoding negotiation between strings with different encodings, but which match common default cases (#2522, @nirvdrum).
* Reduce footprint by removing unnecessary nodes for accessing the `FrameOnStackMarker` (#2530, @smarr).

Changes:

* TruffleRuby now requires Java 11+ and no longer supports Java 8 (@eregon).

# 21.3.0

New features:

* [TRegex](https://github.com/oracle/graal/tree/master/regex) is now used by default, which provides large speedups for matching regular expressions.
* Add `Polyglot.languages` to expose the list of available languages.
* Add `Polyglot::InnerContext` to eval code in any available language in an inner isolated context (#2169).
* Foreign objects now have a dynamically-generated class based on their interop traits like `ForeignArray` and are better integrated with Ruby objects (#2149).
* Foreign arrays now have all methods of Ruby `Enumerable` and many methods of `Array` (#2149).
* Foreign hashes now have all methods of Ruby `Enumerable` and many methods of `Hash` (#2149).
* Foreign iterables (`InteropLibrary#hasIterator`) now have all methods of Ruby `Enumerable` (#2149).
* Foreign objects now implement `#instance_variables` (readable non-invocable members) and `#methods` (invocable members + Ruby methods).

Bug fixes:

* Fix `Marshal.load` of multiple `Symbols` with an explicit encoding (#1624).
* Fix `rb_str_modify_expand` to preserve existing bytes (#2392).
* Fix `String#scrub` when replacement is frozen (#2398, @LillianZ).
* Fix `Dir.mkdir` error handling for `Pathname` paths (#2397).
* `BasicSocket#*_nonblock(exception: false)` now only return `:wait_readable/:wait_writable` for `EAGAIN`/`EWOULDBLOCK` like MRI (#2400).
* Fix issue with `strspn` used in the `date` C extension compiled as a macro on older glibc and then missing the `__strspn_c1` symbol on newer glibc (#2406).
* Fix constant lookup when loading the same file multiple times (#2408).
* Fix handling of `break`, `next` and `redo` in `define_method(name, &block)` methods (#2418).
* Fix handling of incompatible types in `Float#<=>` (#2432, @chrisseaton).
* Fix issue with escaping curly braces for `Dir.glob` (#2425).
* Fix `base64` decoding issue with missing output (#2435).
* Fix `StringIO#ungetbyte` to treat a byte as a byte, not a code point (#2436). 
* Fix `defined?(yield)` when used inside a block (#2446).
* Fix a couple issues related to native memory allocation and release.

Compatibility:

* Implement `Process::Status.wait` (#2378).
* Update `rb_str_modify` and `rb_str_modify_expand` to raise a `FrozenError` when given a frozen string (#2392).
* Implement `rb_fiber_*` functions (#2402).
* Implement `rb_str_vcatf`.
* Add support for tracing allocations from C functions (#2403, @chrisseaton).
* Implement `rb_str_catf`.
* Search the executable in the passed env `PATH` for subprocesses (#2419).
* Accept a string as the pattern argument to `StringScanner#scan` and `StringScanner#check` (#2423).

Performance:

* Moved most of `MonitorMixin` to primitives to deal with interrupts more efficiently (#2375).
* Improved the performance of `rb_enc_from_index` by adding cached lookups (#2379, @nirvdrum).
* Improved the performance of many `MatchData` operations (#2384, @nirvdrum).
* Significantly improved performance of TRegex calls by allowing Truffle splitting (#2389, @nirvdrum).
* Improved `String#gsub` performance by adding a fast path for the `string_byte_index` primitive (#2380, @nirvdrum).
* Improved `String#index` performance by adding a fast path for the `string_character_index` primitive (#2383, @LillianZ).
* Optimized conversion of strings to integers if the string contained a numeric value (#2401, @nirvdrum).
* Use Truffle's `ContextThreadLocal` to speedup access to thread-local data.
* Provide a new fast path for `rb_backref*` and `rb_lastline*`functions from C extensions.

Changes:

* `foreign_object.class` on foreign objects is no longer special and uses `Kernel#class` (it used to return the `java.lang.Class` object for a Java type or `getMetaObject()`, but that is too incompatible with Ruby code).
* `Java.import name` imports a Java class in the enclosing module instead of always as a top-level constant.
* `foreign_object.keys` no longer returns members, use `foreign_object.instance_variables` or `foreign_object.methods` instead.
* `foreign_object.respond_to?(:class)` is now always true (before it was only for Java classes), since the method is always defined.

Security:

* Updated to Ruby 2.7.4 to fix CVE-2021-31810, CVE-2021-32066 and CVE-2021-31799.

# 21.2.0

New features:

* New `TruffleRuby::ConcurrentMap` data structure for use in [`concurrent-ruby`](https://github.com/ruby-concurrency/concurrent-ruby) (#2339, @wildmaples).

Bug fixes:

* Fix of different values of self in different scopes.
* `Truffle::POSIX.select` was being redefined repeatedly (#2332).
* Fix the `--backtraces-raise` and `--backtraces-rescue` options in JVM mode (#2335).
* Fix `File.{atime, mtime, ctime}` to include nanoseconds (#2337).
* Fix `Array#[a, b] = "frozen string literal".freeze` (#2355).
* `rb_funcall()` now releases the C-extension lock (similar to MRI).

Compatibility:

* Updated to Ruby 2.7.3. The `resolv` stdlib was not updated (`resolv` in 2.7.3 has [bugs](https://bugs.ruby-lang.org/issues/17748)).
* Make interpolated strings frozen for compatibility with Ruby 2.7 (#2304, @kirs).
* `require 'socket'` now also requires `'io/wait'` like CRuby (#2326).
* Support precision when formatting strings (#2281, @kirs).
* Make rpartition compatible with Ruby 2.7 (#2320, @gogainda).
* Include the type name in exception messages from `rb_check_type` (#2307).
* Fix `Hash#rehash` to remove duplicate keys after modifications (#2266, @MattAlp).
* Only fail `rb_check_type` for typed data, not wrapped untyped structs (#2331).
* Decide the visibility in `Module#define_method` based on `self` and the default definee (#2334).
* Configure `mandir` value in `RbConfig::CONFIG` and `RbConfig::MAKEFILE_CONFIG` (#2315).
* TruffleRuby now supports the Truffle polyglot Hash interop API.
* Implement `Fiber#raise` (#2338).
* Update `File.basename` to return new `String` instances (#2343).
* Allow `Fiber#raise` after `Fiber#transfer` like Ruby 3.0 (#2342).
* Fix `ObjectSpace._id2ref` for Symbols and frozen String literals (#2358).
* Implemented `Enumerator::Lazy#filter_map` (#2356).
* Fix LLVM toolchain issue on macOS 11.3 (#2352, [oracle/graal#3383](https://github.com/oracle/graal/issues/3383)).
* Implement `IO#set_encoding_by_bom` (#2372, pawandubey).
* Implemented `Enumerator::Lazy#with_index` (#2356).
* Implement `rb_backref_set`.
* Fix `Float#<=>` when comparing `Infinity` to other `#infinite?` values.
* Implement `date` library as a C extension to improve compatibility (#2344).

Performance:

* Make `#dig` iterative to make it faster and compile better for calls with 3+ arguments (#2301, @chrisseaton, @jantnovi).
* Make `Struct#dig` faster in interpreter by avoiding exceptions (#2306, @kirs).
* Reduce the number of AST nodes created for methods and blocks (#2261).
* Fiber-local variables are much faster now by using less synchronization.
* Improved the performance of the exceptional case of `String#chr` (#2318, @chrisseaton).
* Improved the performance of `IO#read_nonblock` when no data is available to be read.
* `TruffleSafepoint` is now used instead of custom logic, which no longer invalidates JITed code for guest safepoints (e.g., `Thread#{backtrace,raise,kill}`, `ObjectSpace`, etc).
* Significantly improved performance of `Time#strftime` for common formats (#2361, @wildmaples, @chrisseaton).
* Faster solution for lazy integer length (#2365, @lemire, @chrisseaton).
* Speedup `rb_funcallv*()` by directly unwrapping the C arguments array instead of going through a Ruby `Array` (#2089).
* Improved the performance of several `Truffle::RegexOperations` methods (#2374, @wildmapes, @nirvdrum).

Changes:

* `rb_iterate()` (deprecated since 1.9) no longer magically passes the block to `rb_funcall()`, use `rb_block_call()` instead.

Security:

* Updated to Ruby 2.7.3 to fix CVE-2021-28965 and CVE-2021-28966.

# 21.1.0

New features:

* Access to local variables of the interactive Binding via language bindings is now supported: `context.getBindings("ruby").putMember("my_var", 42);` (#2030).
* `VALUE`s in C extensions now expose the Ruby object when viewed in the debugger, as long as they have not been converted to native values.
* Signal handlers can now be run without triggering multi-threading.
* Fibers no longer trigger Truffle multi-threading.

Bug fixes:

* `Range#to_a` wasn't working for `long` ranges (#2198, @tomstuart and @LillianZ).
* Show the interleaved host and guest stacktrace for host exceptions (#2226).
* Fix the label of the first location reported by `Thread#backtrace_locations` (#2229).
* Fix `Thread.handle_interrupt` to defer non-pure interrupts until the end of the `handle_interrupt` block (#2219).
* Clear and restore errinfo on entry and normal return from methods in C extensions (#2227).
* Fix extra whitespace in squiggly heredoc with escaped newline (#2238, @wildmaples and @norswap).
* Fix handling of signals with `--single-threaded` (#2265).
* Fix `Enumerator::Lazy#{chunk_while, slice_before, slice_after, slice_when}` to return instances of `Enumerator::Lazy` (#2273).
* Fix `Truffle::Interop.source_location` to return unavailable source sections for modules instead of null (#2257).
* Fix usage of `Thread.handle_interrupt` in `MonitorMixin#mon_synchronize`.
* Fixed `TruffleRuby.synchronized` to handle guest safepoints (#2277).
* Fix control flow bug when assigning constants using ||= (#1489).
* Fix `Kernel#raise` argument handling for hashes (#2298).
* Set errinfo when `rb_protect` captures a Ruby exception (#2245).
* Fixed handling of multiple optional arguments and keywords when passed a positional `Hash` (#2302).

Compatibility:

* Prepend the GraalVM LLVM Toolchain to `PATH` when installing gems (#1974, #1088, #1343, #1400, #1947, #1931, #1588).
* Installing the `nokogiri` gem now defaults to use the vendored `libxml2` and `libxslt`, similar to CRuby, which means the corresponding system packages are no longer needed (#62).
* Implemented `$LOAD_PATH.resolve_feature_path`.
* Add `Pathname#/` alias to `Pathname#+` (#2178).
* Fixed issue with large `Integer`s in `Math.log` (#2184).
* Updated `Regexp.last_match` to support `Symbol` and `String` parameter (#2179).
* Added support for numbered block parameters (`_1` etc).
* Fixed `String#upto` issue with non-ascii strings (#2183).
* Implemented partial support for pattern matching (#2186).
* Make `File.extname` return `'.'` if the path ends with one (#2192, @tomstuart).
* Include fractional seconds in `Time#inspect` output (#2194, @tomstuart).
* Add support for `Integer#[Range]` and `Integer#[start, length]` (#2182, @gogainda).
* Allow private calls with `self` as an explicit receiver (#2196, @wildmaples).
* Fixed `:perm` parameter for `File.write`.
* Implemented `Time#floor` and `#ceil` (#2201, @wildmaples).
* Allow `Range#include?` and `#member?` with `Time` (#2202, @wildmaples).
* Implemented `Comparable#clamp(Range)` (#2200, @wildmaples).
* Added a `Array#minmax` to override `Enumerable#minmax` (#2199, @wildmaples).
* Implemented `chomp` parameter for `IO.{readlines, foreach}` (#2205).
* Implemented the Debug Inspector C API.
* Added beginless range support for `Range#{new, bsearch, count, each, equal_value, first, inspect, max, min, size, cover?, include?, ===}`.
* Added beginless range support for `Array#{[], []=, slice, slice!, to_a, fill, values_at}` (#2155, @LillianZ).
* Added beginless range support for `String#{byteslice, slice, slice!}` and `Symbol#slice` (#2211, @LillianZ).
* Added beginless range support for `Kernel#{caller, caller_locations}` and `Thread#backtrace_locations` (#2211, @LillianZ).
* Make rand work with exclusive range with Float (#1506, @gogainda).
* Fixed `String#dump`'s formatting of escaped unicode characters (#2217, @meganniu).
* Switched to the io-console C extension from C ruby for better performance and compatibility in `irb`.
* Coerce the message to a `String` for `BasicSocket#send` (#2209, @HoneyryderChuck).
* Support buffer argument for `UDPSocket#recvfrom_nonblock` (#2209, @HoneyryderChuck).
* Fixed `Integer#digits` implementation to handle more bases (#2224, #2225).
* Support the `inherit` parameter for `Module#{private, protected, public}_method_defined?`.
* Implement `Thread.pending_interrupt?` and `Thread#pending_interrupt?` (#2219).
* Implement `rb_lastline_set` (#2170).
* Implemented `Module#const_source_location` (#2212, @tomstuart and @wildmaples).
* Do not call `File.exist?` in `Dir.glob` as `File.exist?` is often mocked (#2236, @gogainda).
* Coerce the inherit argument to a boolean in `Module#const_defined?` and `Module#const_get` (#2240).
* Refinements take place at `Object#method` and `Module#instance_method` (#2004, @ssnickolay).
* Add support for `rb_scan_args_kw` in C API (#2244, @LillianZ).
* Update random implementation layout to be more compatible (#2234).
* Set `RbConfig::CONFIG['LIBPATHFLAG'/'RPATHFLAG']` like MRI to let `$LIBPATH` changes in `extconf.rb` work.
* Access to path and mode via `rb_io_t` from C has been changed to improve compatibility for io-console.
* Implemented the `Time.at` `in:` parameter.
* Implemented `Kernel#raise` `cause` parameter.
* Improved compatibility of `Signal.trap` and `Kernel#trap` (#2287, @chrisseaton).
* Implemented `GC.stat(:total_allocated_objects)` as `0` (#2292, @chrisseaton).
* `ObjectSpace::WeakMap` now supports immediate and frozen values as both keys and values (#2267).
* Call `divmod` when coercion to `Float` fails for `#sleep` (#2289, @LillianZ).

Performance:

* Multi-Tier compilation is now enabled by default, which improves warmup significantly.
* Improve the performance of checks for recursion (#2189, @LillianZ).
* Improve random number generation performance by avoiding synchronization (#2190, @ivoanjo).
* We now create a single call target per block by default instead of two.
* Some uses of class variables are now much better optimized (#2259, @chrisseaton).
* Several methods that need the caller frame are now always inlined in their caller, which speeds up the interpreter and reduces footprint.
* Pasting code in IRB should be reasonably fast, by updating to `irb` 1.3.3 and `reline` 0.2.3 (#2233).

Changes:

* Standalone builds of TruffleRuby are now based on JDK11 (they used JDK8 previously). There should be no user-visible changes. Similarly, JDK11 is now used by default in development instead of JDK8.
* The deprecated `Truffle::System.synchronized` has been removed.
* `Java.synchronized` has been removed, it did not work on host objects.

# 21.0.0

Release notes:

* The new IRB is quite slow when copy/pasting code into it. This is due to an inefficient `io/console` implementation which will be addressed in the next release. A workaround is to use `irb --readline`, which disables some IRB features but is much faster for copy/pasting code.

New features:

* Updated to Ruby 2.7.2 (#2004).

Bug fixes:

* Fix error message when the method name is not a Symbol or String for `Kernel#respond_to?` (#2132, @ssnickolay).
* Fixed setting of special variables in enumerators and enumerables (#1484).
* Fixed return value of `Enumerable#count` and `Enumerable#uniq` with multiple yielded arguments (#2145, @LillianZ).
* Fixed `String#unpack` for `w*` format (#2143).
* Fixed issue with ``Kernel#` `` when invalid UTF-8 given (#2118).
* Fixed issue with `Method#to_proc` and special variable storage (#2156).
* Add missing `offset` parameter for `FFI::Pointer#put_array_of_*` (#1525).
* Fixed issue with different `Struct`s having the same hash values (#2214).

Compatibility:

* Implement `String#undump` (#2131, @kustosz).
* `Errno` constants with the same `errno` number are now the same class.
* Implement `Enumerable#tally` and `Enumerable#filter_map` (#2144 and #2152, @LillianZ).
* Implement `Range#minmax`.
* Pass more `Enumerator::Lazy#uniq` and `Enumerator::Lazy#chunk` specs (#2146, @LillianZ).
* Implement `Enumerator#produce` (#2160, @zverok).
* Implement `Complex#<=>` (#2004, @ssnickolay).
* Add warning for `proc` without block (#2004, @ssnickolay).
* Implemented `FrozenError#receiver`.
* `Proc#<<` and `Proc#>>` raises TypeError if passed not callable object (#2004, @ssnickolay).
* Support time and date related messages for `Time` (#2166).
* Updated `Dir.{glob,[]}` to raise `ArgumentError` for nul-separated strings.
* `Kernel#lambda` with no block in a method called with a block raises an exception (#2004, @ssnickolay).
* Implemented `BigDecimal` as C extension to improve compatibility.
* Comment lines can be placed between fluent dot now (#2004, @ssnickolay).
* Implemented `rb_make_exception`.
* `**kwargs` now accept non-Symbol keys like Ruby 2.7.
* Updated the Unicode Emoji version (#2173, @wildmaples).
* Added `Enumerator::Yielder#to_proc`.
* Implemented `Enumerator::Lazy#eager`.
* Updated `Method#inspect` to include paremeter information.
* Update `Module#name` to return the same frozen string.
* Implemented `inherit` argument for `Module#autoload?`.

Performance:

* Refactor and implement more performant `MatchData#length` (#2147, @LillianZ).
* Refactor and implement more performant `Array#sample` (#2148, @LillianZ).
* `String#inspect` is now more efficient.

Changes:

* All `InteropLibrary` messages are now exposed consistently as methods on `Truffle::Interop` (#2139). Some methods were renamed to match the scheme described in the documentation.

# 20.3.0

Bug fixes:

* Handle foreign null object as falsy value (#1902, @ssnickolay).
* Fixed return value of `Enumerable#first` with multiple yielded arguments (#2056, @LillianZ).
* Improve reliability of the post install hook by disabling RubyGems (#2075).
* Fixed top level exception handler to print exception cause (#2013).
* Fixed issue when extending FFI from File (#2094).
* Fixed issue with `Kernel#freeze` not freezing singleton class (#2093).
* Fixed `String#encode` with options issue (#2091, #2095, @LillianZ).
* Fixed issue with `spawn` when `:close` redirect is used (#2097).
* Fixed `coverage` issue when `*eval` is used (#2078).
* Use expanded load paths for feature matching (#1501).
* Fixed handling of post arguments for `super()` (#2111).
* Fixed `SystemStackError` sometimes replaced by an internal Java `NoClassDefFoundError` on JVM (#1743).
* Fixed constant/identifier detection in lexer for non-ASCII encodings (#2079, #2102, @ivoanjo).
* Fixed parsing of `--jvm` as an application argument (#2108).
* Fix `rb_rescue2` to ignore the end marker `(VALUE)0` (#2127, #2130).
* Fix status and output when SystemExit is subclassed and raised (#2128).
* Fix `String#{chomp, chomp!}` issue with invalid encoded strings (#2133).

Compatibility:

* Run `at_exit` handlers even if parsing the main script fails (#2047).
* Load required libraries (`-r`) before parsing the main script (#2047).
* `String#split` supports block (#2052, @ssnickolay).
* Implemented `String#{grapheme_clusters, each_grapheme_cluster}`.
* Fix the caller location for `#method_added` (#2059).
* Fix issue with `Float#round` when `self` is `-0.0`.
* Fix `String#unpack` issue with `m0` format (#2065).
* Fix issue with `File.absolute_path` returning a path to current directory (#2062).
* Update `Range#cover?` to handle `Range` parameter.
* Fix `String#{casecmp, casecmp?}` parameter conversion.
* Fix `Regexp` issue which raised syntax error instead of `RegexpError` (#2066).
* Handle `Object#autoload` when autoload itself (#1616, @ssnickolay).
* Skip upgraded default gems while loading RubyGems (#2075).
* Verify that gem paths are correct before loading RubyGems (#2075).
* Implement `rb_ivar_count`.
* Implemented `rb_yield_values2`.
* Implemented `Digest::Base#{update, <<}` (#2100).
* Pass the final `super` specs (#2104, @chrisseaton).
* Fix arity for arguments with optional kwargs (#1669, @ssnickolay).
* Fix arity for `Proc` (#2098, @ssnickolay).
* Check bounds for `FFI::Pointer` accesses when the size of the memory behind is known.
* Implement negative line numbers for eval (#1482).
* Support refinements for `#to_s` called by string interpolation (#2110, @ssnickolay).
* Module#using raises error in method scope (#2112, @ssnickolay).
* `File#path` now returns a new mutable String on every call like MRI (#2115).
* Avoid infinite recursion when redefining `Warning#warn` and calling `Kernel#warn` (#2109).
* Convert objects with `#to_path` in `$LOAD_PATH` (#2119).
* Handle the functions being native for `rb_thread_call_without_gvl()` (#2090).
* Support refinements for Kernel#respond_to? (#2120, @ssnickolay).
* JCodings has been updated from 1.0.45 to 1.0.55.
* Joni has been updated from 2.1.30 to 2.1.40.

Performance:

* Calls with a literal block are no longer always split but instead the decision is made by the Truffle splitting heuristic.
* `Symbol#to_proc` is now AST-inlined in order to not rely on splitting and to avoid needing the caller frame to find refinements which apply.
* `Symbol#to_proc` is now globally cached per Symbol and refinements, to avoid creating many redundant `CallTargets`.
* Setting and access to the special variables `$~` and `$_` has been refactored to require less splitting.

Changes:

* Migrated from JLine 2 to JLine 3 for the `readline` standard library.

# 20.2.0

New features:

* Updated to Ruby 2.6.6.
* Use `InteropLibrary#toDisplayString()` to better display objects from other languages.
* Implement writing to the top scope for global variables (#2024).
* `foreign_object.to_s` now uses `InteropLibrary#toDisplayString()` (and still `asString()` if `isString()`).
* `foreign_object.inspect` has been improved to be more useful (include the language and meta object).
* `foreign_object.class` now calls `getMetaObject()` (except for Java classes, same as before).
* Add basic support for Linux AArch64.
* `foreign_object.name = value` will now call `Interoplibrary#writeMember("name", value)` instead of `invokeMember("name=", value)`.
* Always show the Ruby core library files in backtraces (#1414).
* The Java stacktrace is now shown when sending SIGQUIT to the process, also on TruffleRuby Native, see [Debugging](doc/user/debugging.md) for details (#2041).
* Calls to foreign objects with a block argument will now pass the block as the last argument.
* `foreign.name` will now use `invokeMember` if invocable and if not use `readMember`, see `doc/contrib/interop_implicit_api.md` for details.
* `foreign.to_f` and `foreign.to_i` will now attempt to convert to Ruby `Float` and `Integer` (#2038).
* `foreign.equal?(other)` now uses `InteropLibrary#isIdentical(other)` and `foreign.object_id/__id__` now uses `InteropLibrary#identityHashCode()`.

Bug fixes:

* Fix `#class_exec`, `#module_exec`, `#instance_eval`, and `instance_exec` to use activated refinements (#1988, @ssnickolay).
* Fixed missing method error for FFI calls with `blocking: true` when interrupted.
* Use upgraded default gems when installed (#1956).
* Fixed `NameError` when requiring an autoload path that does not define the autoload constant (#1905).
* Thread local IO buffers are now allocated using a stack to ensure safe operating if a signal handler uses one during an IO operation.
* Fixed `TracePoint` thread-safety by storing the state on the Ruby `Thread` (like MRI) instead of inside the `TracePoint` instance.
* Make `require 'rubygems/package'` succeed and define `Gem::Deprecate` correctly (#2014).
* Fix `MBCLEN_CHARFOUND_P` error.
* Fix `rb_enc_str_new` when `NULL` encoding is given with a constant string.
* Fixed `rb_enc_precise_mbclen` to handle more inputs.
* The output for `--engine.TraceCompilation` is now significantly easier to read, by having shorter method names and source names (oracle/graal#2052).
* Fix indentation for squiggly heredoc with single quotes (#1564).
* Only print members which are readable for foreign `#inspect` (#2027).
* Fixed the return value of the first call to `Kernel#srand` in a Thread (#2028).
* Fix missing flushing when printing an exception at top-level with a custom backtrace, which caused no output being shown (#1750, #1895).
* Use the mode of the given `IO` for `IO#reopen(IO)` which is important for the 3 standard IOs (#2034).
* Fix potential deadlock when running finalizers (#2041).
* Let `require 'rubygems/specification'` work before `require 'rubygems'`.

Compatibility:

* Implement `UnboundMethod#bind_call`.
* Implemented `ObjectSpace::WeakMap` (#1385, #1958).
* Implemented `strtod` and `ruby_strtod` (#2007).
* Fix detection of `#find_type` in FFI to ignore `MakeMakefile#find_type` from `mkmf` (#1896, #2010).
* Implemented `rb_uv_to_utf8` (#1998, @skateman).
* Implemented `rb_str_cat_cstr`.
* Implemented `rb_fstring`.
* Support `#refine` for Module (#2021, @ssnickolay).
* Implemented `rb_ident_hash_new`.
* Improved the compatibility of `Symbol.all_symbols` (#2022, @chrisseaton).
* Implemented `rb_enc_str_buf_cat`.
* Implemented `rb_int_positive_pow`.
* Implemented `rb_usascii_str_new_lit`.
* Define `#getch` and `#getpass` on `StringIO` when `io/console` is required.
* Implemented `rb_uv_to_utf8` (#1998).
* Single character IDs now behave more like those in MRI to improve C extension compatibility, so `rb_funcall(a, '+', b)` will now do the same thing as in MRI.
* Removed extra public methods on `String`.
* Implemented `rb_array_sort` and `rb_array_sort_bang`.
* Do not create a finalizers `Thread` if there are other public languages, which is helpful for polyglot cases (#2035).
* Implemented `rb_enc_isalnum` and `rb_enc_isspace`.
* `RUBY_REVISION` is now the full commit hash used to build TruffleRuby, similar to MRI 2.7+.
* Implemented `rb_enc_mbc_to_codepoint`.
* Changed the lookup methods to achieve Refinements specification (#2033, @ssnickolay).
* Implemented `Digest::Instance#new` (#2040).
* Implemented `ONIGENC_MBC_CASE_FOLD`.
* Fixed `Thread#raise` to call the exception class' constructor with no arguments when given no message (#2045).
* Fixed `refine + super` compatibility (#2039, #2048, @ssnickolay).
* Make the top-level exception handler more compatible with MRI (#2047).
* Implemented `rb_enc_codelen`.
* Implemented `Ripper` by using the C extension (#1585).

Changes:

* RubyGems gem commands updated to use the `--no-document` option by default.

Performance:

* Enable lazy translation from the parser AST to the Truffle AST for user code by default. This should improve application startup time (#1992).
* `instance variable ... not initialized` and similar warnings are now optimized to have no peak performance impact if they are not printed (depends on `$VERBOSE`).
* Implement integer modular exponentiation using `BigInteger#mod_pow` (#1999, @skateman).
* Fixed a performance issue when computing many substrings of a given non-leaf `String` with non-US-ASCII characters.
* Speedup native handle to Ruby object lookup for C extensions.

# 20.1.0

New features:

* Nightly builds of TruffleRuby are now available, see the README for details (#1483).
* `||=` will not compile the right-hand-side if it's only executed once, to match the idiomatic lazy-initialisation use-case ([blog post](https://engineering.shopify.com/blogs/engineering/optimizing-ruby-lazy-initialization-in-truffleruby-with-deoptimization), #1887, @kipply).
* Added `--metrics-profile-require` option to profile searching, parsing, translating and loading files.
* Added support for captured variables for the Truffle instruments (e.g. Chrome debugger).

Bug fixes:

* Fixed `Exception#dup` to copy the `Exception#backtrace` string array.
* Fixed `rb_warn` and `rb_warning` when used as statements (#1886, @chrisseaton).
* Fixed `NameError.new` and `NoMethodError.new` `:receiver` argument.
* Correctly handle large numbers of arguments to `rb_funcall` (#1882).
* Added arity check to `Module#{include, prepend}`.
* Fix `OpenSSL::Digest.{digest,hexdigest,base64digest}` to handle `algorithm, data` arguments (#1889, @bdewater).
* Fixed `SystemCallError.new` parameter conversion.
* Fixed `File#{chmod, umask}` argument conversion check.
* Added warning in `Hash.[]` for non-array elements.
* Fixed `File.lchmod` to raise `NotImplementedError` when not available.
* `RSTRING_PTR()` now always returns a native pointer, resolving two bugs `memcpy`ing to (#1822) and from (#1772) Ruby Strings.
* Fixed issue with duping during splat (#1883).
* Fixed `Dir#children` implementation.
* Fixed `SignalException.new` error when bad parameter given.
* Added deprecation warning to `Kernel#=~`.
* Fixed `puts` for a foreign objects, e.g. `puts Polyglot.eval('js', '[]')` (#1881).
* Fixed `Exception#full_message` implementation.
* Updated `Kernel.Complex()` to handle the `exception: false` parameter.
* Fixed `Kernel#dup` to return self for `Complex` and `Rational` objects.
* Updated `Kernel.Float()` to handle the `exception: false` parameter.
* Fixed `String#unpack` `M` format (#1901).
* Fixed error when `SystemCallError` message contained non-ASCII characters.
* Fixed `rb_rescue` to allow null rescue methods (#1909, @kipply).
* Fixed incorrect comparisons between bignums and doubles.
* Prevented some internal uses of `Kernel#caller_locations` to be overridden by user code (#1934).
* Fixed an issue caused by recursing inlining within `Regexp#quote` (#1927).
* Updated `Kernel.Float()` to return given string in error message (#1945).
* Parameters and arity of methods derived from `method_missing` should now match MRI (#1921).
* Fixed compile error in `RB_FLOAT_TYPE_P` macro (#1928).
* Fixed `Symbol#match` to call the block with the `MatchData` (#1933).
* Fixed `Digest::SHA2.hexdigest` error with long messages (#1922).
* Fixed `Date.parse` to dup the coerced string to not modify original (#1946).
* Update `Comparable` error messages for special constant values (#1941).
* Fixed `File.ftype` parameter conversion (#1961).
* Fixed `Digest::Instance#file` to not modify string literals (#1964).
* Make sure that string interpolation returns a `String`, and not a subclass (#1950).
* `alias_method` and `instance_methods` should now work correctly inside a refinement (#1942).
* Fixed `Regexp.union` parameter conversion (#1963).
* `IO#read(n)` no longer buffers more than needed, which could cause hanging if detecting readability via a native call such as `select(2)` (#1951).
* Fixed `Random::DEFAULT.seed` to be different on boot (#1965, @kipply).
* `rb_encoding->name` can now be read even if the `rb_encoding` is stored in native memory.
* Detect and cut off recursion when inspecting a foreign object, substituting an ellipsis instead.
* Fixed feature lookup order to check every `$LOAD_PATH` path entry for `.rb`, then every entry for native extension when `require` is called with no extension.
* Define the `_DARWIN_C_SOURCE` macro in extension makefiles (#1592).
* Change handling of var args in `rb_rescue2` to handle usage in C extensions (#1823).
* Fixed incorrect `Encoding::CompatibilityError` raised for some interpolated Regexps (#1967).
* Actually unset environment variables with a `nil` value for `Process.spawn` instead of setting them to an empty String.
* Core library methods part of the Native Image heap are no longer added in the compilation queue on the first call, but after they reach the thresholds like other methods.
* Fix `RbConfig::CONFIG['LIBRUBY_SO']` file extension.
* Fix `char`, `short`, `unsigned char`, `unsigned int`, and `unsigned short` types in `Fiddle` (#1971).
* Fix `IO#select` to reallocate its buffer if it is interrupted by a signal.
* Fix issue where interpolated string matched `#` within string as being a variable (#1495).
* Fix `File.join` to raise error on strings with null bytes.
* Fix initialization of Ruby Thread for foreign thread created in Java.
* Fix registration of default specs in RubyGems (#1987).

Compatibility:

* The C API type `VALUE` is now defined as `unsigned long` as on MRI. This enables `switch (VALUE)` and other expressions which rely on `VALUE` being an integer type (#1409, #1541, #1675, #1917, #1954).
* Implemented `Float#{floor, ceil}` with `ndigits` argument.
* Implemented `Thread#fetch`.
* Implemented `Float#truncate` with `ndigits` argument.
* Made `String#{byteslice, slice, slice!}` and `Symbol#slice` compatible with endless ranges.
* Implemented "instance variable not initialized" warning.
* Make `Kernel#{caller, caller_locations}` and `Thread#backtrace_locations` compatible with endless ranges.
* Implemented `Dir#each_child`.
* Implemented `Kernel.{chomp, chop}` and `Kernel#{chomp, chop}`.
* Implemented `-p` and `-a`, and `-l` CLI options.
* Convert the argument to `File.realpath` with `#to_path` (#1894).
* `StringIO#binmode` now sets the external encoding to BINARY like MRI (#1898).
* `StringIO#inspect` should not include the contents of the `StringIO` (#1898).
* Implemented `rb_fd_*` functions (#1623).
* Fixed uninitialized variable warnings in core and lib (#1897).
* Make `Thread#backtrace` support omit, length and range arguments.
* Implemented `Range#%`.
* Fixed the type of the `flags` field of `rb_data_type_t` (#1911).
* Implemented `rb_obj_is_proc` (#1908, @kipply, @XrXr).
* Implemented C API macro `RARRAY_ASET()`.
* Implemented `num2short` (#1910, @kipply).
* `RSTRING_END()` now always returns a native pointer.
* Removed `register` specifier for `rb_mem_clear()` (#1924).
* Implemented `Thread::Backtrace::Locations#base_label` (#1920).
* Implemented `rb_mProcess` (#1936).
* Implemented `rb_gc_latest_gc_info` (#1937).
* Implemented `RBASIC_CLASS` (#1935).
* Yield 2 arguments for `Hash#map` if the arity of the block is > 1 (#1944).
* Add all `Errno` constants to match MRI, needed by recent RubyGems.
* Silence `ruby_dep` warnings since that gem is unmaintained.
* Clarify error message for not implemented `Process.daemon` (#1962).
* Allow multiple assignments in conditionals (#1513).
* Update `NoMethodError#message` to match MRI (#1957).
* Make `StringIO` work with `--enable-frozen-string-literal` (#1969).
* Support `NULL` for the status of `rb_protect()`.
* Ensure `BigDecimal#inspect` does not call `BigDecimal#to_s` to avoid behaviour change on `to_s` override (#1960).
* Define all C-API `rb_{c,m,e}*` constants as C global variables (#1541).
* Raise `ArgumentError` for `Socket.unpack_sockaddr_un` if the socket family is incorrect.
* Implemented `RTYPEDDATA_*()` macros and `rb_str_tmp_new()` (#1975).
* Implemented `rb_set_end_proc` (#1959).
* Implemented `rb_to_symbol`.
* Implemented `rb_class_instance_methods`, `rb_class_public_instance_methods`, `rb_class_protected_instance_methods`, and `rb_class_private_instance_methods`.
* Implemented `rb_tracepoint_new`, `rb_tracepoint_disable`, `rb_tracepoint_enable`, and `rb_tracepoint_enabled_p` (#1450).
* Implemented `RbConfig::CONFIG['AR']` and `RbConfig::CONFIG['STRIP']` (#1973).
* Not yet implemented C API functions are now correctly detected as missing via `mkmf`'s `have_func` (#1980).
* Accept `RUBY_INTERNAL_EVENT_{NEWOBJ,FREEOBJ}` events but warn they are not triggered (#1978, #1983).
* `IO.copy_stream(in, STDOUT)` now writes to `STDOUT` without buffering like MRI.
* Implemented `RbConfig['vendordir']`.
* Implemented `Enumerator::ArithmeticSequence`.
* Support `(struct RBasic *)->flags` and `->klass` from `ruby.h` (#1891, #1884, #1978).

Changes:

* `TRUFFLERUBY_RESILIENT_GEM_HOME` has been removed. Unset `GEM_HOME` and `GEM_PATH` instead if you need to.
* The deprecated `Truffle::System.full_memory_barrier`, `Truffle::Primitive.logical_processors`, and `Truffle::AtomicReference` have been removed.
* The implicit interface for allowing Ruby objects to behave as polyglot arrays with `#size`, `#[]` methods has been removed and replaced with an explicit interface where each method starts with `polyglot_*`.
* Hash keys are no longer reported as polyglot members.
* All remaining implicit polyglot behaviour for `#[]` method was replaced with `polyglot_*` methods.
* Rename dynamic API to match InteropLibrary. All the methods keep the name as it is in InteropLibrary with the following changes: use snake_case, add `polyglot_` prefix, drop `get` and `is` prefix, append `?` on all predicates.
* Split `Truffle::Interop.write` into `.write_array_element` and `.write_member` methods.
* Rename `Truffle::Interop.size` to `.array_size`.
* Rename `Truffle::Interop.is_boolean?` to `.boolean?`.
* Split `Truffle::Interop.read` into `.read_member` and `.read_array_element`.
* Drop `is_` prefix in `Truffle::Interop.is_array_element_*` predicates.
* `Truffle::Interop.hash_keys_as_members` has been added to treat a Ruby Hash as a polyglot object with the Hash keys as members.

Performance:

* Optimized `RSTRING_PTR()` accesses by going to native directly, optimized various core methods, use Mode=latency and tune GC heap size for Bundler. This speeds up `bundle install` from 84s to 19s for a small Gemfile with 6 gems (#1398).
* Fixed memory footprint issue due to large compilation on Native Image, notably during `bundle install` (#1893).
* `ArrayBuilderNode` now uses a new Truffle library for manipulating array stores.
* Ruby objects passed to C extensions are now converted less often to native handles.
* Calling blocking system calls and running C code with unblocking actions has been refactored to remove some optimisation boundaries.
* `return` expressions are now rewritten as implicit return expressions where control flow allows this to be safely done as a tail optimisation. This can improve interpreter performance by up to 50% in some benchmarks, and can be applied to approximately 80% of return nodes seen in Rails and its dependencies (#1977).
* The old array strategy code has been removed and all remaining nodes converted to the new `ArrayStoreLibrary`.
* Updated `nil` to be a global immutable singleton (#1835).

# 20.0.0

New features:

* Enable and document `--coverage` option (#1840, @chrisseaton).
* Update the internal LLVM toolchain to LLVM 9 and reduce its download size.
* Updated to Ruby 2.6.5 (#1749).
* Automatically set `PKG_CONFIG_PATH` as needed for compiling OpenSSL on macOS (#1830).

Bug fixes:

* Fix `Tempfile#{size,length}` when the IO is not flushed (#1765, @rafaelfranca).
* Dump and load instance variables in subclasses of `Exception` (#1766, @rafaelfranca).
* Fix `Date._iso8601` and `Date._rfc3339` when the string is an invalid date (#1773, @rafaelfranca).
* Fail earlier for bad handle unwrapping (#1777, @chrisseaton).
* Match out of range `ArgumentError` message with MRI (#1774, @rafaelfranca).
* Raise `Encoding::CompatibilityError` with incompatible encodings on `Regexp` (#1775, @rafaelfranca).
* Fixed interactions between attributes and instance variables in `Struct` (#1776, @chrisseaton).
* Coercion fixes for `TCPServer.new` (#1780, @XrXr).
* Fix `Float#<=>` not calling `coerce` when `other` argument responds to it (#1783, @XrXr).
* Do not warn / crash when requiring a file that sets and trigger autoload on itself (#1779, @XrXr).
* Strip trailing whitespaces when creating a `BigDecimal` with a `String` (#1796, @XrXr).
* Default `close_others` in `Process.exec` to `false` like Ruby 2.6 (#1798, @XrXr).
* Don't clone methods when setting method to the same visibility (#1794, @XrXr).
* `BigDecimal()` deal with large rationals precisely (#1797, @XrXr).
* Make it possible to call `instance_exec` with `rb_block_call` (#1802, @XrXr).
* Check for duplicate members in `Struct.new` (#1803, @XrXr).
* `Process::Status#to_i` return raw `waitpid(2)` status (#1800, @XrXr).
* `Process#exec`: set close-on-exec to false for fd redirection (#1805, @XrXr, @rafaelfranca).
* Building C extensions should now work with frozen string literals (#1786).
* Keep the Truffle working directory in sync with the native working directory.
* Rename `to_native` to `polyglot_to_native` to match `polyglot_pointer?` and `polyglot_address` methods.
* Fixed missing partial evaluation boundary in `Array#{sort,sort!}` (#1727).
* Fixed the class of `self` and the wrapping `Module` for `Kernel#load(path, wrap=true)` (#1739).
* Fixed missing polyglot type declaration for `RSTRING_PTR` to help with native/managed interop.
* Fixed `Module#to_s` and `Module#inspect` to not return an extra `#<Class:` for singleton classes.
* Arrays backed by native storage now allocate the correct amount of memory (#1828).
* Fixed issue in `ConditionVariable#wait` that could lose a `ConditionVariable#signal`.
* Do not expose TruffleRuby-specific method `Array#swap` (#1816).
* Fixed `#inspect` on broken UTF-8 sequences (#1842, @chrisseaton).
* `Truffle::Interop.keys` should report methods of `String` and `Symbol` (#1817).
* `Kernel#sprintf` encoding validity has been fixed (#1852, @XrXr).
* Fixed `ArrayIndexOutOfBoundsException` in `File.fnmatch` (#1845).
* Make `String#concat` work with no or multiple arguments (#1519).
* Make `Array#concat` work with no or multiple arguments (#1519).
* Coerce `BigDecimal(arg)` using `to_str` (#1826).
* Fixed `NameError#dup`, `NoMethodError#dup`, and `SystemCallError#dup` to copy internal fields.
* Make `Enumerable#chunk` work without a block (#1518).
* Fixed issue with `SystemCallError.new` setting a backtrace too early.
* Fixed `BigDecimal#to_s` formatting issue (#1711).
* Run `END` keyword block only once at exit.
* Implement `Numeric#clone` to return `self`.
* Fixed `Symbol#to_proc` to create a `Proc` with `nil` `source_location` (#1663).
* Make `GC.start` work with keyword arguments.
* Fixed `Kernel#clone` for `nil`, `true`, `false`, `Integer`, and `Symbol`.
* Make top-level methods available in `Context#getBindings()` (#1838).
* Made `Kernel#caller_locations` accept a range argument, and return `nil` when appropriate.
* Made `rb_respond_to` work with primitives (#1869, @chrisseaton).
* Fixed issue with missing backtrace for `rescue $ERROR_INFO` (#1660).
* Fixed `Struct#hash` for `keyword_init: true` `Struct`.
* Fixed `String#{upcase!,downcase!,swapcase!}(:ascii)` for non-ASCII-compatible encodings like UTF-16.
* Fixed `String#capitalize!` for strings that weren't full ASCII.
* Fixed enumeration issue in `ENV.{select, filter}`.
* Fixed `Complex` and `Rational` should be frozen after initializing.
* Fixed `printf` should raise error when not enough arguments for positional argument.
* Removed "shadowing outer local variable" warning.
* Fixed parameter conversion to `String` in ENV methods.
* Fixed deprecation warning when `ENV.index` is called.
* Fixed issue with `ENV.each_key`.
* Fixed `ENV.replace` implementation.
* Fixed `ENV.udpate` implementation.
* Fixed argument handling in `Kernel.printf`.
* Fixed character length after conversion to binary from a non-US-ASCII String.
* Fixed issue with installing latest bundler (#1880).
* Fixed type conversion for `Numeric#step` `step` parameter.
* Fixed `Kernel#Integer` conversion.
* Fixed `IO.try_convert` parameter conversion.
* Fixed linking of always-inline C API functions with `-std=gnu90` (#1837, #1879).
* Avoid race conditions during `gem install` by using a single download thread.
* Do not use gems precompiled for MRI on TruffleRuby (#1837).
* Fixed printing foreign arrays that were also pointers (#1679).
* Fixed `nil#=~` to not warn.
* Fixed `Enumerable#collect` to give user block arity in the block passed to `Enumerable#each`.

Compatibility:

* Implemented `String#start_with?(Regexp)` (#1771, @zhublik).
* Various improvements to `SignalException` and signal handling (#1790, @XrXr).
* Implemented `rb_utf8_str_new`, `rb_utf8_str_new_cstr`, `rb_utf8_str_new_static` (#1788, @chrisseaton).
* Implemented the `unit` argument of `Time.at` (#1791, @XrXr).
* Implemented `keyword_init: true` for `Struct.new` (#1789, @XrXr).
* Implemented `MatchData#dup` (#1792, @XrXr).
* Implemented a native storage strategy for `Array` to allow better C extension compatibility.
* Implemented `rb_check_symbol_cstr` (#1814).
* Implemented `rb_hash_start` (#1841, @XrXr).
* JCodings has been updated from 1.0.42 to 1.0.45.
* Joni has been updated from 2.1.25 to 2.1.30.
* Implemented `Method#<<` and `Method#>>` (#1821).
* The `.bundle` file extension is now used for C extensions on macOS (#1819, #1837).
* Implemented `Comparable#clamp` (#1517).
* Implemented `rb_gc_register_mark_object` and `rb_enc_str_asciionly_p` (#1856, @chrisseaton).
* Implemented `rb_io_set_nonblock` (#1741).
* Include the major kernel version in `RUBY_PLATFORM` on macOS like MRI (#1860, @eightbitraptor).
* Implemented `Enumerator::Chain`, `Enumerator#+`, and `Enumerable#chain` (#1859, #1858).
* Implemented `Thread#backtrace_locations` and `Exception#backtrace_locations` (#1556).
* Implemented `rb_module_new`, `rb_define_class_id`, `rb_define_module_id`, (#1876, @XrXr, @chrisseaton).
* Implemented `-n` CLI option (#1532).
* Cache the `Symbol` of method names in call nodes only when needed (#1872).
* Implemented `rb_get_alloc_func` and related functions (#1874, @XrXr).
* Implemented `rb_module_new`, `rb_define_class_id`, `rb_define_module_id`, (#1876, @chrisseaton).
* Implemented `ENV.slice`.
* Support for the Darkfish theme for RDoc generation has been added back.
* Implemented `Kernel#system` `exception: true` option.
* Implemented `Random.bytes`.
* Implemented `Random.random_number`.
* Added the ability to parse endless ranges.
* Made `Range#{to_a, step, each, bsearch, step, last, max, min, to_s, ==}` compatible with endless ranges.
* Made `Array#{[], []=, values_at, fill, slice!}` compatible with endless ranges.
* Defined `Array#{min, max}` methods.

Performance:

* Use a smaller limit for identity-based inline caches to improve warmup by avoiding too many deoptimizations.
* `long[]` array storage now correctly declare that they accept `int` values, reducing deoptimisations and promotions to `Object[]` storage.
* Enable inline caching of `Symbol` conversion for `rb_iv_get` and `rb_iv_set`.
* `rb_type` information is now cached on classes as a hidden variable to improve performance.
* Change to using thread local buffers for socket calls to reduce allocations.
* Refactor `IO.select` to reduce copying and optimisation boundaries.
* Refactor various `String` and `Rope` nodes to avoid Truffle performance warnings.
* Reading caller frames should now work in more cases without deoptimisation.

# 19.3.0

New features:

* Compilation of C extensions is now done with an internal LLVM toolchain producing both native code and bitcode. This means more C extensions should compile out of the box and this should resolve most linker-related issues.
* It is no longer necessary to install LLVM for installing C extensions on TruffleRuby.
* It is no longer necessary to install libc++ and libc++abi for installing C++ extensions on TruffleRuby.
* On macOS, it is no longer necessary to install the system headers package (#1417).
* License updated to EPL 2.0/GPL 2.0/LGPL 2.1 like recent JRuby.

Bug fixes:

* `rb_undef_method` now works for private methods (#1731, @cky).
* Fixed several issues when requiring C extensions concurrently (#1565).
* `self.method ||= value` with a private method now works correctly (#1673).
* Fixed `RegexpError: invalid multibyte escape` for binary regexps with a non-binary String (#1433).
* Arrays now report their methods to other languages for interopability (#1768).
* Installing `sassc` now works due to using the LLVM toolchain (#1753).
* Renamed `Truffle::Interop.respond_to?` to avoid conflict with Ruby's `respond_to?` (#1491).
* Warn only if `$VERBOSE` is `true` when a magic comment is ignored (#1757, @nirvdrum).
* Make C extensions use the same libssl as the one used for the openssl C extension (#1770).

Compatibility:

* `GC.stat` can now take an optional argument (#1716, @kirs).
* `Kernel#load` with `wrap` has been implemented (#1739).
* Implemented `Kernel#spawn` with `:chdir` (#1492).
* Implemented `rb_str_drop_bytes`, notably used by OpenSSL (#1740, @cky).
* Include executables of default gems, needed for `rails new` in Rails 6.
* Use compilation flags similar to MRI for C extension compilation.
* Warn for `gem update --system` as it is not fully supported yet and is often not needed.
* Pass `-undefined dynamic_lookup` to the linker on macOS like MRI.

Performance:

* Core methods are no longer always cloned, which reduces memory footprint and should improve warmup.
* Inline cache calls to `rb_intern()` with a constant name in C extensions.
* Improve allocation speed of native handles for C extensions.
* Improve the performance of `NIL_P` and `INT2FIX` in C extensions.
* Various fixes to improve Rack performance.
* Optimize `String#gsub(String)` by not creating a `Regexp` and using `String#index` instead.
* Fixed "FrameWithoutBoxing should not be materialized" compilation issue in `TryNode`.

# 19.2.0, August 2019

New features:

* `Fiddle` has been implemented.

Bug fixes:

* Set `RbConfig::CONFIG['ruby_version']` to the same value as the TruffleRuby version. This fixes reusing C extensions between different versions of TruffleRuby with Bundler (#1715).
* Fixed `Symbol#match` returning `MatchData` (#1706, @zhublik).
* Allow `Time#strftime` to be called with binary format strings.
* Do not modify the argument passed to `IO#write` when the encoding does not match (#1714).
* Use the class where the method was defined to check if an `UnboundMethod` can be used for `#define_method` (#1710).
* Fixed setting `$~` for `Enumerable` and `Enumerator::Lazy`'s `#grep` and `#grep_v`.
* Improved errors when interacting with single-threaded languages (#1709).

Compatibility:

* Added `Kernel#then` (#1703, @zhublik).
* `FFI::Struct#[]=` is now supported for inline character arrays.
* `blocking: true` is now supported for `FFI::Library#attach_function`.
* Implemented `Proc#>>` and `#<<` (#1688).
* `Thread.report_on_exception` is now `true` by default like MRI 2.5+.
* `BigDecimal` compatibility has been generally improved in several ways.

Changes:

* An interop read message sent to a `Proc` will no longer call the `Proc`.

Performance:

* Several `String` methods have been made faster by the usage of vector instructions
  when searching for a single-byte character in a String.
* Methods needing the caller frame are now better optimized.

# 19.1.0, June 2019

*Ruby is an experimental language in the GraalVM 19.1.0 release*

Bug fixes:

* Sharing for thread-safety of objects is now triggered later as intended, e.g., when a second `Thread` is started.
* Fixed `Array#to_h` so it doesn't set a default value (#1698).
* Removed extra `public` methods on `IO` (#1702).
* Fixed `Process.kill(signal, Process.pid)` when the signal is trapped as `:IGNORE` (#1702).
* Fixed `Addrinfo.new(String)` to reliably find the address family (#1702).
* Fixed argument checks in `BasicSocket#setsockopt` (#1460).
* Fixed `ObjectSpace.trace_object_allocations` (#1456).
* Fixed `BigDecimal#{clone,dup}` so it now just returns the receiver, per Ruby 2.5+ semantics (#1680).
* Fixed creating `BigDecimal` instances from non-finite `Float` values (#1685).
* Fixed `BigDecimal#inspect` output for non-finite values (e.g, NaN or -Infinity) (#1683).
* Fixed `BigDecimal#hash` to return the same value for two `BigDecimal` objects that are equal (#1656).
* Added missing `BigDecimal` constant definitions (#1684).
* Implemented `rb_eval_string_protect`.
* Fixed `rb_get_kwargs` to correctly handle optional and rest arguments.
* Calling `Kernel#raise` with a raised exception will no longer set the cause of the exception to itself (#1682).
* Return a `FFI::Function` correctly for functions returning a callback.
* Convert to intuitive Ruby exceptions when INVOKE fails (#1690).
* Implemented `FFI::Pointer#clear` (#1687).
* Procs will now yield to the block in their declaration context even when called with a block argument (#1657).
* Fixed problems with calling POSIX methods if `Symbol#[]` is redefined (#1665).
* Fixed sharing of `Array` and `Hash` elements for thread-safety of objects (#1601).
* Fixed concurrent modifications of `Gem::Specification::LOAD_CACHE` (#1601).
* Fix `TCPServer#accept` to set `#do_not_reverse_lookup` correctly on the created `TCPSocket`.

Compatibility:

* Exceptions from `coerce` are no longer rescued, like MRI.
* Implemented `Integer#{allbits?,anybits?,nobits?}`.
* `Integer#{ceil,floor,truncate}` now accept a precision and `Integer#round` accepts a rounding mode.
* Added missing `Enumerable#filter` and `Enumerator::Lazy#filter` aliases to the respective `select` method (#1610).
* Implemented more `Ripper` methods as no-ops (#1694, @Mogztter).
* Implemented `rb_enc_sprintf` (#1702).
* Implemented `ENV#{filter,filter!}` aliases for `select` and `select!`.
* Non-blocking `StringIO` and `Socket` APIs now support `exception: false` like MRI (#1702).
* Increased compatibility of `BigDecimal`.
* `String#-@` now performs string deduplication (#1608).
* `Hash#merge` now preserves the key order from the original hash for merged values (#1650).
* Coerce values given to `FFI::Pointer` methods.
* `FrozenError` is now defined and is used for `can't modify frozen` object exceptions.
* `StringIO` is now available by default like in MRI, because it is required by RubyGems.

Changes:

* Interactive sources (like the GraalVM polyglot shell) now all share the same binding (#1695).
* Hash code calculation has been improved to reduce hash collisions for `Hash` and other cases.

Performance:

* `eval(code, binding)` for a fixed `code` containing blocks is now much faster. This improves the performance of rendering `ERB` templates containing loops.
* `rb_str_cat` is faster due to the C string now being concatenated without first being converted to a Ruby string or having its encoding checked. As a side effect the behaviour of `rb_str_cat` should now more closely match that of MRI.

# 19.0.0, May 2019

*Ruby is an experimental language in the GraalVM 19.0.0 release*

Bug fixes:

* The debugger now sees global variables as the global scope.
* Temporary variables are no longer visible in the debugger.
* Setting breakpoints on some lines has been fixed.
* The OpenSSL C extension is now always recompiled, fixing various bugs when using the extension (e.g., when using Bundler in TravisCI) (#1676, #1627, #1632).
* Initialize `$0` when not run from the 'ruby' launcher, which is needed to `require` gems (#1653).

Compatibility:

* `do...end` blocks can now have `rescue/else/ensure` clauses like MRI (#1618).

Changes:

* `TruffleRuby.sulong?` has been replaced by `TruffleRuby.cexts?`, and `TruffleRuby.graal?` has been replaced by `TruffleRuby.jit?`. The old methods will continue to work for now, but will produce warnings, and will be removed at a future release.

# 1.0 RC 16, 19 April 2019

Bug fixes:

* Fixed `Hash#merge` with no arguments to return a new copy of the receiver (#1645).
* Fixed yield with a splat and keyword arguments (#1613).
* Fixed `rb_scan_args` to correctly handle kwargs in combination with optional args.
* Many fixes for `FFI::Pointer` to be more compatible with the `ffi` gem.

New features:

* Rounding modes have been implemented or improved for `Float`, `Rational`, `BigDecimal` (#1509).
* Support Homebrew installed in other prefixes than `/usr/local` (#1583).
* Added a pure-Ruby implementation of FFI which passes almost all Ruby FFI specs (#1529, #1524).

Changes:

* Support for the Darkfish theme for RDoc generation has been removed.

Compatibility:

* The `KeyError` raised from `ENV#fetch` and `Hash#fetch` now matches MRI's message formatting (#1633).
* Add the missing `key` and `receiver` values to `KeyError` raised from `ENV#fetch`.
* `String#unicode_normalize` has been moved to the core library like in MRI.
* `StringScanner` will now match a regexp beginning with `^` even when not scanning from the start of the string.
* `Module#define_method` is now public like in MRI.
* `Kernel#warn` now supports the `uplevel:` keyword argument.

# 1.0 RC 15, 5 April 2019

Bug fixes:

* Improved compatibility with MRI's `Float#to_s` formatting (#1626).
* Fixed `String#inspect` when the string uses a non-UTF-8 ASCII-compatible encoding and has non-ASCII characters.
* Fixed `puts` for strings with non-ASCII-compatible encodings.
* `rb_protect` now returns `Qnil` when an error occurs.
* Fixed a race condition when using the interpolate-once (`/o`) modifier in regular expressions.
* Calling `StringIO#close` multiple times no longer raises an exception (#1640).
* Fixed a bug in include file resolution when compiling C extensions.

New features:

* `Process.clock_getres` has been implemented.

Changes:

* `debug`, `profile`, `profiler`, which were already marked as unsupported, have been removed.
* Our experimental JRuby-compatible Java interop has been removed - use `Polyglot` and `Java` instead.
* The Trufle handle patches applied to `psych` C extension have now been removed.
* The `rb_tr_handle_*` functions have been removed as they are no longer used in any C extension patches.
* Underscores and dots in options have become hyphens, so `--exceptions.print_uncaught_java` is now `--exceptions-print-uncaught-java`, for example.
* The `rb_tr_handle_*` functions have been removed as they are no longer used in any C extension patches.

Bug fixes:

* `autoload :C, "path"; require "path"` now correctly triggers the autoload.
* Fixed `UDPSocket#bind` to specify family and socktype when resolving address.
* The `shell` standard library can now be `require`-d.
* Fixed a bug where `for` could result in a `NullPointerException` when trying to assign the iteration variable.
* Existing global variables can now become aliases of other global variables (#1590).

Compatibility:

* ERB now uses StringScanner and not the fallback, like on MRI. As a result `strscan` is required by `require 'erb'` (#1615).
* Yield different number of arguments for `Hash#each` and `Hash#each_pair` based on the block arity like MRI (#1629).
* Add support for the `base` keyword argument to `Dir.{[], glob}`.

# 1.0 RC 14, 18 March 2019

Updated to Ruby 2.6.2.

Bug fixes:

* Implement `rb_io_wait_writable` (#1586).
* Fixed error when using arrows keys first within `irb` or `pry` (#1478, #1486).
* Coerce the right hand side for all `BigDecimal` operations (#1598).
* Combining multiple `**` arguments containing duplicate keys produced an incorrect hash. This has now been fixed (#1469).
* `IO#read_nonblock` now returns the passed buffer object, if one is supplied.
* Worked out autoloading issue (#1614).

New features:

* Implemented `String#delete_prefix`, `#delete_suffix`, and related methods.
* Implemented `Dir.children` and `Dir#children`.
* Implemented `Integer#sqrt`.

Changes:

* `-Xoptions` has been removed - use `--help:languages` instead.
* `-Xlog=` has been removed - use `--log.level=` instead.
* `-J` has been removed - use `--vm.` instead.
* `-J-cp lib.jar` and so on have removed - use `--vm.cp=lib.jar` or `--vm.classpath=lib.jar` instead.
* `--jvm.` and `--native.` have been deprecated, use `--vm.` instead to pass VM options.
* `-Xoption=value` has been removed - use `--option=value` instead.
* The `-X` option now works as in MRI.
* `--help:debug` is now `--help:internal`.
* `ripper` is still not implemented, but the module now exists and has some methods that are implemented as no-ops.

# 1.0 RC 13, 5 March 2019

Note that as TruffleRuby RC 13 is built on Ruby 2.4.4 it is still vulnerable to CVE-2018-16395. This will be fixed in the next release.

New features:

* Host interop with Java now works on SubstrateVM too.

Bug fixes:

* Fixed `Enumerator::Lazy` which wrongly rescued `StandardError` (#1557).
* Fixed several problems with `Numeric#step` related to default arguments, infinite sequences, and bad argument types (#1520).
* Fixed incorrect raising of `ArgumentError` with `Range#step` when at least one component of the `Range` is `Float::INFINITY` (#1503).
* Fixed the wrong encoding being associated with certain forms of heredoc strings (#1563).
* Call `#coerce` on right hand operator if `BigDecimal` is the left hand operator (#1533, @Quintasan).
* Fixed return type of division of `Integer.MIN_VALUE` and `Long.MIN_VALUE` by -1 (#1581).
* `Exception#cause` is now correctly set for internal exceptions (#1560).
* `rb_num2ull` is now implemented as well as being declared in the `ruby.h` header (#1573).
* `rb_sym_to_s` is now implemented (#1575).
* `R_TYPE_P` now returns the type number for a wider set of Ruby objects (#1574).
* `rb_fix2str` has now been implemented.
* `rb_protect` will now work even if `NilClass#==` has been redefined.
* `BigDecimal` has been moved out of the `Truffle` module to match MRI.
* `StringIO#puts` now correctly handles `to_s` methods which do not return strings (#1577).
* `Array#each` now behaves like MRI when the array is modified (#1580).
* Clarified that `$SAFE` can never be set to a non-zero value.
* Fix compatibility with RubyGems 3 (#1558).
* `Kernel#respond_to?` now returns false if a method is protected and the `include_all` argument is false (#1568).

Changes:

* `TRUFFLERUBY_CEXT_ENABLED` is no longer supported and C extensions are now always built, regardless of the value of this environment variable.
* Getting a substring of a string created by a C extension now uses less memory as only the requested portion will be copied to a managed string.
* `-Xoptions` has been deprecated and will be removed - use `--help:languages` instead.
* `-Xlog=` has been deprecated and will be removed - use `--log.level=` instead.
* `-J` has been deprecated and will be removed - use `--jvm.` instead.
* `-J-cp lib.jar` and so on have been deprecated and will be removed - use `--jvm.cp=lib.jar` or `--jvm.classpath=lib.jar` instead.
* `-J-cmd`, `--jvm.cmd`, `JAVA_HOME`, `JAVACMD`, and `JAVA_OPTS` do not work in any released configuration of TruffleRuby, so have been removed.
* `-Xoption=value` has been deprecated and will be removed - use `--option=value` instead.
* `TracePoint` now raises an `ArgumentError` for unsupported events.
* `TracePoint.trace` and `TracePoint#inspect` have been implemented.

Compatibility:

* Improved the exception when an `-S` file isn't found.
* Removed the message from exceptions raised by bare `raise` to better match MRI (#1487).
* `TracePoint` now handles the `:class` event.

Performance:

* Sped up `String` handling in native extensions, quite substantially in some cases, by reducing conversions between native and managed strings and allowing for mutable metadata in native strings.

# 1.0 RC 12, 4 February 2019

Bug fixes:

* Fixed a bug with `String#lines` and similar methods with multibyte characters (#1543).
* Fixed an issue with `String#{encode,encode!}` double-processing strings using XML conversion options and a new destination encoding (#1545).
* Fixed a bug where a raised cloned exception would be caught as the original exception (#1542).
* Fixed a bug with `StringScanner` and patterns starting with `^` (#1544).
* Fixed `Enumerable::Lazy#uniq` with infinite streams (#1516).

Compatibility:

* Change to a new system for handling Ruby objects in C extensions which greatly increases compatibility with MRI.
* Implemented `BigDecimal#to_r` (#1521).
* `Symbol#to_proc` now returns `-1` like on MRI (#1462).

# 1.0 RC 11, 15 January 2019

New features:

* macOS clocks `CLOCK_MONOTONIC_RAW`, `_MONOTONIC_RAW_APPROX`, `_UPTIME_RAW`, `_UPTIME_RAW_APPROX`, and `_PROCESS_CPUTIME_ID` have been implemented (#1480).
* TruffleRuby now automatically detects native access and threading permissions from the `Context` API, and can run code with no permissions given (`Context.create()`).

Bug fixes:

* FFI::Pointer now does the correct range checks for signed and unsigned values.
* Allow signal `0` to be used with `Process.kill` (#1474).
* `IO#dup` now properly sets the new `IO` instance to be close-on-exec.
* `IO#reopen` now properly resets the receiver to be close-on-exec.
* `StringIO#set_encoding` no longer raises an exception if the underlying `String` is frozen (#1473).
* Fix handling of `Symbol` encodings in `Marshal#dump` and `Marshal#load` (#1530).

Compatibility:

* Implemented `Dir.each_child`.
* Adding missing support for the `close_others` option to `exec` and `spawn`.
* Implemented the missing `MatchData#named_captures` method (#1512).

Changes:

* `Process::CLOCK_` constants have been given the same value as in standard Ruby.

Performance:

* Sped up accesses to native memory through FFI::Pointer.
* All core files now make use of frozen `String` literals, reducing the number of `String` allocations for core methods.
* New -Xclone.disable option to disable all manual cloning.

# 1.0 RC 10, 5 December 2018

New features:

* The `nkf` and `kconv` standard libraries were added (#1439).
* `Mutex` and `ConditionVariable` have a new fast path for acquiring locks that are unlocked.
* `Queue` and `SizedQueue`, `#close` and `#closed?`, have been implemented.
* `Kernel#clone(freeze)` has been implemented (#1454).
* `Warning.warn` has been implemented (#1470).
* `Thread.report_on_exception` has been implemented (#1476).
* The emulation symbols for `Process.clock_gettime` have been implemented.

Bug fixes:

* Added `rb_eEncodingError` for C extensions (#1437).
* Fixed race condition when creating threads (#1445).
* Handle `exception: false` for IO#write_nonblock (#1457, @ioquatix).
* Fixed `Socket#connect_nonblock` for the `EISCONN` case (#1465, @ioquatix).
* `File.expand_path` now raises an exception for a non-absolute user-home.
* `ArgumentError` messages now better match MRI (#1467).
* Added support for `:float_millisecond`, `:millisecond`, and `:second` time units to `Process.clock_gettime` (#1468).
* Fixed backtrace of re-raised exceptions (#1459).
* Updated an exception message in Psych related to loading a non-existing class so that it now matches MRI.
* Fixed a JRuby-style Java interop compatibility issue seen in `test-unit`.
* Fixed problem with calling `warn` if `$stderr` has been reassigned.
* Fixed definition of `RB_ENCODING_GET_INLINED` (#1440).

Changes:

* Timezone messages are now logged at `CONFIG` level, use `-Xlog=CONFIG` to debug if the timezone is incorrectly shown as `UTC`.

# 1.0 RC 9, 5 November 2018

Security:

* CVE-2018-16396, *tainted flags are not propagated in Array#pack and String#unpack with some directives* has been mitigated by adding additional taint operations.

New features:

* LLVM for Oracle Linux 7 can now be installed without building from source.

Bug fixes:

* Times can now be created with UTC offsets in `+/-HH:MM:SS` format.
* `Proc#to_s` now has `ASCII-8BIT` as its encoding instead of the incorrect `UTF-8`.
* `String#%` now has the correct encoding for `UTF-8` and `US-ASCII` format strings, instead of the incorrect `ASCII-8BIT`.
* Updated `BigDecimal#to_s` to use `e` instead of `E` for exponent notation.
* Fixed `BigDecimal#to_s` to allow `f` as a format flag to indicate conventional floating point notation. Previously only `F` was allowed.

Changes:

* The supported version of LLVM for Oracle Linux has been updated from 3.8 to 4.0.
* `mysql2` is now patched to avoid a bug in passing `NULL` to `rb_scan_args`, and now passes the majority of its test suite.
* The post-install script now automatically detects if recompiling the OpenSSL C extension is needed. The post-install script should always be run in TravisCI as well.
* Detect when the system libssl is incompatible more accurately and add instructions on how to recompile the extension.

# 1.0 RC 8, 19 October 2018

New features:

* `Java.synchronized(object) { }` and `TruffleRuby.synchronized(object) { }` methods have been added.
* Added a `TruffleRuby::AtomicReference` class.
* Ubuntu 18.04 LTS is now supported.
* macOS 10.14 (Mojave) is now supported.

Changes:

* Random seeds now use Java's `NativePRNGNonBlocking`.
* The supported version of Fedora is now 28, upgraded from 25.
* The FFI gem has been updated from 1.9.18 to 1.9.25.
* JCodings has been updated from 1.0.30 to 1.0.40.
* Joni has been updated from 2.1.16 to 2.1.25.

Performance:

* Performance of setting the last exception on a thread has now been improved.

# 1.0 RC 7, 3 October 2018

New features:

* Useful `inspect` strings have been added for more foreign objects.
* The C extension API now defines a preprocessor macro `TRUFFLERUBY`.
* Added the rbconfig/sizeof native extension for better MRI compatibility.
* Support for `pg` 1.1. The extension now compiles successfully, but may still have issues with some datatypes.

Bug fixes:

* `readline` can now be interrupted by the interrupt signal (Ctrl+C). This fixes Ctrl+C to work in IRB.
* Better compatibility with C extensions due to a new "managed struct" type.
* Fixed compilation warnings which produced confusing messages for end users (#1422).
* Improved compatibility with Truffle polyglot STDIO.
* Fixed version check preventing TruffleRuby from working with Bundler 2.0 and later (#1413).
* Fixed problem with `Kernel.public_send` not tracking its caller properly (#1425).
* `rb_thread_call_without_gvl()` no longer holds the C-extensions lock.
* Fixed `caller_locations` when called inside `method_added`.
* Fixed `mon_initialize` when called inside `initialize_copy` (#1428).
* `Mutex` correctly raises a `TypeError` when trying to serialize with `Marshal.dump`.

Performance:

* Reduced memory footprint for private/internal AST nodes.
* Increased the number of cases in which string equality checks will become compile-time constants.
* Major performance improvement for exceptional paths where the rescue body does not access the exception object (e.g., `x.size rescue 0`).

Changes:

* Many clean-ups to our internal patching mechanism used to make some native extensions run on TruffleRuby.
* Removed obsoleted patches for Bundler compatibility now that Bundler 1.16.5 has built-in support for TruffleRuby.
* Reimplemented exceptions and other APIs that can return a backtrace to use Truffle's lazy stacktraces API.

# 1.0 RC 6, 3 September 2018

New features:

* `Polyglot.export` can now be used with primitives, and will now convert strings to Java, and `.import` will convert them from Java.
* Implemented `--encoding`, `--external-encoding`, `--internal-encoding`.
* `rb_object_tainted` and similar C functions have been implemented.
* `rb_struct_define_under` has been implemented.
* `RbConfig::CONFIG['sysconfdir']` has been implemented.
* `Etc` has been implemented (#1403).
* The `-Xcexts=false` option disables C extensions.
* Instrumentation such as the CPUSampler reports methods in a clearer way like `Foo#bar`, `Gem::Specification.each_spec`, `block in Foo#bar` instead of just `bar`, `each_spec`, `block in bar` (which is what MRI displays in backtraces).
* TruffleRuby is now usable as a JSR 223 (`javax.script`) language.
* A migration guide from JRuby (`doc/user/jruby-migration.md`) is now included.
* `kind_of?` works as an alias for `is_a?` on foreign objects.
* Boxed foreign strings unbox on `to_s`, `to_str`, and `inspect`.

Bug fixes:

* Fix false-positive circular warning during autoload.
* Fix Truffle::AtomicReference for `concurrent-ruby`.
* Correctly look up `llvm-link` along `clang` and `opt` so it is no longer needed to add LLVM to `PATH` on macOS for Homebrew and MacPorts.
* Fix `alias` to work when in a refinement module (#1394).
* `Array#reject!` no longer truncates the array if the block raises an exception for an element.
* WeakRef now has the same inheritance and methods as MRI's version.
* Support `-Wl` linker argument for C extensions. Fixes compilation of`mysql2` and `pg`.
* Using `Module#const_get` with a scoped argument will now correctly autoload the constant if needed.
* Loaded files are read as raw bytes, rather than as a UTF-8 string and then converted back into bytes.
* Return 'DEFAULT' for `Signal.trap(:INT) {}`. Avoids a backtrace when quitting a Sinatra server with Ctrl+C.
* Support `Signal.trap('PIPE', 'SYSTEM_DEFAULT')`, used by the gem `rouge` (#1411).
* Fix arity checks and handling of arity `-2` for `rb_define_method()`.
* Setting `$SAFE` to a negative value now raises a `SecurityError`.
* The offset of `DATA` is now correct in the presence of heredocs.
* Fix double-loading of the `json` gem, which led to duplicate constant definition warnings.
* Fix definition of `RB_NIL_P` to be early enough. Fixes compilation of `msgpack`.
* Fix compilation of megamorphic interop calls.
* `Kernel#singleton_methods` now correctly ignores prepended modules of non-singleton classes. Fixes loading `sass` when `activesupport` is loaded.
* Object identity numbers should never be negative.

Performance:

* Optimize keyword rest arguments (`def foo(**kwrest)`).
* Optimize rejected (non-Symbol keys) keyword arguments.
* Source `SecureRandom.random_bytes` from `/dev/urandom` rather than OpenSSL.
* C extension bitcode is no longer encoded as Base64 to pass it to Sulong.
* Faster `String#==` using vectorization.

Changes:

* Clarified that all sources that come in from the Polyglot API `eval` method will be treated as UTF-8, and cannot be re-interpreted as another encoding using a magic comment.
* The `-Xembedded` option can now be set set on the launcher command line.
* The `-Xplatform.native=false` option can now load the core library, by enabling `-Xpolyglot.stdio`.
* `$SAFE` and `Thread#safe_level` now cannot be set to `1` - raising an error rather than warning as before. `-Xsafe` allows it to be set, but there are still no checks.
* Foreign objects are now printed as `#<Foreign:system-identity-hash-code>`, except for foreign arrays which are now printed as `#<Foreign [elements...]>`.
* Foreign objects `to_s` now calls `inspect` rather than Java's `toString`.
* The embedded configuration (`-Xembedded`) now warns about features which may not work well embedded, such as signals.
* The `-Xsync.stdio` option has been removed - use standard Ruby `STDOUT.sync = true` in your program instead.

# 1.0 RC 5, 3 August 2018

New features:

* It is no longer needed to add LLVM (`/usr/local/opt/llvm@4/bin`) to `PATH` on macOS.
* Improve error message when LLVM, `clang` or `opt` is missing.
* Automatically find LLVM and libssl with MacPorts on macOS (#1386).
* `--log.ruby.level=` can be used to set the log level from any launcher.
* Add documentation about installing with Ruby managers/installers and how to run TruffleRuby in CI such as TravisCI (#1062, #1070).
* `String#unpack1` has been implemented.

Bug fixes:

* Allow any name for constants with `rb_const_get()`/`rb_const_set()` (#1380).
* Fix `defined?` with an autoload constant to not raise but return `nil` if the autoload fails (#1377).
* Binary Ruby Strings can now only be converted to Java Strings if they only contain US-ASCII characters. Otherwise, they would produce garbled Java Strings (#1376).
* `#autoload` now correctly calls `main.require(path)` dynamically.
* Hide internal file from user-level backtraces (#1375).
* Show caller information in warnings from the core library (#1375).
* `#require` and `#require_relative` should keep symlinks in `$"` and `__FILE__` (#1383).
* Random seeds now always come directly from `/dev/urandom` for MRI compatibility.
* SIGINFO, SIGEMT and SIGPWR are now defined (#1382).
* Optional and operator assignment expressions now return the value assigned, not the value returned by an assignment method (#1391).
* `WeakRef.new` will now return the correct type of object, even if `WeakRef` is subclassed (#1391).
* Resolving constants in prepended modules failed, this has now been fixed (#1391).
* Send and `Symbol#to_proc` now take account of refinements at their call sites (#1391).
* Better warning when the timezone cannot be found on WSL (#1393).
* Allow special encoding names in `String#force_encoding` and raise an exception on bad encoding names (#1397).
* Fix `Socket.getifaddrs` which would wrongly return an empty array (#1375).
* `Binding` now remembers the file and line at which it was created for `#eval`. This is notably used by `pry`'s `binding.pry`.
* Resolve symlinks in `GEM_HOME` and `GEM_PATH` to avoid related problems (#1383).
* Refactor and fix `#autoload` so other threads see the constant defined while the autoload is in progress (#1332).
* Strings backed by `NativeRope`s now make a copy of the rope when `dup`ed.
* `String#unpack` now taints return strings if the format was tainted, and now does not taint the return array if the format was tainted.
* Lots of fixes to `Array#pack` and `String#unpack` tainting, and a better implementation of `P` and `p`.
* Array literals could evaluate an element twice under some circumstances. This has now been fixed.

Performance:

* Optimize required and optional keyword arguments.
* `rb_enc_to_index` is now faster by eliminating an expensive look-up.

Changes:

* `-Xlog=` now needs log level names to be upper case.
* `-Dtruffleruby.log` and `TRUFFLERUBY_LOG` have been removed - use `-Dpolyglot.log.ruby.level`.
* The log format, handlers, etc are now managed by the Truffle logging system.
* The custom log levels `PERFORMANCE` and `PATCH` have been removed.

# 1.0 RC 4, 18 July 2018

*TruffleRuby was not updated in RC 4*

# 1.0 RC 3, 2 July 2018

New features:

* `is_a?` can be called on foreign objects.

Bug fixes:

* It is no longer needed to have `ruby` in `$PATH` to run the post-install hook.
* `Qnil`/`Qtrue`/`Qfalse`/`Qundef` can now be used as initial value for global variables in C extensions.
* Fixed error message when the runtime libssl has no SSLv2 support (on Ubuntu 16.04 for instance).
* `RbConfig::CONFIG['extra_bindirs']` is now a String as other RbConfig values.
* `SIGPIPE` is correctly caught on SubstrateVM, and the corresponding write() raises `Errno::EPIPE` when the read end of a pipe or socket is closed.
* Use the magic encoding comment for determining the source encoding when using eval().
* Fixed a couple bugs where the encoding was not preserved correctly.

Performance:

* Faster stat()-related calls, by returning the relevant field directly and avoiding extra allocations.
* `rb_str_new()`/`rb_str_new_cstr()` are much faster by avoiding extra copying and allocations.
* `String#{sub,sub!}` are faster in the common case of an empty replacement string.
* Eliminated many unnecessary memory copy operations when reading from `IO` with a delimiter (e.g., `IO#each`), leading to overall improved `IO` reading for common use cases such as iterating through lines in a `File`.
* Use the byte[] of the given Ruby String when calling eval() directly for parsing.

# 1.0 RC 2, 6 June 2018

New features:

* We are now compatible with Ruby 2.4.4.
* `object.class` on a Java `Class` object will give you an object on which you can call instance methods, rather than static methods which is what you get by default.
* The log level can now also be set with `-Dtruffleruby.log=info` or `TRUFFLERUBY_LOG=info`.
* `-Xbacktraces.raise` will print Ruby backtraces whenever an exception is raised.
* `Java.import name` imports Java classes as top-level constants.
* Coercion of foreign numbers to Ruby numbers now works.
* `to_s` works on all foreign objects and calls the Java `toString`.
* `to_str` will try to `UNBOX` and then re-try `to_str`, in order to provoke the unboxing of foreign strings.

Changes:

* The version string now mentions if you're running GraalVM Community Edition (`GraalVM CE`) or GraalVM Enterprise Edition (`GraalVM EE`).
* The inline JavaScript functionality `-Xinline_js` has been removed.
* Line numbers `< 0`, in the various eval methods, are now warned about, because we don't support these at all. Line numbers `> 1` are warned about (at the fine level) but they are shimmed by adding blank lines in front to get to the correct offset. Line numbers starting at `0` are also warned about at the fine level and set to `1` instead.
* The `erb` standard library has been patched to stop using a -1 line number.
* `-Xbacktraces.interleave_java` now includes all the trailing Java frames.
* Objects with a `[]` method, except for `Hash`, now do not return anything for `KEYS`, to avoid the impression that you could `READ` them. `KEYINFO` also returns nothing for these objects, except for `Array` where it returns information on indices.
* `String` now returns `false` for `HAS_KEYS`.
* The supported additional functionality module has been renamed from `Truffle` to `TruffleRuby`. Anything not documented in `doc/user/truffleruby-additions.md` should not be used.
* Imprecise wrong gem directory detection was replaced. TruffleRuby newly marks its gem directories with a marker file, and warns if you try to use TruffleRuby with a gem directory which is lacking the marker.

Bug fixes:

* TruffleRuby on SubstrateVM now correctly determines the system timezone.
* `Kernel#require_relative` now coerces the feature argument to a path and canonicalizes it before requiring, and it now uses the current directory as the directory for a synthetic file name from `#instance_eval`.

# 1.0 RC 1, 17 April 2018

New features:

* The Ruby version has been updated to version 2.3.7.

Security:

* CVE-2018-6914, CVE-2018-8779, CVE-2018-8780, CVE-2018-8777, CVE-2017-17742 and CVE-2018-8778 have been mitigated.

Changes:

* `RubyTruffleError` has been removed and uses replaced with standard exceptions.
* C++ libraries like `libc++` are now not needed if you don't run C++ extensions. `libc++abi` is now never needed. Documentation updated to make it more clear what the minimum requirements for pure Ruby, C extensions, and C++ extensions separately.
* C extensions are now built by default - `TRUFFLERUBY_CEXT_ENABLED` is assumed `true` unless set to `false`.
* The `KEYS` interop message now returns an array of Java strings, rather than Ruby strings. `KEYS` on an array no longer returns indices.
* `HAS_SIZE` now only returns `true` for `Array`.
* A method call on a foreign object that looks like an operator (the method name does not begin with a letter) will call `IS_BOXED` on the object and based on that will possibly `UNBOX` and convert to Ruby.
* Now using the native version of Psych.
* The supported version of LLVM on Oracle Linux has been dropped to 3.8.
* The supported version of Fedora has been dropped to 25, and the supported version of LLVM to 3.8, due to LLVM incompatibilities. The instructions for installing `libssl` have changed to match.

# 0.33, April 2018

New features:

* The Ruby version has been updated to version 2.3.6.
* Context pre-initialization with TruffleRuby `--native`, which significantly improves startup time and loads the `did_you_mean` gem ahead of time.
* The default VM is changed to SubstrateVM, where the startup is significantly better. Use `--jvm` option for full JVM VM.
* The `Truffle::Interop` module has been replaced with a new `Polyglot` module which is designed to use more idiomatic Ruby syntax rather than explicit methods. A [new document](doc/user/polyglot.md) describes polyglot programming at a higher level.
* The `REMOVABLE`, `MODIFIABLE` and `INSERTABLE` Truffle interop key info flags have been implemented.
* `equal?` on foreign objects will check if the underlying objects are equal if both are Java interop objects.
* `delete` on foreign objects will send `REMOVE`, `size` will send `GET_SIZE`, and `keys` will send `KEYS`. `respond_to?(:size)` will send `HAS_SIZE`, `respond_to?(:keys)` will send `HAS_KEYS`.
* Added a new Java-interop API similar to the one in the Nashorn JavaScript implementation, as also implemented by Graal.js. The `Java.type` method returns a Java class object on which you can use normal interop methods. Needs the `--jvm` flag to be used.
* Supported and tested versions of LLVM for different platforms have been more precisely [documented](doc/user/installing-llvm.md).

Changes:

* Interop semantics of `INVOKE`, `READ`, `WRITE`, `KEYS` and `KEY_INFO` have changed significantly, so that `INVOKE` maps to Ruby method calls, `READ` calls `[]` or returns (bound) `Method` objects, and `WRITE` calls `[]=`.

Performance:

* `Dir.glob` is much faster and more memory efficient in cases that can reduce to direct filename lookups.
* `SecureRandom` now defers loading OpenSSL until it's needed, reducing time to load `SecureRandom`.
* `Array#dup` and `Array#shift` have been made constant-time operations by sharing the array storage and keeping a starting index.

Bug fixes:

* Interop key-info works with non-string-like names.

Internal changes:

* Changes to the lexer and translator to reduce regular expression calls.
* Some JRuby sources have been updated to 9.1.13.0.

# 0.32, March 2018

New features:

* A new embedded configuration is used when TruffleRuby is used from another language or application. This disables features like signals which may conflict with the embedding application, and threads which may conflict with other languages, and enables features such as the use of polyglot IO streams.

Performance:

* Conversion of ASCII-only Ruby strings to Java strings is now faster.
* Several operations on multi-byte character strings are now faster.
* Native I/O reads are about 22% faster.

Bug fixes:

* The launcher accepts `--native` and similar options in the `TRUFFLERUBYOPT` environment variable.

Internal changes:

* The launcher is now part of the TruffleRuby repository, rather than part of the GraalVM repository.
* `ArrayBuilderNode` now uses `ArrayStrategies` and `ArrayMirrors` to remove direct knowledge of array storage.
* `RStringPtr` and `RStringPtrEnd` now report as pointers for interop purposes, fixing several issues with `char *` usage in C extensions.<|MERGE_RESOLUTION|>--- conflicted
+++ resolved
@@ -13,13 +13,10 @@
 * Fix some C API functions which were failing when called with Ruby values represented as Java primitives (#3352, @eregon).
 * Fix `IO.select([io], nil, [io])` on macOS, it was hanging due to a bug in macOS `poll(2)` (#3346, @eregon, @andrykonchin).
 * Run context cleanup such as showing the output of tools when `SignalException` and `Interrupt` escape (@eregon).
-<<<<<<< HEAD
 * Handle a new variable inside the `case` target expression correctly (#3377, @eregon).
 * The arguments of `Thread.new(*args, &block)` need to be marked as shared between multiple threads (#3179, @eregon).
 * Fix `Range#bsearch` and raise `TypeError` when range boundaries are non-numeric and block not passed (@andrykonchin).
-=======
 * Fix using the `--cpusampler` profiler when there are custom unblock functions for `rb_thread_call_without_gvl()` (#3013, @eregon).
->>>>>>> 6bbd0de7
 
 Compatibility:
 
