# 22.3.0

New features:


Bug fixes:


Compatibility:


Performance:


Changes:


# 22.2.0

New features:

* Add support for `darwin-aarch64` (macOS M1) (#2181, @lewurm, @chrisseaton, @eregon).
* Add support for OpenSSL 3.0.0 by updating the openssl gem (@aardvark179, @eregon).

Bug fixes:

* Fix `rb_id2name` to ensure the native string will have the same lifetime as the id (#2630, @aardvark179).
* Fix `MatchData#[]` exception when passing a length argument larger than the number of match values (#2636, @nirvdrum).
* Fix `MatchData#[]` exception when supplying a large negative index along with a length argument (@nirvdrum).
* Fix capacity computation for huge `Hash` (#2635, @eregon).
* Fix aliased methods to return the correct owner when method is from a superclass (@bjfish).
* Fix `String#[Regexp, Integer]` when the capture group exists but is not matched (@eregon).
* Fix `File.open` mode string parsing when binary option is the third character (@bjfish).
* Fix `rb_scan_args_kw` macro to avoid shadowing variables (#2649, @aardvark179).
* Fix `String#unpack("Z")` to not advance after the null byte, like CRuby (#2659, @aardvark179).
* Fix `Float#round` to avoid losing precision during the rounding process (@aardvark179).
* Fix `String#insert` to not call a subclassed string method (@bjfish).
<<<<<<< HEAD
* Fix `rb_obj_call_init` to pass any block argument to the `initialize` method (#2675, @aardvark179).
* Fix issue with feature loading not detecting a previously loaded feature (#2677, @bjfish).
* Fix `/#{...}/o` to evaluate only once per context when splitting happens (@eregon).
* Fix `Kernel#sprintf` formatting of floats to be like CRuby (@aardvark179).
=======
* Fix `Process.egid=` to accept `String`s (#2615, @ngtban)
>>>>>>> fe1a8ef5

Compatibility:

* Updated to Ruby 3.0.3. The 3 CVEs did not affect TruffleRuby, this is to bring the stdlib and gem updates (@eregon).
* Fix `Marshal.dump` to raise an error when an object has singleton methods (@bjfish).
* `Exception#full_message` now defaults the order to `:top` like CRuby 3+ (@eregon).
* Fix `Process.wait2` to return `nil` when the `WNOHANG` flag is given and the child process is still running (@bjfish).
* Disable most `nokogiri` C extension patches when system libraries are not being used (#2693, @aardvark179).
* Implement `rb_gc_mark_maybe` and `rb_global_variable` to ensure `VALUE` stay live in C extensions (@aardvark179).
* Implement `rb_imemo_tmpbuf` allocation for `ripper` (@aardvark179).
* Implement `inherit` argument for `Module#class_variables` (#2653, @bjfish).
* Fix `Float#/` when dividing by `Rational` (@bjfish).
* `Process.euid=` should accept String (#2615, @ngtban).
* Fix `instance_variable_get` and `instance_variable_set` for immutable objects (@bjfish).
* `Thread#raise(exc, message)` now calls `exc.exception` in the target thread like CRuby (@eregon).
* Define `Process::{CLOCK_BOOTTIME,CLOCK_BOOTTIME_ALARM,CLOCK_REALTIME_ALARM}` (#1480, @eregon).
* Improve support of `:chomp` keyword argument in `IO` and `StringIO` methods (#2650, @andrykonchin). 
* Implement specializations for immutable ruby objects for ObjectSpace methods (@bjfish).
* Use `$PAGER` for `--help` and `--help*`, similar to CRuby (#2542, @Strech).
* Ensure all headers are warnings-free (#2662, @eregon).
* All `IO` instances should have `T_FILE` as their `rb_type()`, not only `File` instances (#2662, @eregon).

Performance:

* Reimplement `Float#to_s` for better performance (#1584, @aardvark179).
* Improve reference processing by making C object free functions and other finalizers more lightweight (@aardvark179).
* Improve performance of `RSTRING_PTR` for interned strings (@aardvark179).
* Cache constant argument formats used with `rb_scan_args_kw` (@aardvark179).

Changes:

* `-Werror=implicit-function-declaration` is now used for compiling C extensions to fail more clearly and earlier if a function is missing, like CRuby 3.2 (#2618, @eregon).
* Disable thread pool for Fibers as it causes correctness issues (#2551, @eregon).

# 22.1.0

New features:

* Foreign exceptions are now fully integrated and have most methods of `Exception` (@eregon).
* Foreign exceptions can now be rescued with `rescue Polyglot::ForeignException` or `rescue foreign_meta_object` (#2544, @eregon).

Bug fixes:

* Guard against unterminated ranges in file matching patterns (#2556, @aardvark179).
* Fixed `rb_proc_new` to return a proc that will pass all required arguments to C (#2556, @aardvark179).
* Fixed `String#split` to return empty array when splitting all whitespace on whitespace (#2565, @bjfish).
* Raise `RangeError` for `Time.at(bignum)` (#2580, @eregon).
* Fix `Integer#{<<,>>}` with RHS bignum and long (@eregon).
* Fix a resource leak from allocators defined in C extensions (@aardvark179).
* `SIGINT`/`Interrupt`/`Ctrl+C` now shows the backtrace and exits as signaled, like CRuby (@eregon).
* Update patch feature finding to prefer the longest matching load path (#2605, @bjfish).
* Fix `Hash#{to_s,inspect}` for keys whose `#inspect` return a frozen String (#2613, @eregon).
* Fix `Array#pack` with `x*` to not output null characters (#2614, @bjfish).
* Fix `Random#rand` not returning random floats when given float ranges (#2612, @bjfish).
* Fix `Array#sample` for `[]` when called without `n` and a `Random` is given (#2612, @bjfish).
* Fix `Module#const_get` to raise a `NameError` when nested modules do not exist (#2610, @bjfish).
* Ensure native `VALUE`s returned from C are unwrapped before the objects can be collected (@aardvark179).
* Fix `Enumerator::Lazy#with_index` to start with new index for multiple enumerations (@bjfish).
* Fix `rb_id2name` to ensure the native string will have the same lifetime as the id (#2630, @aardvark179).
* Fix `Integer#fdiv` and `Rational#to_f` for large `Integer` values (#2631, @bjfish).

Compatibility:

* Implement full Ruby 3 keyword arguments semantics (#2453, @eregon, @chrisseaton).
* Implement `ruby_native_thread_p` for compatibility (#2556, @aardvark179).
* Add `rb_argv0` for the `tk` gem. (#2556, @aardvark179).
* Implement more correct conversion of array elements by `Array#pack`(#2503, #2504, @aardvark179).
* Implement `Pathname#{empty?, glob}` (#2559, @bjfish)
* Fixed `Rational('')` to raise error like MRI (#2566, @aardvark179).
* Freeze instances of `Range` but not subclasses, like CRuby (#2570, @MattAlp).
* When writing to STDOUT redirected to a closed pipe, no broken pipe error message will be shown now. (#2532, @gogainda).
* Use `#to_a` for converting `list` in `rescue *list` (#2572, @eregon).
* Implement 'rb_str_buf_append' (@bjfish).
* Add patch for `digest` so that TruffleRuby implementation is not overridden (@bjfish).
* Handle encoding conversion errors when reading directory entries (@aardvark179).
* Follow symlinks when processing `*/` directory glob patterns. (#2589, @aardvark179).
* Set `@gem_prelude_index` variable on the default load paths (#2586 , @bjfish)
* Do not call `IO#flush` dynamically from `IO#close` (#2594, @gogainda).
* Implement `rb_str_new_static` for C extensions that use it (@aardvark179).
* Rewrote `ArrayEachIteratorNode` and re-introduced `each` specs for MRI parity when mutating arrays whilst iterating, rather than crashing (#2587, @MattAlp)
* Update `String#rindex` to only accept `Regexp` or objects convertable to `String` as the first parameter (#2608, @bjfish).
* Update `String#<<` to require one argument (#2609, @bjfish).
* Update `String#split` to raise `TypeError` when false is given (#2606, @bjfish).
* Update `String#lstrip!` to remove leading null characters (#2607, @bjfish).
* Update `File.utime` to return the number of file names in the arguments (#2616, @bjfish).
* Update `Dir.foreach` to accept an `encoding` parameter (#2627, @bjfish).
* Update `IO.readlines` to ignore negative limit parameters (#2625 , @bjfish).
* Update `Math.sqrt` to raise a `Math::DomainError` for negative numbers (#2621, @bjfish).
* Update `Enumerable#inject` to raise an `ArgumentError` if no block or symbol are given (#2626, @bjfish).

Performance:

* Increase dispatch limit for string library to handle mutable, immutable and non-strings (@aardvark179)
* Switch to `Arrays.mismatch()` in string comparison for better performance (@aardvark179).
* Removed extra array allocations for method calls in the interpreter to improve warmup performance (@aardvark179).
* Optimize `Dir[]` by sorting entries as they are found and grouping syscalls (#2092, @aardvark179).
* Reduce memory footprint by tracking `VALUE`s created during C extension init separately (@aardvark179).
* Rewrote `ArrayEachIteratorNode` to optimize performance for a constant-sized array and reduce specializations to 1 general case (#2587, @MattAlp)
* Reduce conversion of `VALUE`s to native handle during common operations in C extensions (@aardvark179).
* Improved performance of regex boolean matches (e.g., `Regexp#match?`) by avoiding match data allocation in TRegex (#2588, @nirvdrum).
* Remove overhead when getting using `RDATA_PTR` (@aardvark179).
* Additional copy operations have been reduced when performing IO (#2536, @aardvark179).

Changes:

* Foreign exceptions are no longer translated to `RuntimeError` but instead remain as foreign exceptions, see the [documentation](doc/user/polyglot.md) for how to rescue them (@eregon).

# 22.0.0

New features:

* Updated to Ruby 3.0.2 (#2453, @eregon).

Bug fixes:

* Fix `File.utime` to use nanoseconds (#2448, @bjfish).
* Capture the intercepted feature path during patching to reuse during patch require (#2441, @bjfish).
* Update `Module#constants` to filter invalid constant identifiers (#2452, @bjfish).
* Fixed `-0.0 <=> 0.0` and `-0.0 <=> 0` to return `0` like on CRuby (#1391, @eregon).
* Fixed `Range#step` to return correct class with begin-less range (@ccocchi, #2516).
* Fixed exception creation when an `Errno` is sub-classed (@bjfish, #2521).
* Fixed `String#[]=` to use the negotiated encoding (@bjfish, #2545).

Compatibility:

* Implement `rb_sprintf` in our format compiler to provide consistent formatting across C standard libraries (@eregon).
* Update `defined?` to return frozen strings (#2450, @bjfish).
* Use compensated summation for `{Array,Enumerable}#sum` when floating point values are included (@eregon).
* `Module#attr_*` methods now return an array of method names (#2498, @gogainda).
* Fixed `Socket#(local|remote)_address` to retrieve family and type from the file descriptor (#2444, @larskanis).
* Add `Thread.ignore_deadlock` accessor (#2453, @bjfish).
* Allow `Hash#transform_keys` to take a hash argument (@ccocchi, #2464).
* Add `Enumerable#grep{_v}` optimization for `Regexp` (#2453, @bjfish).
* Update `IO#write` to accept multiple arguments (#2501, @bjfish).
* Do not warn when uninitialized instance variable is accessed (#2502, @andrykonchin).
* Remove `TRUE`, `FALSE`, and `NIL` constants like CRuby 3.0 (#2505, @andrykonchin).
* `Symbol#to_proc` now returns a lambda like in Ruby 3 (#2508, @andrykonchin).
* `Kernel#lambda` now warns if called without a literal block (#2500, @andrykonchin).
* Implement Hash#except (#2463, @wildmaples).
* Remove special `$SAFE` global and related C API methods (#2453, @bjfish).
* Assigning to a numbered parameter raises `SyntaxError` (#2506, @andrykonchin).
* Implement `--backtrace-limit` option (#2453, @bjfish).
* Update `String` methods to return `String` instances when called on a subclass (#2453, @bjfish).
* Update `String#encode` to support the `:fallback` option (#1391, @aardvark179).
* `Module#alias_method` now returns the defined alias as a symbol(#2499, @gogainda).
* Implement `Symbol#name` (#2453, @bjfish).
* Update `Module#{public, protected, private, public_class_method, private_class_method}` and top-level `private` and `public` methods to accept single array argument with a list of method names (#2453, @bjfish).
* Constants deprecated by `Module#deprecate_constant` only warn if `Warning[:deprecated]` is `true` (@eregon).
* All Array methods now return Array instances and not subclasses (#2510, @Strech).
* Integer#zero? overrides Numeric#zero? for optimization (#2453, @bjfish).
* Default `Kernel#eval` source file and line to `(eval):1` like CRuby 3 (#2453, @aardvark179).
* Add `GC.auto_compact` accessors for compatibility (#2453, @bjfish).
* Update accessing a class variable from the top-level scope to be a `RuntimeError` (#2453, @bjfish).
* Update interpolated strings to not be frozen (#2453, @bjfish).
* Add `WERRORFLAG` to `RbConfig` (#2519, @bjfish).
* Update `MatchData` methods to return `String` instances when called on a subclass (#2453, @bjfish).
* Implement `Proc#{==,eql?}` (#2453, @bjfish).
* Implement all `StringScanner` methods (#2520, @eregon).
* Handle `Kernel#clone(freeze: true)` (#2512, @andrykonchin).
* Relax `Fiber#transfer` limitations (#2453, @bjfish).
* Implement `Fiber#blocking?` like CRuby 3 (#2453, @aardvark179).
* Sort by default for `Dir.{glob,[]}` and add `sort:` keyword argument (#2523, @Strech).
* Implement `rb_str_locktmp` and `rb_str_unlocktmp` (#2524, @bjfish).
* Update `Kernel#instance_variables` to return insertion order (@bjfish).
* Fixed `rb_path2class()` to not error for a module (#2511, @eregon).
* Update `Kernel#print` to print `$_` when no arguments are given (#2531, @bjfish).
* Add category kwarg to Kernel.warn and Warning.warn (#2533, @Strech).
* Implement `GC.{measure_total_time, total_time}` and update `GC.stat` to update provided hash (#2535, @bjfish).
* Implement `Array#slice` with `ArithmeticSequence` (#2526, @ccocchi).
* Update `Hash#each` to consistently yield a 2-element array (#2453, @bjfish).
* Remove `Hash#{__store__, index}` methods for compatibility (#2546, @bjfish).
* Implement more correct conversion of array elements by `Array#pack` (#2503, #2504, @aardvark179).
* Update `String#split` to raise a `RangeError` when `limit` is larger than `int` (@bjfish).

Performance:

* Regexp objects are now interned in a similar way to symbols (@aardvark179).
* Improve performance of regexps using POSIX bracket expressions (e.g., `[[:lower:]]`) matching against ASCII-only strings (#2447, @nirvdrum).
* `String#sub`, `sub!`, `gsub`, and `gsub!` have been refactored for better performance (@aardvark179).
* Don't allocate a `MatchData` object when `Regexp#match?` or `String#match?` is used (#2509, @nirvdrum).
* Add `ENV.except` (#2507, @Strech).
* Fully inline the `Integer#+` and `Integer#-` logic for interpreter speed (#2518, @smarr).
* Remove unnecessary work in negotiating the encoding to use in a Regexp match (#2522, @nirvdrum).
* Add new fast paths for encoding negotiation between strings with different encodings, but which match common default cases (#2522, @nirvdrum).
* Reduce footprint by removing unnecessary nodes for accessing the `FrameOnStackMarker` (#2530, @smarr).

Changes:

* TruffleRuby now requires Java 11+ and no longer supports Java 8 (@eregon).

# 21.3.0

New features:

* [TRegex](https://github.com/oracle/graal/tree/master/regex) is now used by default, which provides large speedups for matching regular expressions.
* Add `Polyglot.languages` to expose the list of available languages.
* Add `Polyglot::InnerContext` to eval code in any available language in an inner isolated context (#2169).
* Foreign objects now have a dynamically-generated class based on their interop traits like `ForeignArray` and are better integrated with Ruby objects (#2149).
* Foreign arrays now have all methods of Ruby `Enumerable` and many methods of `Array` (#2149).
* Foreign hashes now have all methods of Ruby `Enumerable` and many methods of `Hash` (#2149).
* Foreign iterables (`InteropLibrary#hasIterator`) now have all methods of Ruby `Enumerable` (#2149).
* Foreign objects now implement `#instance_variables` (readable non-invocable members) and `#methods` (invocable members + Ruby methods).

Bug fixes:

* Fix `Marshal.load` of multiple `Symbols` with an explicit encoding (#1624).
* Fix `rb_str_modify_expand` to preserve existing bytes (#2392).
* Fix `String#scrub` when replacement is frozen (#2398, @LillianZ).
* Fix `Dir.mkdir` error handling for `Pathname` paths (#2397).
* `BasicSocket#*_nonblock(exception: false)` now only return `:wait_readable/:wait_writable` for `EAGAIN`/`EWOULDBLOCK` like MRI (#2400).
* Fix issue with `strspn` used in the `date` C extension compiled as a macro on older glibc and then missing the `__strspn_c1` symbol on newer glibc (#2406).
* Fix constant lookup when loading the same file multiple times (#2408).
* Fix handling of `break`, `next` and `redo` in `define_method(name, &block)` methods (#2418).
* Fix handling of incompatible types in `Float#<=>` (#2432, @chrisseaton).
* Fix issue with escaping curly braces for `Dir.glob` (#2425).
* Fix `base64` decoding issue with missing output (#2435).
* Fix `StringIO#ungetbyte` to treat a byte as a byte, not a code point (#2436). 
* Fix `defined?(yield)` when used inside a block (#2446).
* Fix a couple issues related to native memory allocation and release.

Compatibility:

* Implement `Process::Status.wait` (#2378).
* Update `rb_str_modify` and `rb_str_modify_expand` to raise a `FrozenError` when given a frozen string (#2392).
* Implement `rb_fiber_*` functions (#2402).
* Implement `rb_str_vcatf`.
* Add support for tracing allocations from C functions (#2403, @chrisseaton).
* Implement `rb_str_catf`.
* Search the executable in the passed env `PATH` for subprocesses (#2419).
* Accept a string as the pattern argument to `StringScanner#scan` and `StringScanner#check` (#2423).

Performance:

* Moved most of `MonitorMixin` to primitives to deal with interrupts more efficiently (#2375).
* Improved the performance of `rb_enc_from_index` by adding cached lookups (#2379, @nirvdrum).
* Improved the performance of many `MatchData` operations (#2384, @nirvdrum).
* Significantly improved performance of TRegex calls by allowing Truffle splitting (#2389, @nirvdrum).
* Improved `String#gsub` performance by adding a fast path for the `string_byte_index` primitive (#2380, @nirvdrum).
* Improved `String#index` performance by adding a fast path for the `string_character_index` primitive (#2383, @LillianZ).
* Optimized conversion of strings to integers if the string contained a numeric value (#2401, @nirvdrum).
* Use Truffle's `ContextThreadLocal` to speedup access to thread-local data.
* Provide a new fast path for `rb_backref*` and `rb_lastline*`functions from C extensions.

Changes:

* `foreign_object.class` on foreign objects is no longer special and uses `Kernel#class` (it used to return the `java.lang.Class` object for a Java type or `getMetaObject()`, but that is too incompatible with Ruby code).
* `Java.import name` imports a Java class in the enclosing module instead of always as a top-level constant.
* `foreign_object.keys` no longer returns members, use `foreign_object.instance_variables` or `foreign_object.methods` instead.
* `foreign_object.respond_to?(:class)` is now always true (before it was only for Java classes), since the method is always defined.

Security:

* Updated to Ruby 2.7.4 to fix CVE-2021-31810, CVE-2021-32066 and CVE-2021-31799.

# 21.2.0

New features:

* New `TruffleRuby::ConcurrentMap` data structure for use in [`concurrent-ruby`](https://github.com/ruby-concurrency/concurrent-ruby) (#2339, @wildmaples).

Bug fixes:

* Fix of different values of self in different scopes.
* `Truffle::POSIX.select` was being redefined repeatedly (#2332).
* Fix the `--backtraces-raise` and `--backtraces-rescue` options in JVM mode (#2335).
* Fix `File.{atime, mtime, ctime}` to include nanoseconds (#2337).
* Fix `Array#[a, b] = "frozen string literal".freeze` (#2355).
* `rb_funcall()` now releases the C-extension lock (similar to MRI).

Compatibility:

* Updated to Ruby 2.7.3. The `resolv` stdlib was not updated (`resolv` in 2.7.3 has [bugs](https://bugs.ruby-lang.org/issues/17748)).
* Make interpolated strings frozen for compatibility with Ruby 2.7 (#2304, @kirs).
* `require 'socket'` now also requires `'io/wait'` like CRuby (#2326).
* Support precision when formatting strings (#2281, @kirs).
* Make rpartition compatible with Ruby 2.7 (#2320, @gogainda).
* Include the type name in exception messages from `rb_check_type` (#2307).
* Fix `Hash#rehash` to remove duplicate keys after modifications (#2266, @MattAlp)
* Only fail `rb_check_type` for typed data, not wrapped untyped structs (#2331).
* Decide the visibility in `Module#define_method` based on `self` and the default definee (#2334).
* Configure `mandir` value in `RbConfig::CONFIG` and `RbConfig::MAKEFILE_CONFIG` (#2315).
* TruffleRuby now supports the Truffle polyglot Hash interop API.
* Implement `Fiber#raise` (#2338).
* Update `File.basename` to return new `String` instances (#2343).
* Allow `Fiber#raise` after `Fiber#transfer` like Ruby 3.0 (#2342).
* Fix `ObjectSpace._id2ref` for Symbols and frozen String literals (#2358).
* Implemented `Enumerator::Lazy#filter_map` (#2356).
* Fix LLVM toolchain issue on macOS 11.3 (#2352, [oracle/graal#3383](https://github.com/oracle/graal/issues/3383)).
* Implement `IO#set_encoding_by_bom` (#2372, pawandubey).
* Implemented `Enumerator::Lazy#with_index` (#2356).
* Implement `rb_backref_set`.
* Fix `Float#<=>` when comparing `Infinity` to other `#infinite?` values.
* Implement `date` library as a C extension to improve compatibility (#2344).

Performance:

* Make `#dig` iterative to make it faster and compile better for calls with 3+ arguments (#2301, @chrisseaton, @jantnovi).
* Make `Struct#dig` faster in interpreter by avoiding exceptions (#2306, @kirs).
* Reduce the number of AST nodes created for methods and blocks (#2261).
* Fiber-local variables are much faster now by using less synchronization.
* Improved the performance of the exceptional case of `String#chr` (#2318, @chrisseaton).
* Improved the performance of `IO#read_nonblock` when no data is available to be read.
* `TruffleSafepoint` is now used instead of custom logic, which no longer invalidates JITed code for guest safepoints (e.g., `Thread#{backtrace,raise,kill}`, `ObjectSpace`, etc)
* Significantly improved performance of `Time#strftime` for common formats (#2361, @wildmaples, @chrisseaton).
* Faster solution for lazy integer length (#2365, @lemire, @chrisseaton).
* Speedup `rb_funcallv*()` by directly unwrapping the C arguments array instead of going through a Ruby `Array` (#2089).
* Improved the performance of several `Truffle::RegexOperations` methods (#2374, @wildmapes, @nirvdrum).

Changes:

* `rb_iterate()` (deprecated since 1.9) no longer magically passes the block to `rb_funcall()`, use `rb_block_call()` instead.

Security:

* Updated to Ruby 2.7.3 to fix CVE-2021-28965 and CVE-2021-28966.

# 21.1.0

New features:

* Access to local variables of the interactive Binding via language bindings is now supported: `context.getBindings("ruby").putMember("my_var", 42);` (#2030).
* `VALUE`s in C extensions now expose the Ruby object when viewed in the debugger, as long as they have not been converted to native values.
* Signal handlers can now be run without triggering multi-threading.
* Fibers no longer trigger Truffle multi-threading.

Bug fixes:

* `Range#to_a` wasn't working for `long` ranges (#2198, @tomstuart and @LillianZ).
* Show the interleaved host and guest stacktrace for host exceptions (#2226).
* Fix the label of the first location reported by `Thread#backtrace_locations` (#2229).
* Fix `Thread.handle_interrupt` to defer non-pure interrupts until the end of the `handle_interrupt` block (#2219).
* Clear and restore errinfo on entry and normal return from methods in C extensions (#2227).
* Fix extra whitespace in squiggly heredoc with escaped newline (#2238, @wildmaples and @norswap).
* Fix handling of signals with `--single-threaded` (#2265).
* Fix `Enumerator::Lazy#{chunk_while, slice_before, slice_after, slice_when}` to return instances of `Enumerator::Lazy` (#2273).
* Fix `Truffle::Interop.source_location` to return unavailable source sections for modules instead of null (#2257).
* Fix usage of `Thread.handle_interrupt` in `MonitorMixin#mon_synchronize`.
* Fixed `TruffleRuby.synchronized` to handle guest safepoints (#2277).
* Fix control flow bug when assigning constants using ||= (#1489).
* Fix `Kernel#raise` argument handling for hashes (#2298).
* Set errinfo when `rb_protect` captures a Ruby exception (#2245).
* Fixed handling of multiple optional arguments and keywords when passed a positional `Hash` (#2302).

Compatibility:

* Prepend the GraalVM LLVM Toolchain to `PATH` when installing gems (#1974, #1088, #1343, #1400, #1947, #1931, #1588).
* Installing the `nokogiri` gem now defaults to use the vendored `libxml2` and `libxslt`, similar to CRuby, which means the corresponding system packages are no longer needed (#62).
* Implemented `$LOAD_PATH.resolve_feature_path`.
* Add `Pathname#/` alias to `Pathname#+` (#2178).
* Fixed issue with large `Integer`s in `Math.log` (#2184).
* Updated `Regexp.last_match` to support `Symbol` and `String` parameter (#2179).
* Added support for numbered block parameters (`_1` etc).
* Fixed `String#upto` issue with non-ascii strings (#2183).
* Implemented partial support for pattern matching (#2186).
* Make `File.extname` return `'.'` if the path ends with one (#2192, @tomstuart).
* Include fractional seconds in `Time#inspect` output (#2194, @tomstuart).
* Add support for `Integer#[Range]` and `Integer#[start, length]` (#2182, @gogainda).
* Allow private calls with `self` as an explicit receiver (#2196, @wildmaples).
* Fixed `:perm` parameter for `File.write`.
* Implemented `Time#floor` and `#ceil` (#2201, @wildmaples).
* Allow `Range#include?` and `#member?` with `Time` (#2202, @wildmaples).
* Implemented `Comparable#clamp(Range)` (#2200, @wildmaples).
* Added a `Array#minmax` to override `Enumerable#minmax` (#2199, @wildmaples).
* Implemented `chomp` parameter for `IO.{readlines, foreach}` (#2205).
* Implemented the Debug Inspector C API.
* Added beginless range support for `Range#{new, bsearch, count, each, equal_value, first, inspect, max, min, size, cover?, include?, ===}`.
* Added beginless range support for `Array#{[], []=, slice, slice!, to_a, fill, values_at}` (#2155, @LillianZ).
* Added beginless range support for `String#{byteslice, slice, slice!}` and `Symbol#slice` (#2211, @LillianZ).
* Added beginless range support for `Kernel#{caller, caller_locations}` and `Thread#backtrace_locations` (#2211, @LillianZ).
* Make rand work with exclusive range with Float (#1506, @gogainda)
* Fixed `String#dump`'s formatting of escaped unicode characters (#2217, @meganniu).
* Switched to the io-console C extension from C ruby for better performance and compatibility in `irb`.
* Coerce the message to a `String` for `BasicSocket#send` (#2209, @HoneyryderChuck).
* Support buffer argument for `UDPSocket#recvfrom_nonblock` (#2209, @HoneyryderChuck).
* Fixed `Integer#digits` implementation to handle more bases (#2224, #2225).
* Support the `inherit` parameter for `Module#{private, protected, public}_method_defined?`.
* Implement `Thread.pending_interrupt?` and `Thread#pending_interrupt?` (#2219).
* Implement `rb_lastline_set` (#2170).
* Implemented `Module#const_source_location` (#2212, @tomstuart and @wildmaples).
* Do not call `File.exist?` in `Dir.glob` as `File.exist?` is often mocked (#2236, @gogainda).
* Coerce the inherit argument to a boolean in `Module#const_defined?` and `Module#const_get` (#2240).
* Refinements take place at `Object#method` and `Module#instance_method` (#2004, @ssnickolay).
* Add support for `rb_scan_args_kw` in C API (#2244, @LillianZ).
* Update random implementation layout to be more compatible (#2234).
* Set `RbConfig::CONFIG['LIBPATHFLAG'/'RPATHFLAG']` like MRI to let `$LIBPATH` changes in `extconf.rb` work.
* Access to path and mode via `rb_io_t` from C has been changed to improve compatibility for io-console.
* Implemented the `Time.at` `in:` parameter.
* Implemented `Kernel#raise` `cause` parameter.
* Improved compatibility of `Signal.trap` and `Kernel#trap` (#2287, @chrisseaton).
* Implemented `GC.stat(:total_allocated_objects)` as `0` (#2292, @chrisseaton).
* `ObjectSpace::WeakMap` now supports immediate and frozen values as both keys and values (#2267).
* Call `divmod` when coercion to `Float` fails for `#sleep` (#2289, @LillianZ).

Performance:

* Multi-Tier compilation is now enabled by default, which improves warmup significantly.
* Improve the performance of checks for recursion (#2189, @LillianZ).
* Improve random number generation performance by avoiding synchronization (#2190, @ivoanjo).
* We now create a single call target per block by default instead of two.
* Some uses of class variables are now much better optimized (#2259, @chrisseaton).
* Several methods that need the caller frame are now always inlined in their caller, which speeds up the interpreter and reduces footprint.
* Pasting code in IRB should be reasonably fast, by updating to `irb` 1.3.3 and `reline` 0.2.3 (#2233).

Changes:

* Standalone builds of TruffleRuby are now based on JDK11 (they used JDK8 previously). There should be no user-visible changes. Similarly, JDK11 is now used by default in development instead of JDK8.
* The deprecated `Truffle::System.synchronized` has been removed.
* `Java.synchronized` has been removed, it did not work on host objects.

# 21.0.0

Release notes:

* The new IRB is quite slow when copy/pasting code into it. This is due to an inefficient `io/console` implementation which will be addressed in the next release. A workaround is to use `irb --readline`, which disables some IRB features but is much faster for copy/pasting code.

New features:

* Updated to Ruby 2.7.2 (#2004).

Bug fixes:

* Fix error message when the method name is not a Symbol or String for `Kernel#respond_to?` (#2132, @ssnickolay)
* Fixed setting of special variables in enumerators and enumerables (#1484).
* Fixed return value of `Enumerable#count` and `Enumerable#uniq` with multiple yielded arguments (#2145, @LillianZ).
* Fixed `String#unpack` for `w*` format (#2143).
* Fixed issue with ``Kernel#` `` when invalid UTF-8 given (#2118).
* Fixed issue with `Method#to_proc` and special variable storage (#2156).
* Add missing `offset` parameter for `FFI::Pointer#put_array_of_*` (#1525).
* Fixed issue with different `Struct`s having the same hash values (#2214).

Compatibility:

* Implement `String#undump` (#2131, @kustosz)
* `Errno` constants with the same `errno` number are now the same class.
* Implement `Enumerable#tally` and `Enumerable#filter_map` (#2144 and #2152, @LillianZ).
* Implement `Range#minmax`.
* Pass more `Enumerator::Lazy#uniq` and `Enumerator::Lazy#chunk` specs (#2146, @LillianZ).
* Implement `Enumerator#produce` (#2160, @zverok)
* Implement `Complex#<=>` (#2004, @ssnickolay).
* Add warning for `proc` without block (#2004, @ssnickolay).
* Implemented `FrozenError#receiver`.
* `Proc#<<` and `Proc#>>` raises TypeError if passed not callable object (#2004, @ssnickolay).
* Support time and date related messages for `Time` (#2166).
* Updated `Dir.{glob,[]}` to raise `ArgumentError` for nul-separated strings.
* `Kernel#lambda` with no block in a method called with a block raises an exception (#2004, @ssnickolay).
* Implemented `BigDecimal` as C extension to improve compatibility.
* Comment lines can be placed between fluent dot now (#2004, @ssnickolay).
* Implemented `rb_make_exception`.
* `**kwargs` now accept non-Symbol keys like Ruby 2.7.
* Updated the Unicode Emoji version (#2173, @wildmaples).
* Added `Enumerator::Yielder#to_proc`.
* Implemented `Enumerator::Lazy#eager`.
* Updated `Method#inspect` to include paremeter information.
* Update `Module#name` to return the same frozen string.
* Implemented `inherit` argument for `Module#autoload?`.

Performance:

* Refactor and implement more performant `MatchData#length` (#2147, @LillianZ).
* Refactor and implement more performant `Array#sample` (#2148, @LillianZ).
* `String#inspect` is now more efficient.

Changes:

* All `InteropLibrary` messages are now exposed consistently as methods on `Truffle::Interop` (#2139). Some methods were renamed to match the scheme described in the documentation.

# 20.3.0

Bug fixes:

* Handle foreign null object as falsy value (#1902, @ssnickolay)
* Fixed return value of `Enumerable#first` with multiple yielded arguments (#2056, @LillianZ).
* Improve reliability of the post install hook by disabling RubyGems (#2075).
* Fixed top level exception handler to print exception cause (#2013).
* Fixed issue when extending FFI from File (#2094).
* Fixed issue with `Kernel#freeze` not freezing singleton class (#2093).
* Fixed `String#encode` with options issue (#2091, #2095, @LillianZ)
* Fixed issue with `spawn` when `:close` redirect is used (#2097).
* Fixed `coverage` issue when `*eval` is used (#2078).
* Use expanded load paths for feature matching (#1501).
* Fixed handling of post arguments for `super()` (#2111).
* Fixed `SystemStackError` sometimes replaced by an internal Java `NoClassDefFoundError` on JVM (#1743).
* Fixed constant/identifier detection in lexer for non-ASCII encodings (#2079, #2102, @ivoanjo).
* Fixed parsing of `--jvm` as an application argument (#2108).
* Fix `rb_rescue2` to ignore the end marker `(VALUE)0` (#2127, #2130).
* Fix status and output when SystemExit is subclassed and raised (#2128)
* Fix `String#{chomp, chomp!}` issue with invalid encoded strings (#2133).

Compatibility:

* Run `at_exit` handlers even if parsing the main script fails (#2047).
* Load required libraries (`-r`) before parsing the main script (#2047).
* `String#split` supports block (#2052, @ssnickolay)
* Implemented `String#{grapheme_clusters, each_grapheme_cluster}`.
* Fix the caller location for `#method_added` (#2059).
* Fix issue with `Float#round` when `self` is `-0.0`.
* Fix `String#unpack` issue with `m0` format (#2065).
* Fix issue with `File.absolute_path` returning a path to current directory (#2062).
* Update `Range#cover?` to handle `Range` parameter.
* Fix `String#{casecmp, casecmp?}` parameter conversion.
* Fix `Regexp` issue which raised syntax error instead of `RegexpError` (#2066).
* Handle `Object#autoload` when autoload itself (#1616, @ssnickolay)
* Skip upgraded default gems while loading RubyGems (#2075).
* Verify that gem paths are correct before loading RubyGems (#2075).
* Implement `rb_ivar_count`.
* Implemented `rb_yield_values2`.
* Implemented `Digest::Base#{update, <<}` (#2100).
* Pass the final `super` specs (#2104, @chrisseaton).
* Fix arity for arguments with optional kwargs (#1669, @ssnickolay)
* Fix arity for `Proc` (#2098, @ssnickolay)
* Check bounds for `FFI::Pointer` accesses when the size of the memory behind is known.
* Implement negative line numbers for eval (#1482).
* Support refinements for `#to_s` called by string interpolation (#2110, @ssnickolay)
* Module#using raises error in method scope (#2112, @ssnickolay)
* `File#path` now returns a new mutable String on every call like MRI (#2115).
* Avoid infinite recursion when redefining `Warning#warn` and calling `Kernel#warn` (#2109).
* Convert objects with `#to_path` in `$LOAD_PATH` (#2119).
* Handle the functions being native for `rb_thread_call_without_gvl()` (#2090).
* Support refinements for Kernel#respond_to? (#2120, @ssnickolay)
* JCodings has been updated from 1.0.45 to 1.0.55.
* Joni has been updated from 2.1.30 to 2.1.40.

Performance:

* Calls with a literal block are no longer always split but instead the decision is made by the Truffle splitting heuristic.
* `Symbol#to_proc` is now AST-inlined in order to not rely on splitting and to avoid needing the caller frame to find refinements which apply.
* `Symbol#to_proc` is now globally cached per Symbol and refinements, to avoid creating many redundant `CallTargets`.
* Setting and access to the special variables `$~` and `$_` has been refactored to require less splitting.

Changes:

* Migrated from JLine 2 to JLine 3 for the `readline` standard library.

# 20.2.0

New features:

* Updated to Ruby 2.6.6.
* Use `InteropLibrary#toDisplayString()` to better display objects from other languages.
* Implement writing to the top scope for global variables (#2024).
* `foreign_object.to_s` now uses `InteropLibrary#toDisplayString()` (and still `asString()` if `isString()`).
* `foreign_object.inspect` has been improved to be more useful (include the language and meta object).
* `foreign_object.class` now calls `getMetaObject()` (except for Java classes, same as before).
* Add basic support for Linux AArch64.
* `foreign_object.name = value` will now call `Interoplibrary#writeMember("name", value)` instead of `invokeMember("name=", value)`.
* Always show the Ruby core library files in backtraces (#1414).
* The Java stacktrace is now shown when sending SIGQUIT to the process, also on TruffleRuby Native, see [Debugging](doc/user/debugging.md) for details (#2041).
* Calls to foreign objects with a block argument will now pass the block as the last argument.
* `foreign.name` will now use `invokeMember` if invocable and if not use `readMember`, see `doc/contrib/interop_implicit_api.md` for details.
* `foreign.to_f` and `foreign.to_i` will now attempt to convert to Ruby `Float` and `Integer` (#2038).
* `foreign.equal?(other)` now uses `InteropLibrary#isIdentical(other)` and `foreign.object_id/__id__` now uses `InteropLibrary#identityHashCode()`.

Bug fixes:

* Fix `#class_exec`, `#module_exec`, `#instance_eval`, and `instance_exec` to use activated refinements (#1988, @ssnickolay).
* Fixed missing method error for FFI calls with `blocking: true` when interrupted.
* Use upgraded default gems when installed (#1956).
* Fixed `NameError` when requiring an autoload path that does not define the autoload constant (#1905).
* Thread local IO buffers are now allocated using a stack to ensure safe operating if a signal handler uses one during an IO operation.
* Fixed `TracePoint` thread-safety by storing the state on the Ruby `Thread` (like MRI) instead of inside the `TracePoint` instance.
* Make `require 'rubygems/package'` succeed and define `Gem::Deprecate` correctly (#2014).
* Fix `MBCLEN_CHARFOUND_P` error.
* Fix `rb_enc_str_new` when `NULL` encoding is given with a constant string.
* Fixed `rb_enc_precise_mbclen` to handle more inputs.
* The output for `--engine.TraceCompilation` is now significantly easier to read, by having shorter method names and source names (oracle/graal#2052).
* Fix indentation for squiggly heredoc with single quotes (#1564).
* Only print members which are readable for foreign `#inspect` (#2027).
* Fixed the return value of the first call to `Kernel#srand` in a Thread (#2028).
* Fix missing flushing when printing an exception at top-level with a custom backtrace, which caused no output being shown (#1750, #1895).
* Use the mode of the given `IO` for `IO#reopen(IO)` which is important for the 3 standard IOs (#2034).
* Fix potential deadlock when running finalizers (#2041).
* Let `require 'rubygems/specification'` work before `require 'rubygems'`.

Compatibility:

* Implement `UnboundMethod#bind_call`.
* Implemented `ObjectSpace::WeakMap` (#1385, #1958).
* Implemented `strtod` and `ruby_strtod` (#2007).
* Fix detection of `#find_type` in FFI to ignore `MakeMakefile#find_type` from `mkmf` (#1896, #2010).
* Implemented `rb_uv_to_utf8` (#1998, @skateman).
* Implemented `rb_str_cat_cstr`.
* Implemented `rb_fstring`.
* Support `#refine` for Module (#2021, @ssnickolay).
* Implemented `rb_ident_hash_new`.
* Improved the compatibility of `Symbol.all_symbols` (#2022, @chrisseaton).
* Implemented `rb_enc_str_buf_cat`.
* Implemented `rb_int_positive_pow`.
* Implemented `rb_usascii_str_new_lit`.
* Define `#getch` and `#getpass` on `StringIO` when `io/console` is required.
* Implemented `rb_uv_to_utf8` (#1998).
* Single character IDs now behave more like those in MRI to improve C extension compatibility, so `rb_funcall(a, '+', b)` will now do the same thing as in MRI.
* Removed extra public methods on `String`.
* Implemented `rb_array_sort` and `rb_array_sort_bang`.
* Do not create a finalizers `Thread` if there are other public languages, which is helpful for polyglot cases (#2035).
* Implemented `rb_enc_isalnum` and `rb_enc_isspace`.
* `RUBY_REVISION` is now the full commit hash used to build TruffleRuby, similar to MRI 2.7+.
* Implemented `rb_enc_mbc_to_codepoint`.
* Changed the lookup methods to achieve Refinements specification (#2033, @ssnickolay)
* Implemented `Digest::Instance#new` (#2040).
* Implemented `ONIGENC_MBC_CASE_FOLD`.
* Fixed `Thread#raise` to call the exception class' constructor with no arguments when given no message (#2045).
* Fixed `refine + super` compatibility (#2039, #2048, @ssnickolay)
* Make the top-level exception handler more compatible with MRI (#2047).
* Implemented `rb_enc_codelen`.
* Implemented `Ripper` by using the C extension (#1585).

Changes:

* RubyGems gem commands updated to use the `--no-document` option by default.

Performance:

* Enable lazy translation from the parser AST to the Truffle AST for user code by default. This should improve application startup time (#1992).
* `instance variable ... not initialized` and similar warnings are now optimized to have no peak performance impact if they are not printed (depends on `$VERBOSE`).
* Implement integer modular exponentiation using `BigInteger#mod_pow` (#1999, @skateman)
* Fixed a performance issue when computing many substrings of a given non-leaf `String` with non-US-ASCII characters.
* Speedup native handle to Ruby object lookup for C extensions.

# 20.1.0

New features:

* Nightly builds of TruffleRuby are now available, see the README for details (#1483).
* `||=` will not compile the right-hand-side if it's only executed once, to match the idiomatic lazy-initialisation use-case ([blog post](https://engineering.shopify.com/blogs/engineering/optimizing-ruby-lazy-initialization-in-truffleruby-with-deoptimization), #1887, @kipply).
* Added `--metrics-profile-require` option to profile searching, parsing, translating and loading files.
* Added support for captured variables for the Truffle instruments (e.g. Chrome debugger).

Bug fixes:

* Fixed `Exception#dup` to copy the `Exception#backtrace` string array.
* Fixed `rb_warn` and `rb_warning` when used as statements (#1886, @chrisseaton).
* Fixed `NameError.new` and `NoMethodError.new` `:receiver` argument.
* Correctly handle large numbers of arguments to `rb_funcall` (#1882).
* Added arity check to `Module#{include, prepend}`.
* Fix `OpenSSL::Digest.{digest,hexdigest,base64digest}` to handle `algorithm, data` arguments (#1889, @bdewater).
* Fixed `SystemCallError.new` parameter conversion.
* Fixed `File#{chmod, umask}` argument conversion check.
* Added warning in `Hash.[]` for non-array elements.
* Fixed `File.lchmod` to raise `NotImplementedError` when not available.
* `RSTRING_PTR()` now always returns a native pointer, resolving two bugs `memcpy`ing to (#1822) and from (#1772) Ruby Strings.
* Fixed issue with duping during splat (#1883).
* Fixed `Dir#children` implementation.
* Fixed `SignalException.new` error when bad parameter given.
* Added deprecation warning to `Kernel#=~`.
* Fixed `puts` for a foreign objects, e.g. `puts Polyglot.eval('js', '[]')` (#1881).
* Fixed `Exception#full_message` implementation.
* Updated `Kernel.Complex()` to handle the `exception: false` parameter.
* Fixed `Kernel#dup` to return self for `Complex` and `Rational` objects.
* Updated `Kernel.Float()` to handle the `exception: false` parameter.
* Fixed `String#unpack` `M` format (#1901).
* Fixed error when `SystemCallError` message contained non-ASCII characters.
* Fixed `rb_rescue` to allow null rescue methods. (#1909, @kipply).
* Fixed incorrect comparisons between bignums and doubles.
* Prevented some internal uses of `Kernel#caller_locations` to be overridden by user code (#1934).
* Fixed an issue caused by recursing inlining within `Regexp#quote` (#1927).
* Updated `Kernel.Float()` to return given string in error message (#1945).
* Parameters and arity of methods derived from `method_missing` should now match MRI (#1921).
* Fixed compile error in `RB_FLOAT_TYPE_P` macro (#1928).
* Fixed `Symbol#match` to call the block with the `MatchData` (#1933).
* Fixed `Digest::SHA2.hexdigest` error with long messages (#1922).
* Fixed `Date.parse` to dup the coerced string to not modify original (#1946).
* Update `Comparable` error messages for special constant values (#1941).
* Fixed `File.ftype` parameter conversion (#1961).
* Fixed `Digest::Instance#file` to not modify string literals (#1964).
* Make sure that string interpolation returns a `String`, and not a subclass (#1950).
* `alias_method` and `instance_methods` should now work correctly inside a refinement (#1942).
* Fixed `Regexp.union` parameter conversion (#1963).
* `IO#read(n)` no longer buffers more than needed, which could cause hanging if detecting readability via a native call such as `select(2)` (#1951).
* Fixed `Random::DEFAULT.seed` to be different on boot (#1965, @kipply)
* `rb_encoding->name` can now be read even if the `rb_encoding` is stored in native memory.
* Detect and cut off recursion when inspecting a foreign object, substituting an ellipsis instead.
* Fixed feature lookup order to check every `$LOAD_PATH` path entry for `.rb`, then every entry for native extension when `require` is called with no extension.
* Define the `_DARWIN_C_SOURCE` macro in extension makefiles (#1592).
* Change handling of var args in `rb_rescue2` to handle usage in C extensions (#1823).
* Fixed incorrect `Encoding::CompatibilityError` raised for some interpolated Regexps (#1967).
* Actually unset environment variables with a `nil` value for `Process.spawn` instead of setting them to an empty String.
* Core library methods part of the Native Image heap are no longer added in the compilation queue on the first call, but after they reach the thresholds like other methods.
* Fix `RbConfig::CONFIG['LIBRUBY_SO']` file extension.
* Fix `char`, `short`, `unsigned char`,  `unsigned int`, and `unsigned short` types in `Fiddle` (#1971).
* Fix `IO#select` to reallocate its buffer if it is interrupted by a signal.
* Fix issue where interpolated string matched `#` within string as being a variable (#1495).
* Fix `File.join` to raise error on strings with null bytes.
* Fix initialization of Ruby Thread for foreign thread created in Java.
* Fix registration of default specs in RubyGems (#1987).

Compatibility:

* The C API type `VALUE` is now defined as `unsigned long` as on MRI. This enables `switch (VALUE)` and other expressions which rely on `VALUE` being an integer type (#1409, #1541, #1675, #1917, #1954).
* Implemented `Float#{floor, ceil}` with `ndigits` argument.
* Implemented `Thread#fetch`.
* Implemented `Float#truncate` with `ndigits` argument.
* Made `String#{byteslice, slice, slice!}` and `Symbol#slice` compatible with endless ranges.
* Implemented "instance variable not initialized" warning.
* Make `Kernel#{caller, caller_locations}` and `Thread#backtrace_locations` compatible with endless ranges.
* Implemented `Dir#each_child`.
* Implemented `Kernel.{chomp, chop}` and `Kernel#{chomp, chop}`.
* Implemented `-p` and `-a`, and `-l` CLI options.
* Convert the argument to `File.realpath` with `#to_path` (#1894).
* `StringIO#binmode` now sets the external encoding to BINARY like MRI (#1898).
* `StringIO#inspect` should not include the contents of the `StringIO` (#1898).
* Implemented `rb_fd_*` functions (#1623).
* Fixed uninitialized variable warnings in core and lib (#1897).
* Make `Thread#backtrace` support omit, length and range arguments.
* Implemented `Range#%`.
* Fixed the type of the `flags` field of `rb_data_type_t` (#1911).
* Implemented `rb_obj_is_proc` (#1908, @kipply, @XrXr).
* Implemented C API macro `RARRAY_ASET()`.
* Implemented `num2short` (#1910, @kipply).
* `RSTRING_END()` now always returns a native pointer.
* Removed `register` specifier for `rb_mem_clear()` (#1924).
* Implemented `Thread::Backtrace::Locations#base_label` (#1920).
* Implemented `rb_mProcess` (#1936).
* Implemented `rb_gc_latest_gc_info` (#1937).
* Implemented `RBASIC_CLASS` (#1935).
* Yield 2 arguments for `Hash#map` if the arity of the block is > 1 (#1944).
* Add all `Errno` constants to match MRI, needed by recent RubyGems.
* Silence `ruby_dep` warnings since that gem is unmaintained.
* Clarify error message for not implemented `Process.daemon` (#1962).
* Allow multiple assignments in conditionals (#1513).
* Update `NoMethodError#message` to match MRI (#1957).
* Make `StringIO` work with `--enable-frozen-string-literal` (#1969).
* Support `NULL` for the status of `rb_protect()`.
* Ensure `BigDecimal#inspect` does not call `BigDecimal#to_s` to avoid behaviour change on `to_s` override (#1960).
* Define all C-API `rb_{c,m,e}*` constants as C global variables (#1541).
* Raise `ArgumentError` for `Socket.unpack_sockaddr_un` if the socket family is incorrect.
* Implemented `RTYPEDDATA_*()` macros and `rb_str_tmp_new()` (#1975).
* Implemented `rb_set_end_proc` (#1959).
* Implemented `rb_to_symbol`.
* Implemented `rb_class_instance_methods`, `rb_class_public_instance_methods`, `rb_class_protected_instance_methods`, and `rb_class_private_instance_methods`.
* Implemented `rb_tracepoint_new`, `rb_tracepoint_disable`, `rb_tracepoint_enable`, and `rb_tracepoint_enabled_p` (#1450).
* Implemented `RbConfig::CONFIG['AR']` and `RbConfig::CONFIG['STRIP']` (#1973).
* Not yet implemented C API functions are now correctly detected as missing via `mkmf`'s `have_func` (#1980).
* Accept `RUBY_INTERNAL_EVENT_{NEWOBJ,FREEOBJ}` events but warn they are not triggered (#1978, #1983).
* `IO.copy_stream(in, STDOUT)` now writes to `STDOUT` without buffering like MRI.
* Implemented `RbConfig['vendordir']`.
* Implemented `Enumerator::ArithmeticSequence`.
* Support `(struct RBasic *)->flags` and `->klass` from `ruby.h` (#1891, #1884, #1978).

Changes:

* `TRUFFLERUBY_RESILIENT_GEM_HOME` has been removed. Unset `GEM_HOME` and `GEM_PATH` instead if you need to.
* The deprecated `Truffle::System.full_memory_barrier`, `Truffle::Primitive.logical_processors`, and  `Truffle::AtomicReference` have been removed.
* The implicit interface for allowing Ruby objects to behave as polyglot arrays with `#size`, `#[]` methods has been removed and replaced with an explicit interface where each method starts with `polyglot_*`.
* Hash keys are no longer reported as polyglot members.
* All remaining implicit polyglot behaviour for `#[]` method was replaced with `polyglot_*` methods.
* Rename dynamic API to match InteropLibrary. All the methods keep the name as it is in InteropLibrary with the following changes: use snake_case, add `polyglot_` prefix, drop `get` and `is` prefix, append `?` on all predicates.
* Split `Truffle::Interop.write` into `.write_array_element` and `.write_member` methods.
* Rename `Truffle::Interop.size` to `.array_size`.
* Rename `Truffle::Interop.is_boolean?` to `.boolean?`.
* Split `Truffle::Interop.read` into `.read_member` and `.read_array_element`.
* Drop `is_` prefix in `Truffle::Interop.is_array_element_*` predicates.
* `Truffle::Interop.hash_keys_as_members` has been added to treat a Ruby Hash as a polyglot object with the Hash keys as members.

Performance:

* Optimized `RSTRING_PTR()` accesses by going to native directly, optimized various core methods, use Mode=latency and tune GC heap size for Bundler. This speeds up `bundle install` from 84s to 19s for a small Gemfile with 6 gems (#1398).
* Fixed memory footprint issue due to large compilation on Native Image, notably during `bundle install` (#1893).
* `ArrayBuilderNode` now uses a new Truffle library for manipulating array stores.
* Ruby objects passed to C extensions are now converted less often to native handles.
* Calling blocking system calls and running C code with unblocking actions has been refactored to remove some optimisation boundaries.
* `return` expressions are now rewritten as implicit return expressions where control flow allows this to be safely done as a tail optimisation. This can improve interpreter performance by up to 50% in some benchmarks, and can be applied to approximately 80% of return nodes seen in Rails and its dependencies (#1977).
* The old array strategy code has been removed and all remaining nodes converted to the new `ArrayStoreLibrary`.
* Updated `nil` to be a global immutable singleton (#1835).

# 20.0.0

New features:

* Enable and document `--coverage` option (#1840, @chrisseaton).
* Update the internal LLVM toolchain to LLVM 9 and reduce its download size.
* Updated to Ruby 2.6.5 (#1749).
* Automatically set `PKG_CONFIG_PATH` as needed for compiling OpenSSL on macOS (#1830).

Bug fixes:

* Fix `Tempfile#{size,length}` when the IO is not flushed (#1765, @rafaelfranca).
* Dump and load instance variables in subclasses of `Exception` (#1766, @rafaelfranca).
* Fix `Date._iso8601` and `Date._rfc3339` when the string is an invalid date (#1773, @rafaelfranca).
* Fail earlier for bad handle unwrapping (#1777, @chrisseaton).
* Match out of range `ArgumentError` message with MRI (#1774, @rafaelfranca).
* Raise `Encoding::CompatibilityError` with incompatible encodings on `Regexp` (#1775, @rafaelfranca).
* Fixed interactions between attributes and instance variables in `Struct` (#1776, @chrisseaton).
* Coercion fixes for `TCPServer.new` (#1780, @XrXr).
* Fix `Float#<=>` not calling `coerce` when `other` argument responds to it (#1783, @XrXr).
* Do not warn / crash when requiring a file that sets and trigger autoload on itself (#1779, @XrXr).
* Strip trailing whitespaces when creating a `BigDecimal` with a `String` (#1796, @XrXr).
* Default `close_others` in `Process.exec` to `false` like Ruby 2.6 (#1798, @XrXr).
* Don't clone methods when setting method to the same visibility (#1794, @XrXr).
* `BigDecimal()` deal with large rationals precisely (#1797, @XrXr).
* Make it possible to call `instance_exec` with `rb_block_call` (#1802, @XrXr).
* Check for duplicate members in `Struct.new` (#1803, @XrXr).
* `Process::Status#to_i` return raw `waitpid(2)` status (#1800, @XrXr).
* `Process#exec`: set close-on-exec to false for fd redirection (#1805, @XrXr, @rafaelfranca).
* Building C extensions should now work with frozen string literals (#1786).
* Keep the Truffle working directory in sync with the native working directory.
* Rename `to_native` to `polyglot_to_native` to match `polyglot_pointer?` and `polyglot_address` methods.
* Fixed missing partial evaluation boundary in `Array#{sort,sort!}` (#1727).
* Fixed the class of `self` and the wrapping `Module` for `Kernel#load(path, wrap=true)` (#1739).
* Fixed missing polyglot type declaration for `RSTRING_PTR` to help with native/managed interop.
* Fixed `Module#to_s` and `Module#inspect` to not return an extra `#<Class:` for singleton classes.
* Arrays backed by native storage now allocate the correct amount of memory (#1828).
* Fixed issue in `ConditionVariable#wait` that could lose a `ConditionVariable#signal`.
* Do not expose TruffleRuby-specific method `Array#swap` (#1816).
* Fixed `#inspect` on broken UTF-8 sequences (#1842, @chrisseaton).
* `Truffle::Interop.keys` should report methods of `String` and `Symbol` (#1817).
* `Kernel#sprintf` encoding validity has been fixed (#1852, @XrXr).
* Fixed `ArrayIndexOutOfBoundsException` in `File.fnmatch` (#1845).
* Make `String#concat` work with no or multiple arguments (#1519).
* Make `Array#concat` work with no or multiple arguments (#1519).
* Coerce `BigDecimal(arg)` using `to_str` (#1826).
* Fixed `NameError#dup`, `NoMethodError#dup`, and `SystemCallError#dup` to copy internal fields.
* Make `Enumerable#chunk` work without a block (#1518).
* Fixed issue with `SystemCallError.new` setting a backtrace too early.
* Fixed `BigDecimal#to_s` formatting issue (#1711).
* Run `END` keyword block only once at exit.
* Implement `Numeric#clone` to return `self`.
* Fixed `Symbol#to_proc` to create a `Proc` with `nil` `source_location` (#1663).
* Make `GC.start` work with keyword arguments.
* Fixed `Kernel#clone` for `nil`, `true`, `false`, `Integer`, and `Symbol`.
* Make top-level methods available in `Context#getBindings()` (#1838).
* Made `Kernel#caller_locations` accept a range argument, and return `nil` when appropriate.
* Made `rb_respond_to` work with primitives (#1869, @chrisseaton).
* Fixed issue with missing backtrace for `rescue $ERROR_INFO` (#1660).
* Fixed `Struct#hash` for `keyword_init: true` `Struct`.
* Fixed `String#{upcase!,downcase!,swapcase!}(:ascii)` for non-ASCII-compatible encodings like UTF-16.
* Fixed `String#capitalize!` for strings that weren't full ASCII.
* Fixed enumeration issue in `ENV.{select, filter}`.
* Fixed `Complex` and `Rational` should be frozen after initializing.
* Fixed `printf` should raise error when not enough arguments for positional argument.
* Removed "shadowing outer local variable" warning.
* Fixed parameter conversion to `String` in ENV methods.
* Fixed deprecation warning when `ENV.index` is called.
* Fixed issue with `ENV.each_key`.
* Fixed `ENV.replace` implementation.
* Fixed `ENV.udpate` implementation.
* Fixed argument handling in `Kernel.printf`.
* Fixed character length after conversion to binary from a non-US-ASCII String.
* Fixed issue with installing latest bundler (#1880).
* Fixed type conversion for `Numeric#step` `step` parameter.
* Fixed `Kernel#Integer` conversion.
* Fixed `IO.try_convert` parameter conversion.
* Fixed linking of always-inline C API functions with `-std=gnu90` (#1837, #1879).
* Avoid race conditions during `gem install` by using a single download thread.
* Do not use gems precompiled for MRI on TruffleRuby (#1837).
* Fixed printing foreign arrays that were also pointers (#1679).
* Fixed `nil#=~` to not warn.
* Fixed `Enumerable#collect` to give user block arity in the block passed to `Enumerable#each`.

Compatibility:

* Implemented `String#start_with?(Regexp)` (#1771, @zhublik).
* Various improvements to `SignalException` and signal handling (#1790, @XrXr).
* Implemented `rb_utf8_str_new`, `rb_utf8_str_new_cstr`, `rb_utf8_str_new_static` (#1788, @chrisseaton).
* Implemented the `unit` argument of `Time.at` (#1791, @XrXr).
* Implemented `keyword_init: true` for `Struct.new` (#1789, @XrXr).
* Implemented `MatchData#dup` (#1792, @XrXr).
* Implemented a native storage strategy for `Array` to allow better C extension compatibility.
* Implemented `rb_check_symbol_cstr` (#1814).
* Implemented `rb_hash_start` (#1841, @XrXr).
* JCodings has been updated from 1.0.42 to 1.0.45.
* Joni has been updated from 2.1.25 to 2.1.30.
* Implemented `Method#<<` and `Method#>>` (#1821).
* The `.bundle` file extension is now used for C extensions on macOS (#1819, #1837).
* Implemented `Comparable#clamp` (#1517).
* Implemented `rb_gc_register_mark_object` and `rb_enc_str_asciionly_p` (#1856, @chrisseaton).
* Implemented `rb_io_set_nonblock` (#1741).
* Include the major kernel version in `RUBY_PLATFORM` on macOS like MRI (#1860, @eightbitraptor).
* Implemented `Enumerator::Chain`, `Enumerator#+`, and `Enumerable#chain` (#1859, #1858).
* Implemented `Thread#backtrace_locations` and `Exception#backtrace_locations` (#1556).
* Implemented `rb_module_new`, `rb_define_class_id`, `rb_define_module_id`, (#1876, @XrXr, @chrisseaton).
* Implemented `-n` CLI option (#1532).
* Cache the `Symbol` of method names in call nodes only when needed (#1872).
* Implemented `rb_get_alloc_func` and related functions (#1874, @XrXr).
* Implemented `rb_module_new`, `rb_define_class_id`, `rb_define_module_id`, (#1876, @chrisseaton).
* Implemented `ENV.slice`.
* Support for the Darkfish theme for RDoc generation has been added back.
* Implemented `Kernel#system` `exception: true` option.
* Implemented `Random.bytes`.
* Implemented `Random.random_number`.
* Added the ability to parse endless ranges.
* Made `Range#{to_a, step, each, bsearch, step, last, max, min, to_s, ==}` compatible with endless ranges.
* Made `Array#{[], []=, values_at, fill, slice!}` compatible with endless ranges.
* Defined `Array#{min, max}` methods.

Performance:

* Use a smaller limit for identity-based inline caches to improve warmup by avoiding too many deoptimizations.
* `long[]` array storage now correctly declare that they accept `int` values, reducing deoptimisations and promotions to `Object[]` storage.
* Enable inline caching of `Symbol` conversion for `rb_iv_get` and `rb_iv_set`.
* `rb_type` information is now cached on classes as a hidden variable to improve performance.
* Change to using thread local buffers for socket calls to reduce allocations.
* Refactor `IO.select` to reduce copying and optimisation boundaries.
* Refactor various `String` and `Rope` nodes to avoid Truffle performance warnings.
* Reading caller frames should now work in more cases without deoptimisation.

# 19.3.0

New features:

* Compilation of C extensions is now done with an internal LLVM toolchain producing both native code and bitcode. This means more C extensions should compile out of the box and this should resolve most linker-related issues.
* It is no longer necessary to install LLVM for installing C extensions on TruffleRuby.
* It is no longer necessary to install libc++ and libc++abi for installing C++ extensions on TruffleRuby.
* On macOS, it is no longer necessary to install the system headers package (#1417).
* License updated to EPL 2.0/GPL 2.0/LGPL 2.1 like recent JRuby.

Bug fixes:

* `rb_undef_method` now works for private methods (#1731, @cky).
* Fixed several issues when requiring C extensions concurrently (#1565).
* `self.method ||= value` with a private method now works correctly (#1673).
* Fixed `RegexpError: invalid multibyte escape` for binary regexps with a non-binary String (#1433).
* Arrays now report their methods to other languages for interopability (#1768).
* Installing `sassc` now works due to using the LLVM toolchain (#1753).
* Renamed `Truffle::Interop.respond_to?` to avoid conflict with Ruby's `respond_to?` (#1491).
* Warn only if `$VERBOSE` is `true` when a magic comment is ignored (#1757, @nirvdrum).
* Make C extensions use the same libssl as the one used for the openssl C extension (#1770).

Compatibility:

* `GC.stat` can now take an optional argument (#1716, @kirs).
* `Kernel#load` with `wrap` has been implemented (#1739).
* Implemented `Kernel#spawn` with `:chdir` (#1492).
* Implemented `rb_str_drop_bytes`, notably used by OpenSSL (#1740, @cky).
* Include executables of default gems, needed for `rails new` in Rails 6.
* Use compilation flags similar to MRI for C extension compilation.
* Warn for `gem update --system` as it is not fully supported yet and is often not needed.
* Pass `-undefined dynamic_lookup` to the linker on macOS like MRI.

Performance:

* Core methods are no longer always cloned, which reduces memory footprint and should improve warmup.
* Inline cache calls to `rb_intern()` with a constant name in C extensions.
* Improve allocation speed of native handles for C extensions.
* Improve the performance of `NIL_P` and `INT2FIX` in C extensions.
* Various fixes to improve Rack performance.
* Optimize `String#gsub(String)` by not creating a `Regexp` and using `String#index` instead.
* Fixed "FrameWithoutBoxing should not be materialized" compilation issue in `TryNode`.

# 19.2.0, August 2019

New features:

* `Fiddle` has been implemented.

Bug fixes:

* Set `RbConfig::CONFIG['ruby_version']` to the same value as the TruffleRuby version. This fixes reusing C extensions between different versions of TruffleRuby with Bundler (#1715).
* Fixed `Symbol#match` returning `MatchData` (#1706, @zhublik).
* Allow `Time#strftime` to be called with binary format strings.
* Do not modify the argument passed to `IO#write` when the encoding does not match (#1714).
* Use the class where the method was defined to check if an `UnboundMethod` can be used for `#define_method` (#1710).
* Fixed setting `$~` for `Enumerable` and `Enumerator::Lazy`'s `#grep` and `#grep_v`.
* Improved errors when interacting with single-threaded languages (#1709).

Compatibility:

* Added `Kernel#then` (#1703, @zhublik).
* `FFI::Struct#[]=` is now supported for inline character arrays.
* `blocking: true` is now supported for `FFI::Library#attach_function`.
* Implemented `Proc#>>` and `#<<` (#1688).
* `Thread.report_on_exception` is now `true` by default like MRI 2.5+.
* `BigDecimal` compatibility has been generally improved in several ways.

Changes:

* An interop read message sent to a `Proc` will no longer call the `Proc`.

Performance:

* Several `String` methods have been made faster by the usage of vector instructions
  when searching for a single-byte character in a String.
* Methods needing the caller frame are now better optimized.

# 19.1.0, June 2019

*Ruby is an experimental language in the GraalVM 19.1.0 release*

Bug fixes:

* Sharing for thread-safety of objects is now triggered later as intended, e.g., when a second `Thread` is started.
* Fixed `Array#to_h` so it doesn't set a default value (#1698).
* Removed extra `public` methods on `IO` (#1702).
* Fixed `Process.kill(signal, Process.pid)` when the signal is trapped as `:IGNORE` (#1702).
* Fixed `Addrinfo.new(String)` to reliably find the address family (#1702).
* Fixed argument checks in `BasicSocket#setsockopt` (#1460).
* Fixed `ObjectSpace.trace_object_allocations` (#1456).
* Fixed `BigDecimal#{clone,dup}` so it now just returns the receiver, per Ruby 2.5+ semantics (#1680).
* Fixed creating `BigDecimal` instances from non-finite `Float` values (#1685).
* Fixed `BigDecimal#inspect` output for non-finite values (e.g, NaN or -Infinity) (#1683).
* Fixed `BigDecimal#hash` to return the same value for two `BigDecimal` objects that are equal (#1656).
* Added missing `BigDecimal` constant definitions (#1684).
* Implemented `rb_eval_string_protect`.
* Fixed `rb_get_kwargs` to correctly handle optional and rest arguments.
* Calling `Kernel#raise` with a raised exception will no longer set the cause of the exception to itself (#1682).
* Return a `FFI::Function` correctly for functions returning a callback.
* Convert to intuitive Ruby exceptions when INVOKE fails (#1690).
* Implemented `FFI::Pointer#clear` (#1687).
* Procs will now yield to the block in their declaration context even when called with a block argument (#1657).
* Fixed problems with calling POSIX methods if `Symbol#[]` is redefined (#1665).
* Fixed sharing of `Array` and `Hash` elements for thread-safety of objects (#1601).
* Fixed concurrent modifications of `Gem::Specification::LOAD_CACHE` (#1601).
* Fix `TCPServer#accept` to set `#do_not_reverse_lookup` correctly on the created `TCPSocket`.

Compatibility:

* Exceptions from `coerce` are no longer rescued, like MRI.
* Implemented `Integer#{allbits?,anybits?,nobits?}`.
* `Integer#{ceil,floor,truncate}` now accept a precision and `Integer#round` accepts a rounding mode.
* Added missing `Enumerable#filter` and `Enumerator::Lazy#filter` aliases to the respective `select` method (#1610).
* Implemented more `Ripper` methods as no-ops (#1694, @Mogztter).
* Implemented `rb_enc_sprintf` (#1702).
* Implemented `ENV#{filter,filter!}` aliases for `select` and `select!`.
* Non-blocking `StringIO` and `Socket` APIs now support `exception: false` like MRI (#1702).
* Increased compatibility of `BigDecimal`.
* `String#-@` now performs string deduplication (#1608).
* `Hash#merge` now preserves the key order from the original hash for merged values (#1650).
* Coerce values given to `FFI::Pointer` methods.
* `FrozenError` is now defined and is used for `can't modify frozen` object exceptions.
* `StringIO` is now available by default like in MRI, because it is required by RubyGems.

Changes:

* Interactive sources (like the GraalVM polyglot shell) now all share the same binding (#1695).
* Hash code calculation has been improved to reduce hash collisions for `Hash` and other cases.

Performance:

* `eval(code, binding)` for a fixed `code` containing blocks is now much faster. This improves the performance of rendering `ERB` templates containing loops.
* `rb_str_cat` is faster due to the C string now being concatenated without first being converted to a Ruby string or having its encoding checked. As a side effect the behaviour of `rb_str_cat` should now more closely match that of MRI.

# 19.0.0, May 2019

*Ruby is an experimental language in the GraalVM 19.0.0 release*

Bug fixes:

* The debugger now sees global variables as the global scope.
* Temporary variables are no longer visible in the debugger.
* Setting breakpoints on some lines has been fixed.
* The OpenSSL C extension is now always recompiled, fixing various bugs when using the extension (e.g., when using Bundler in TravisCI) (#1676, #1627, #1632).
* Initialize `$0` when not run from the 'ruby' launcher, which is needed to `require` gems (#1653).

Compatibility:

* `do...end` blocks can now have `rescue/else/ensure` clauses like MRI (#1618).

Changes:

* `TruffleRuby.sulong?` has been replaced by `TruffleRuby.cexts?`, and `TruffleRuby.graal?` has been replaced by `TruffleRuby.jit?`. The old methods will continue to work for now, but will produce warnings, and will be removed at a future release.

# 1.0 RC 16, 19 April 2019

Bug fixes:

* Fixed `Hash#merge` with no arguments to return a new copy of the receiver (#1645).
* Fixed yield with a splat and keyword arguments (#1613).
* Fixed `rb_scan_args` to correctly handle kwargs in combination with optional args.
* Many fixes for `FFI::Pointer` to be more compatible with the `ffi` gem.

New features:

* Rounding modes have been implemented or improved for `Float`, `Rational`, `BigDecimal` (#1509).
* Support Homebrew installed in other prefixes than `/usr/local` (#1583).
* Added a pure-Ruby implementation of FFI which passes almost all Ruby FFI specs (#1529, #1524).

Changes:

* Support for the Darkfish theme for RDoc generation has been removed.

Compatibility:

* The `KeyError` raised from `ENV#fetch` and `Hash#fetch` now matches MRI's message formatting (#1633).
* Add the missing `key` and `receiver` values to `KeyError` raised from `ENV#fetch`.
* `String#unicode_normalize` has been moved to the core library like in MRI.
* `StringScanner` will now match a regexp beginning with `^` even when not scanning from the start of the string.
* `Module#define_method` is now public like in MRI.
* `Kernel#warn` now supports the `uplevel:` keyword argument.

# 1.0 RC 15, 5 April 2019

Bug fixes:

* Improved compatibility with MRI's `Float#to_s` formatting (#1626).
* Fixed `String#inspect` when the string uses a non-UTF-8 ASCII-compatible encoding and has non-ASCII characters.
* Fixed `puts` for strings with non-ASCII-compatible encodings.
* `rb_protect` now returns `Qnil` when an error occurs.
* Fixed a race condition when using the interpolate-once (`/o`) modifier in regular expressions.
* Calling `StringIO#close` multiple times no longer raises an exception (#1640).
* Fixed a bug in include file resolution when compiling C extensions.

New features:

* `Process.clock_getres` has been implemented.

Changes:

* `debug`, `profile`, `profiler`, which were already marked as unsupported, have been removed.
* Our experimental JRuby-compatible Java interop has been removed - use `Polyglot` and `Java` instead.
* The Trufle handle patches applied to `psych` C extension have now been removed.
* The `rb_tr_handle_*` functions have been removed as they are no longer used in any C extension patches.
* Underscores and dots in options have become hyphens, so `--exceptions.print_uncaught_java` is now `--exceptions-print-uncaught-java`, for example.
* The `rb_tr_handle_*` functions have been removed as they are no longer used in any C extension patches.

Bug fixes:

* `autoload :C, "path"; require "path"` now correctly triggers the autoload.
* Fixed `UDPSocket#bind` to specify family and socktype when resolving address.
* The `shell` standard library can now be `require`-d.
* Fixed a bug where `for` could result in a `NullPointerException` when trying to assign the iteration variable.
* Existing global variables can now become aliases of other global variables (#1590).

Compatibility:

* ERB now uses StringScanner and not the fallback, like on MRI. As a result `strscan` is required by `require 'erb'` (#1615).
* Yield different number of arguments for `Hash#each` and `Hash#each_pair` based on the block arity like MRI (#1629).
* Add support for the `base` keyword argument to `Dir.{[], glob}`.

# 1.0 RC 14, 18 March 2019

Updated to Ruby 2.6.2.

Bug fixes:

* Implement `rb_io_wait_writable` (#1586).
* Fixed error when using arrows keys first within `irb` or `pry` (#1478, #1486).
* Coerce the right hand side for all `BigDecimal` operations (#1598).
* Combining multiple `**` arguments containing duplicate keys produced an incorrect hash. This has now been fixed (#1469).
* `IO#read_nonblock` now returns the passed buffer object, if one is supplied.
* Worked out autoloading issue (#1614).

New features:

* Implemented `String#delete_prefix`, `#delete_suffix`, and related methods.
* Implemented `Dir.children` and `Dir#children`.
* Implemented `Integer#sqrt`.

Changes:

* `-Xoptions` has been removed - use `--help:languages` instead.
* `-Xlog=` has been removed - use `--log.level=` instead.
* `-J` has been removed - use `--vm.` instead.
* `-J-cp lib.jar` and so on have removed - use `--vm.cp=lib.jar` or `--vm.classpath=lib.jar` instead.
* `--jvm.` and `--native.` have been deprecated, use `--vm.` instead to pass VM options.
* `-Xoption=value` has been removed - use `--option=value` instead.
* The `-X` option now works as in MRI.
* `--help:debug` is now `--help:internal`.
* `ripper` is still not implemented, but the module now exists and has some methods that are implemented as no-ops.

# 1.0 RC 13, 5 March 2019

Note that as TruffleRuby RC 13 is built on Ruby 2.4.4 it is still vulnerable to CVE-2018-16395. This will be fixed in the next release.

New features:

* Host interop with Java now works on SubstrateVM too.

Bug fixes:

* Fixed `Enumerator::Lazy` which wrongly rescued `StandardError` (#1557).
* Fixed several problems with `Numeric#step` related to default arguments, infinite sequences, and bad argument types (#1520).
* Fixed incorrect raising of `ArgumentError` with `Range#step` when at least one component of the `Range` is `Float::INFINITY` (#1503).
* Fixed the wrong encoding being associated with certain forms of heredoc strings (#1563).
* Call `#coerce` on right hand operator if `BigDecimal` is the left hand operator (#1533, @Quintasan).
* Fixed return type of division of `Integer.MIN_VALUE` and `Long.MIN_VALUE` by -1 (#1581).
* `Exception#cause` is now correctly set for internal exceptions (#1560).
* `rb_num2ull` is now implemented as well as being declared in the `ruby.h` header (#1573).
* `rb_sym_to_s` is now implemented (#1575).
* `R_TYPE_P` now returns the type number for a wider set of Ruby objects (#1574).
* `rb_fix2str` has now been implemented.
* `rb_protect` will now work even if `NilClass#==` has been redefined.
* `BigDecimal` has been moved out of the `Truffle` module to match MRI.
* `StringIO#puts` now correctly handles `to_s` methods which do not return strings (#1577).
* `Array#each` now behaves like MRI when the array is modified (#1580).
* Clarified that `$SAFE` can never be set to a non-zero value.
* Fix compatibility with RubyGems 3 (#1558).
* `Kernel#respond_to?` now returns false if a method is protected and the `include_all` argument is false (#1568).

Changes:

* `TRUFFLERUBY_CEXT_ENABLED` is no longer supported and C extensions are now always built, regardless of the value of this environment variable.
* Getting a substring of a string created by a C extension now uses less memory as only the requested portion will be copied to a managed string.
* `-Xoptions` has been deprecated and will be removed - use `--help:languages` instead.
* `-Xlog=` has been deprecated and will be removed - use `--log.level=` instead.
* `-J` has been deprecated and will be removed - use `--jvm.` instead.
* `-J-cp lib.jar` and so on have been deprecated and will be removed - use `--jvm.cp=lib.jar` or `--jvm.classpath=lib.jar` instead.
* `-J-cmd`, `--jvm.cmd`, `JAVA_HOME`, `JAVACMD`, and `JAVA_OPTS` do not work in any released configuration of TruffleRuby, so have been removed.
* `-Xoption=value` has been deprecated and will be removed - use `--option=value` instead.
* `TracePoint` now raises an `ArgumentError` for unsupported events.
* `TracePoint.trace` and `TracePoint#inspect` have been implemented.

Compatibility:

* Improved the exception when an `-S` file isn't found.
* Removed the message from exceptions raised by bare `raise` to better match MRI (#1487).
* `TracePoint` now handles the `:class` event.

Performance:

* Sped up `String` handling in native extensions, quite substantially in some cases, by reducing conversions between native and managed strings and allowing for mutable metadata in native strings.

# 1.0 RC 12, 4 February 2019

Bug fixes:

* Fixed a bug with `String#lines` and similar methods with multibyte characters (#1543).
* Fixed an issue with `String#{encode,encode!}` double-processing strings using XML conversion options and a new destination encoding (#1545).
* Fixed a bug where a raised cloned exception would be caught as the original exception (#1542).
* Fixed a bug with `StringScanner` and patterns starting with `^` (#1544).
* Fixed `Enumerable::Lazy#uniq` with infinite streams (#1516).

Compatibility:

* Change to a new system for handling Ruby objects in C extensions which greatly increases compatibility with MRI.
* Implemented `BigDecimal#to_r` (#1521).
* `Symbol#to_proc` now returns `-1` like on MRI (#1462).

# 1.0 RC 11, 15 January 2019

New features:

* macOS clocks `CLOCK_MONOTONIC_RAW`, `_MONOTONIC_RAW_APPROX`, `_UPTIME_RAW`, `_UPTIME_RAW_APPROX`, and `_PROCESS_CPUTIME_ID` have been implemented (#1480).
* TruffleRuby now automatically detects native access and threading permissions from the `Context` API, and can run code with no permissions given (`Context.create()`).

Bug fixes:

* FFI::Pointer now does the correct range checks for signed and unsigned values.
* Allow signal `0` to be used with `Process.kill` (#1474).
* `IO#dup` now properly sets the new `IO` instance to be close-on-exec.
* `IO#reopen` now properly resets the receiver to be close-on-exec.
* `StringIO#set_encoding` no longer raises an exception if the underlying `String` is frozen (#1473).
* Fix handling of `Symbol` encodings in `Marshal#dump` and `Marshal#load` (#1530).

Compatibility:

* Implemented `Dir.each_child`.
* Adding missing support for the `close_others` option to `exec` and `spawn`.
* Implemented the missing `MatchData#named_captures` method (#1512).

Changes:

* `Process::CLOCK_` constants have been given the same value as in standard Ruby.

Performance:

* Sped up accesses to native memory through FFI::Pointer.
* All core files now make use of frozen `String` literals, reducing the number of `String` allocations for core methods.
* New -Xclone.disable option to disable all manual cloning.

# 1.0 RC 10, 5 December 2018

New features:

* The `nkf` and `kconv` standard libraries were added (#1439).
* `Mutex` and `ConditionVariable` have a new fast path for acquiring locks that are unlocked.
* `Queue` and `SizedQueue`, `#close` and `#closed?`, have been implemented.
* `Kernel#clone(freeze)` has been implemented (#1454).
* `Warning.warn` has been implemented (#1470).
* `Thread.report_on_exception` has been implemented (#1476).
* The emulation symbols for `Process.clock_gettime` have been implemented.

Bug fixes:

* Added `rb_eEncodingError` for C extensions (#1437).
* Fixed race condition when creating threads (#1445).
* Handle `exception: false` for IO#write_nonblock (#1457, @ioquatix).
* Fixed `Socket#connect_nonblock` for the `EISCONN` case (#1465, @ioquatix).
* `File.expand_path` now raises an exception for a non-absolute user-home.
* `ArgumentError` messages now better match MRI (#1467).
* Added support for `:float_millisecond`, `:millisecond`, and `:second` time units to `Process.clock_gettime` (#1468).
* Fixed backtrace of re-raised exceptions (#1459).
* Updated an exception message in Psych related to loading a non-existing class so that it now matches MRI.
* Fixed a JRuby-style Java interop compatibility issue seen in `test-unit`.
* Fixed problem with calling `warn` if `$stderr` has been reassigned.
* Fixed definition of `RB_ENCODING_GET_INLINED` (#1440).

Changes:

* Timezone messages are now logged at `CONFIG` level, use `-Xlog=CONFIG` to debug if the timezone is incorrectly shown as `UTC`.

# 1.0 RC 9, 5 November 2018

Security:

* CVE-2018-16396, *tainted flags are not propagated in Array#pack and String#unpack with some directives* has been mitigated by adding additional taint operations.

New features:

* LLVM for Oracle Linux 7 can now be installed without building from source.

Bug fixes:

* Times can now be created with UTC offsets in `+/-HH:MM:SS` format.
* `Proc#to_s` now has `ASCII-8BIT` as its encoding instead of the incorrect `UTF-8`.
* `String#%` now has the correct encoding for `UTF-8` and `US-ASCII` format strings, instead of the incorrect `ASCII-8BIT`.
* Updated `BigDecimal#to_s` to use `e` instead of `E` for exponent notation.
* Fixed `BigDecimal#to_s` to allow `f` as a format flag to indicate conventional floating point notation. Previously only `F` was allowed.

Changes:

* The supported version of LLVM for Oracle Linux has been updated from 3.8 to 4.0.
* `mysql2` is now patched to avoid a bug in passing `NULL` to `rb_scan_args`, and now passes the majority of its test suite.
* The post-install script now automatically detects if recompiling the OpenSSL C extension is needed. The post-install script should always be run in TravisCI as well, see `doc/user/standalone-distribution.md`.
* Detect when the system libssl is incompatible more accurately and add instructions on how to recompile the extension.

# 1.0 RC 8, 19 October 2018

New features:

* `Java.synchronized(object) { }` and `TruffleRuby.synchronized(object) { }` methods have been added.
* Added a `TruffleRuby::AtomicReference` class.
* Ubuntu 18.04 LTS is now supported.
* macOS 10.14 (Mojave) is now supported.

Changes:

* Random seeds now use Java's `NativePRNGNonBlocking`.
* The supported version of Fedora is now 28, upgraded from 25.
* The FFI gem has been updated from 1.9.18 to 1.9.25.
* JCodings has been updated from 1.0.30 to 1.0.40.
* Joni has been updated from 2.1.16 to 2.1.25.

Performance:

* Performance of setting the last exception on a thread has now been improved.

# 1.0 RC 7, 3 October 2018

New features:

* Useful `inspect` strings have been added for more foreign objects.
* The C extension API now defines a preprocessor macro `TRUFFLERUBY`.
* Added the rbconfig/sizeof native extension for better MRI compatibility.
* Support for `pg` 1.1. The extension now compiles successfully, but may still have issues with some datatypes.

Bug fixes:

* `readline` can now be interrupted by the interrupt signal (Ctrl+C). This fixes Ctrl+C to work in IRB.
* Better compatibility with C extensions due to a new "managed struct" type.
* Fixed compilation warnings which produced confusing messages for end users (#1422).
* Improved compatibility with Truffle polyglot STDIO.
* Fixed version check preventing TruffleRuby from working with Bundler 2.0 and later (#1413).
* Fixed problem with `Kernel.public_send` not tracking its caller properly (#1425).
* `rb_thread_call_without_gvl()` no longer holds the C-extensions lock.
* Fixed `caller_locations` when called inside `method_added`.
* Fixed `mon_initialize` when called inside `initialize_copy` (#1428).
* `Mutex` correctly raises a `TypeError` when trying to serialize with `Marshal.dump`.

Performance:

* Reduced memory footprint for private/internal AST nodes.
* Increased the number of cases in which string equality checks will become compile-time constants.
* Major performance improvement for exceptional paths where the rescue body does not access the exception object (e.g., `x.size rescue 0`).

Changes:

* Many clean-ups to our internal patching mechanism used to make some native extensions run on TruffleRuby.
* Removed obsoleted patches for Bundler compatibility now that Bundler 1.16.5 has built-in support for TruffleRuby.
* Reimplemented exceptions and other APIs that can return a backtrace to use Truffle's lazy stacktraces API.

# 1.0 RC 6, 3 September 2018

New features:

* `Polyglot.export` can now be used with primitives, and will now convert strings to Java, and `.import` will convert them from Java.
* Implemented `--encoding`, `--external-encoding`, `--internal-encoding`.
* `rb_object_tainted` and similar C functions have been implemented.
* `rb_struct_define_under` has been implemented.
* `RbConfig::CONFIG['sysconfdir']` has been implemented.
* `Etc` has been implemented (#1403).
* The `-Xcexts=false` option disables C extensions.
* Instrumentation such as the CPUSampler reports methods in a clearer way like `Foo#bar`, `Gem::Specification.each_spec`, `block in Foo#bar` instead of just `bar`, `each_spec`, `block in bar` (which is what MRI displays in backtraces).
* TruffleRuby is now usable as a JSR 223 (`javax.script`) language.
* A migration guide from JRuby (`doc/user/jruby-migration.md`) is now included.
* `kind_of?` works as an alias for `is_a?` on foreign objects.
* Boxed foreign strings unbox on `to_s`, `to_str`, and `inspect`.

Bug fixes:

* Fix false-positive circular warning during autoload.
* Fix Truffle::AtomicReference for `concurrent-ruby`.
* Correctly look up `llvm-link` along `clang` and `opt` so it is no longer needed to add LLVM to `PATH` on macOS for Homebrew and MacPorts.
* Fix `alias` to work when in a refinement module (#1394).
* `Array#reject!` no longer truncates the array if the block raises an exception for an element.
* WeakRef now has the same inheritance and methods as MRI's version.
* Support `-Wl` linker argument for C extensions. Fixes compilation of`mysql2` and `pg`.
* Using `Module#const_get` with a scoped argument will now correctly autoload the constant if needed.
* Loaded files are read as raw bytes, rather than as a UTF-8 string and then converted back into bytes.
* Return 'DEFAULT' for `Signal.trap(:INT) {}`. Avoids a backtrace when quitting a Sinatra server with Ctrl+C.
* Support `Signal.trap('PIPE', 'SYSTEM_DEFAULT')`, used by the gem `rouge` (#1411).
* Fix arity checks and handling of arity `-2` for `rb_define_method()`.
* Setting `$SAFE` to a negative value now raises a `SecurityError`.
* The offset of `DATA` is now correct in the presence of heredocs.
* Fix double-loading of the `json` gem, which led to duplicate constant definition warnings.
* Fix definition of `RB_NIL_P` to be early enough. Fixes compilation of `msgpack`.
* Fix compilation of megamorphic interop calls.
* `Kernel#singleton_methods` now correctly ignores prepended modules of non-singleton classes. Fixes loading `sass` when `activesupport` is loaded.
* Object identity numbers should never be negative.

Performance:

* Optimize keyword rest arguments (`def foo(**kwrest)`).
* Optimize rejected (non-Symbol keys) keyword arguments.
* Source `SecureRandom.random_bytes` from `/dev/urandom` rather than OpenSSL.
* C extension bitcode is no longer encoded as Base64 to pass it to Sulong.
* Faster `String#==` using vectorization.

Changes:

* Clarified that all sources that come in from the Polyglot API `eval` method will be treated as UTF-8, and cannot be re-interpreted as another encoding using a magic comment.
* The `-Xembedded` option can now be set set on the launcher command line.
* The `-Xplatform.native=false` option can now load the core library, by enabling `-Xpolyglot.stdio`.
* `$SAFE` and `Thread#safe_level` now cannot be set to `1` - raising an error rather than warning as before. `-Xsafe` allows it to be set, but there are still no checks.
* Foreign objects are now printed as `#<Foreign:system-identity-hash-code>`, except for foreign arrays which are now printed as `#<Foreign [elements...]>`.
* Foreign objects `to_s` now calls `inspect` rather than Java's `toString`.
* The embedded configuration (`-Xembedded`) now warns about features which may not work well embedded, such as signals.
* The `-Xsync.stdio` option has been removed - use standard Ruby `STDOUT.sync = true` in your program instead.

# 1.0 RC 5, 3 August 2018

New features:

* It is no longer needed to add LLVM (`/usr/local/opt/llvm@4/bin`) to `PATH` on macOS.
* Improve error message when LLVM, `clang` or `opt` is missing.
* Automatically find LLVM and libssl with MacPorts on macOS (#1386).
* `--log.ruby.level=` can be used to set the log level from any launcher.
* Add documentation about installing with Ruby managers/installers and how to run TruffleRuby in CI such as TravisCI (#1062, #1070).
* `String#unpack1` has been implemented.

Bug fixes:

* Allow any name for constants with `rb_const_get()`/`rb_const_set()` (#1380).
* Fix `defined?` with an autoload constant to not raise but return `nil` if the autoload fails (#1377).
* Binary Ruby Strings can now only be converted to Java Strings if they only contain US-ASCII characters. Otherwise, they would produce garbled Java Strings (#1376).
* `#autoload` now correctly calls `main.require(path)` dynamically.
* Hide internal file from user-level backtraces (#1375).
* Show caller information in warnings from the core library (#1375).
* `#require` and `#require_relative` should keep symlinks in `$"` and `__FILE__` (#1383).
* Random seeds now always come directly from `/dev/urandom` for MRI compatibility.
* SIGINFO, SIGEMT and SIGPWR are now defined (#1382).
* Optional and operator assignment expressions now return the value assigned, not the value returned by an assignment method (#1391).
* `WeakRef.new` will now return the correct type of object, even if `WeakRef` is subclassed (#1391).
* Resolving constants in prepended modules failed, this has now been fixed (#1391).
* Send and `Symbol#to_proc` now take account of refinements at their call sites (#1391).
* Better warning when the timezone cannot be found on WSL (#1393).
* Allow special encoding names in `String#force_encoding` and raise an exception on bad encoding names (#1397).
* Fix `Socket.getifaddrs` which would wrongly return an empty array (#1375).
* `Binding` now remembers the file and line at which it was created for `#eval`. This is notably used by `pry`'s `binding.pry`.
* Resolve symlinks in `GEM_HOME` and `GEM_PATH` to avoid related problems (#1383).
* Refactor and fix `#autoload` so other threads see the constant defined while the autoload is in progress (#1332).
* Strings backed by `NativeRope`s now make a copy of the rope when `dup`ed.
* `String#unpack` now taints return strings if the format was tainted, and now does not taint the return array if the format was tainted.
* Lots of fixes to `Array#pack` and `String#unpack` tainting, and a better implementation of `P` and `p`.
* Array literals could evaluate an element twice under some circumstances. This has now been fixed.

Performance:

* Optimize required and optional keyword arguments.
* `rb_enc_to_index` is now faster by eliminating an expensive look-up.

Changes:

* `-Xlog=` now needs log level names to be upper case.
* `-Dtruffleruby.log` and `TRUFFLERUBY_LOG` have been removed - use `-Dpolyglot.log.ruby.level`.
* The log format, handlers, etc are now managed by the Truffle logging system.
* The custom log levels `PERFORMANCE` and `PATCH` have been removed.

# 1.0 RC 4, 18 July 2018

*TruffleRuby was not updated in RC 4*

# 1.0 RC 3, 2 July 2018

New features:

* `is_a?` can be called on foreign objects.

Bug fixes:

* It is no longer needed to have `ruby` in `$PATH` to run the post-install hook.
* `Qnil`/`Qtrue`/`Qfalse`/`Qundef` can now be used as initial value for global variables in C extensions.
* Fixed error message when the runtime libssl has no SSLv2 support (on Ubuntu 16.04 for instance).
* `RbConfig::CONFIG['extra_bindirs']` is now a String as other RbConfig values.
* `SIGPIPE` is correctly caught on SubstrateVM, and the corresponding write() raises `Errno::EPIPE` when the read end of a pipe or socket is closed.
* Use the magic encoding comment for determining the source encoding when using eval().
* Fixed a couple bugs where the encoding was not preserved correctly.

Performance:

* Faster stat()-related calls, by returning the relevant field directly and avoiding extra allocations.
* `rb_str_new()`/`rb_str_new_cstr()` are much faster by avoiding extra copying and allocations.
* `String#{sub,sub!}` are faster in the common case of an empty replacement string.
* Eliminated many unnecessary memory copy operations when reading from `IO` with a delimiter (e.g., `IO#each`), leading to overall improved `IO` reading for common use cases such as iterating through lines in a `File`.
* Use the byte[] of the given Ruby String when calling eval() directly for parsing.

# 1.0 RC 2, 6 June 2018

New features:

* We are now compatible with Ruby 2.4.4.
* `object.class` on a Java `Class` object will give you an object on which you can call instance methods, rather than static methods which is what you get by default.
* The log level can now also be set with `-Dtruffleruby.log=info` or `TRUFFLERUBY_LOG=info`.
* `-Xbacktraces.raise` will print Ruby backtraces whenever an exception is raised.
* `Java.import name` imports Java classes as top-level constants.
* Coercion of foreign numbers to Ruby numbers now works.
* `to_s` works on all foreign objects and calls the Java `toString`.
* `to_str` will try to `UNBOX` and then re-try `to_str`, in order to provoke the unboxing of foreign strings.

Changes:

* The version string now mentions if you're running GraalVM Community Edition (`GraalVM CE`) or GraalVM Enterprise Edition (`GraalVM EE`).
* The inline JavaScript functionality `-Xinline_js` has been removed.
* Line numbers `< 0`, in the various eval methods, are now warned about, because we don't support these at all. Line numbers `> 1` are warned about (at the fine level) but they are shimmed by adding blank lines in front to get to the correct offset. Line numbers starting at `0` are also warned about at the fine level and set to `1` instead.
* The `erb` standard library has been patched to stop using a -1 line number.
* `-Xbacktraces.interleave_java` now includes all the trailing Java frames.
* Objects with a `[]` method, except for `Hash`, now do not return anything for `KEYS`, to avoid the impression that you could `READ` them. `KEYINFO` also returns nothing for these objects, except for `Array` where it returns information on indices.
* `String` now returns `false` for `HAS_KEYS`.
* The supported additional functionality module has been renamed from `Truffle` to `TruffleRuby`. Anything not documented in `doc/user/truffleruby-additions.md` should not be used.
* Imprecise wrong gem directory detection was replaced. TruffleRuby newly marks its gem directories with a marker file, and warns if you try to use TruffleRuby with a gem directory which is lacking the marker.

Bug fixes:

* TruffleRuby on SubstrateVM now correctly determines the system timezone.
* `Kernel#require_relative` now coerces the feature argument to a path and canonicalizes it before requiring, and it now uses the current directory as the directory for a synthetic file name from `#instance_eval`.

# 1.0 RC 1, 17 April 2018

New features:

* The Ruby version has been updated to version 2.3.7.

Security:

* CVE-2018-6914, CVE-2018-8779, CVE-2018-8780, CVE-2018-8777, CVE-2017-17742 and CVE-2018-8778 have been mitigated.

Changes:

* `RubyTruffleError` has been removed and uses replaced with standard exceptions.
* C++ libraries like `libc++` are now not needed if you don't run C++ extensions. `libc++abi` is now never needed. Documentation updated to make it more clear what the minimum requirements for pure Ruby, C extensions, and C++ extensions separately.
* C extensions are now built by default - `TRUFFLERUBY_CEXT_ENABLED` is assumed `true` unless set to `false`.
* The `KEYS` interop message now returns an array of Java strings, rather than Ruby strings. `KEYS` on an array no longer returns indices.
* `HAS_SIZE` now only returns `true` for `Array`.
* A method call on a foreign object that looks like an operator (the method name does not begin with a letter) will call `IS_BOXED` on the object and based on that will possibly `UNBOX` and convert to Ruby.
* Now using the native version of Psych.
* The supported version of LLVM on Oracle Linux has been dropped to 3.8.
* The supported version of Fedora has been dropped to 25, and the supported version of LLVM to 3.8, due to LLVM incompatibilities. The instructions for installing `libssl` have changed to match.

# 0.33, April 2018

New features:

* The Ruby version has been updated to version 2.3.6.
* Context pre-initialization with TruffleRuby `--native`, which significantly improves startup time and loads the `did_you_mean` gem ahead of time.
* The default VM is changed to SubstrateVM, where the startup is significantly better. Use `--jvm` option for full JVM VM.
* The `Truffle::Interop` module has been replaced with a new `Polyglot` module which is designed to use more idiomatic Ruby syntax rather than explicit methods. A [new document](doc/user/polyglot.md) describes polyglot programming at a higher level.
* The `REMOVABLE`, `MODIFIABLE` and `INSERTABLE` Truffle interop key info flags have been implemented.
* `equal?` on foreign objects will check if the underlying objects are equal if both are Java interop objects.
* `delete` on foreign objects will send `REMOVE`, `size` will send `GET_SIZE`, and `keys` will send `KEYS`. `respond_to?(:size)` will send `HAS_SIZE`, `respond_to?(:keys)` will send `HAS_KEYS`.
* Added a new Java-interop API similar to the one in the Nashorn JavaScript implementation, as also implemented by Graal.js. The `Java.type` method returns a Java class object on which you can use normal interop methods. Needs the `--jvm` flag to be used.
* Supported and tested versions of LLVM for different platforms have been more precisely [documented](doc/user/installing-llvm.md).

Changes:

* Interop semantics of `INVOKE`, `READ`, `WRITE`, `KEYS` and `KEY_INFO` have changed significantly, so that `INVOKE` maps to Ruby method calls, `READ` calls `[]` or returns (bound) `Method` objects, and `WRITE` calls `[]=`.

Performance:

* `Dir.glob` is much faster and more memory efficient in cases that can reduce to direct filename lookups.
* `SecureRandom` now defers loading OpenSSL until it's needed, reducing time to load `SecureRandom`.
* `Array#dup` and `Array#shift` have been made constant-time operations by sharing the array storage and keeping a starting index.

Bug fixes:

* Interop key-info works with non-string-like names.

Internal changes:

* Changes to the lexer and translator to reduce regular expression calls.
* Some JRuby sources have been updated to 9.1.13.0.

# 0.32, March 2018

New features:

* A new embedded configuration is used when TruffleRuby is used from another language or application. This disables features like signals which may conflict with the embedding application, and threads which may conflict with other languages, and enables features such as the use of polyglot IO streams.

Performance:

* Conversion of ASCII-only Ruby strings to Java strings is now faster.
* Several operations on multi-byte character strings are now faster.
* Native I/O reads are about 22% faster.

Bug fixes:

* The launcher accepts `--native` and similar options in  the `TRUFFLERUBYOPT` environment variable.

Internal changes:

* The launcher is now part of the TruffleRuby repository, rather than part of the GraalVM repository.
* `ArrayBuilderNode` now uses `ArrayStrategies` and `ArrayMirrors` to remove direct knowledge of array storage.
* `RStringPtr` and `RStringPtrEnd` now report as pointers for interop purposes, fixing several issues with `char *` usage in C extensions.<|MERGE_RESOLUTION|>--- conflicted
+++ resolved
@@ -35,14 +35,11 @@
 * Fix `String#unpack("Z")` to not advance after the null byte, like CRuby (#2659, @aardvark179).
 * Fix `Float#round` to avoid losing precision during the rounding process (@aardvark179).
 * Fix `String#insert` to not call a subclassed string method (@bjfish).
-<<<<<<< HEAD
 * Fix `rb_obj_call_init` to pass any block argument to the `initialize` method (#2675, @aardvark179).
 * Fix issue with feature loading not detecting a previously loaded feature (#2677, @bjfish).
 * Fix `/#{...}/o` to evaluate only once per context when splitting happens (@eregon).
 * Fix `Kernel#sprintf` formatting of floats to be like CRuby (@aardvark179).
-=======
 * Fix `Process.egid=` to accept `String`s (#2615, @ngtban)
->>>>>>> fe1a8ef5
 
 Compatibility:
 
