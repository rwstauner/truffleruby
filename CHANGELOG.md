# 22.1.0

New features:

* Foreign exceptions are now fully integrated and have most methods of `Exception` (@eregon).
* Foreign exceptions can now be rescued with `rescue Polyglot::ForeignException` or `rescue foreign_meta_object` (#2544, @eregon).

Bug fixes:

* Guard against unterminated ranges in file matching patterns (#2556, @aardvark179).
* Fixed `rb_proc_new` to return a proc that will pass all required arguments to C (#2556, @aardvark179).
* Fixed `String#split` to return empty array when splitting all whitespace on whitespace (#2565, @bjfish).
* Raise `RangeError` for `Time.at(bignum)` (#2580, @eregon).
* Fix `Integer#{<<,>>}` with RHS bignum and long (@eregon).
* Fix a resource leak from allocators defined in C extensions (@aardvark179).
* `SIGINT`/`Interrupt`/`Ctrl+C` now shows the backtrace and exits as signaled, like CRuby (@eregon).
<<<<<<< HEAD
* Update patch feature finding to prefer the longest matching load path (#2605, @bjfish).
* Fix `Hash#{to_s,inspect}` for keys whose `#inspect` return a frozen String (#2613, @eregon).
* Fix `Array#pack` with `x*` to not output null characters (#2614, @bjfish).
=======
* Fix `Random#rand` not returning random floats when given float ranges (#2612, @bjfish).
>>>>>>> 559e8cd7

Compatibility:

* Implement `ruby_native_thread_p` for compatibility (#2556, @aardvark179).
* Add `rb_argv0` for the `tk` gem. (#2556, @aardvark179).
* Implement more correct conversion of array elements by `Array#pack`(#2503, #2504, @aardvark179).
* Implement `Pathname#{empty?, glob}` (#2559, @bjfish)
* Fixed `Rational('')` to raise error like MRI (#2566, @aardvark179).
* Freeze instances of `Range` but not subclasses, like CRuby (#2570, @MattAlp).
* When writing to STDOUT redirected to a closed pipe, no broken pipe error message will be shown now. (#2532, @gogainda).
* Use `#to_a` for converting `list` in `rescue *list` (#2572, @eregon).
* Implement 'rb_str_buf_append' (@bjfish).
* Add patch for `digest` so that TruffleRuby implementation is not overridden (@bjfish).
* Handle encoding conversion errors when reading directory entries (@aardvark179).
* Follow symlinks when processing `*/` directory glob patterns. (#2589, @aardvark179).
* Set `@gem_prelude_index` variable on the default load paths (#2586 , @bjfish)
* Do not call `IO#flush` dynamically from `IO#close` (#2594, @gogainda).
* Implement `rb_str_new_static` for C extensions that use it (@aardvark179).
* Rewrote `ArrayEachIteratorNode` and re-introduced `each` specs for MRI parity when mutating arrays whilst iterating, rather than crashing (#2587, @MattAlp)
* Update `String#rindex` to only accept `Regexp` or objects convertable to `String` as the first parameter (#2608, @bjfish).
* Update `String#<<` to require one argument (#2609, @bjfish).
* Update `String#split` to raise `TypeError` when false is given (#2606, @bjfish).
* Update `String#lstrip!` to remove leading null characters (#2607, @bjfish).
* Update `File.utime` to return the number of file names in the arguments (#2616, @bjfish).

Performance:

* Increase dispatch limit for string library to handle mutable, immutable and non-strings (@aardvark179)
* Switch to `Arrays.mismatch()` in string comparison for better performance (@aardvark179).
* Removed extra array allocations for method calls in the interpreter to improve warmup performance (@aardvark179).
* Optimize `Dir[]` by sorting entries as they are found and grouping syscalls (#2092, @aardvark179).
* Reduce memory footprint by tracking `VALUE`s created during C extension init separately (@aardvark179).
* Rewrote `ArrayEachIteratorNode` to optimize performance for a constant-sized array and reduce specializations to 1 general case (#2587, @MattAlp)
* Reduce conversion of `VALUE`s to native handle during common operations in C extensions (@aardvark179).
* Improved performance of regex boolean matches (e.g., `Regexp#match?`) by avoiding match data allocation in TRegex (#2558, @nirvdrum).

Changes:

* Foreign exceptions are no longer translated to `RuntimeError` but instead remain as foreign exceptions, see the [documentation](doc/user/polyglot.md) for how to rescue them (@eregon).

# 22.0.0

New features:

* Updated to Ruby 3.0.2 (#2453, @eregon).

Bug fixes:

* Fix `File.utime` to use nanoseconds (#2448, @bjfish).
* Capture the intercepted feature path during patching to reuse during patch require (#2441, @bjfish).
* Update `Module#constants` to filter invalid constant identifiers (#2452, @bjfish).
* Fixed `-0.0 <=> 0.0` and `-0.0 <=> 0` to return `0` like on CRuby (#1391, @eregon).
* Fixed `Range#step` to return correct class with begin-less range (@ccocchi, #2516).
* Fixed exception creation when an `Errno` is sub-classed (@bjfish, #2521).
* Fixed `String#[]=` to use the negotiated encoding (@bjfish, #2545).

Compatibility:

* Implement `rb_sprintf` in our format compiler to provide consistent formatting across C standard libraries (@eregon).
* Update `defined?` to return frozen strings (#2450, @bjfish).
* Use compensated summation for `{Array,Enumerable}#sum` when floating point values are included (@eregon).
* `Module#attr_*` methods now return an array of method names (#2498, @gogainda).
* Fixed `Socket#(local|remote)_address` to retrieve family and type from the file descriptor (#2444, @larskanis).
* Add `Thread.ignore_deadlock` accessor (#2453, @bjfish).
* Allow `Hash#transform_keys` to take a hash argument (@ccocchi, #2464).
* Add `Enumerable#grep{_v}` optimization for `Regexp` (#2453, @bjfish).
* Update `IO#write` to accept multiple arguments (#2501, @bjfish).
* Do not warn when uninitialized instance variable is accessed (#2502, @andrykonchin).
* Remove `TRUE`, `FALSE`, and `NIL` constants like CRuby 3.0 (#2505, @andrykonchin).
* `Symbol#to_proc` now returns a lambda like in Ruby 3 (#2508, @andrykonchin).
* `Kernel#lambda` now warns if called without a literal block (#2500, @andrykonchin).
* Implement Hash#except (#2463, @wildmaples).
* Remove special `$SAFE` global and related C API methods (#2453, @bjfish).
* Assigning to a numbered parameter raises `SyntaxError` (#2506, @andrykonchin).
* Implement `--backtrace-limit` option (#2453, @bjfish).
* Update `String` methods to return `String` instances when called on a subclass (#2453, @bjfish).
* Update `String#encode` to support the `:fallback` option (#1391, @aardvark179).
* `Module#alias_method` now returns the defined alias as a symbol(#2499, @gogainda).
* Implement `Symbol#name` (#2453, @bjfish).
* Update `Module#{public, protected, private, public_class_method, private_class_method}` and top-level `private` and `public` methods to accept single array argument with a list of method names (#2453, @bjfish).
* Constants deprecated by `Module#deprecate_constant` only warn if `Warning[:deprecated]` is `true` (@eregon).
* All Array methods now return Array instances and not subclasses (#2510, @Strech).
* Integer#zero? overrides Numeric#zero? for optimization (#2453, @bjfish).
* Default `Kernel#eval` source file and line to `(eval):1` like CRuby 3 (#2453, @aardvark179).
* Add `GC.auto_compact` accessors for compatibility (#2453, @bjfish).
* Update accessing a class variable from the top-level scope to be a `RuntimeError` (#2453, @bjfish).
* Update interpolated strings to not be frozen (#2453, @bjfish).
* Add `WERRORFLAG` to `RbConfig` (#2519, @bjfish).
* Update `MatchData` methods to return `String` instances when called on a subclass (#2453, @bjfish).
* Implement `Proc#{==,eql?}` (#2453, @bjfish).
* Implement all `StringScanner` methods (#2520, @eregon).
* Handle `Kernel#clone(freeze: true)` (#2512, @andrykonchin).
* Relax `Fiber#transfer` limitations (#2453, @bjfish).
* Implement `Fiber#blocking?` like CRuby 3 (#2453, @aardvark179).
* Sort by default for `Dir.{glob,[]}` and add `sort:` keyword argument (#2523, @Strech).
* Implement `rb_str_locktmp` and `rb_str_unlocktmp` (#2524, @bjfish).
* Update `Kernel#instance_variables` to return insertion order (@bjfish).
* Fixed `rb_path2class()` to not error for a module (#2511, @eregon).
* Update `Kernel#print` to print `$_` when no arguments are given (#2531, @bjfish).
* Add category kwarg to Kernel.warn and Warning.warn (#2533, @Strech).
* Implement `GC.{measure_total_time, total_time}` and update `GC.stat` to update provided hash (#2535, @bjfish).
* Implement `Array#slice` with `ArithmeticSequence` (#2526, @ccocchi).
* Update `Hash#each` to consistently yield a 2-element array (#2453, @bjfish).
* Remove `Hash#{__store__, index}` methods for compatibility (#2546, @bjfish).
* Implement more correct conversion of array elements by `Array#pack` (#2503, #2504, @aardvark179).
* Update `String#split` to raise a `RangeError` when `limit` is larger than `int` (@bjfish).

Performance:

* Regexp objects are now interned in a similar way to symbols (@aardvark179).
* Improve performance of regexps using POSIX bracket expressions (e.g., `[[:lower:]]`) matching against ASCII-only strings (#2447, @nirvdrum).
* `String#sub`, `sub!`, `gsub`, and `gsub!` have been refactored for better performance (@aardvark179).
* Don't allocate a `MatchData` object when `Regexp#match?` or `String#match?` is used (#2509, @nirvdrum).
* Add `ENV.except` (#2507, @Strech).
* Fully inline the `Integer#+` and `Integer#-` logic for interpreter speed (#2518, @smarr).
* Remove unnecessary work in negotiating the encoding to use in a Regexp match (#2522, @nirvdrum).
* Add new fast paths for encoding negotiation between strings with different encodings, but which match common default cases (#2522, @nirvdrum).
* Reduce footprint by removing unnecessary nodes for accessing the `FrameOnStackMarker` (#2530, @smarr).

Changes:

* TruffleRuby now requires Java 11+ and no longer supports Java 8 (@eregon).

# 21.3.0

New features:

* [TRegex](https://github.com/oracle/graal/tree/master/regex) is now used by default, which provides large speedups for matching regular expressions.
* Add `Polyglot.languages` to expose the list of available languages.
* Add `Polyglot::InnerContext` to eval code in any available language in an inner isolated context (#2169).
* Foreign objects now have a dynamically-generated class based on their interop traits like `ForeignArray` and are better integrated with Ruby objects (#2149).
* Foreign arrays now have all methods of Ruby `Enumerable` and many methods of `Array` (#2149).
* Foreign hashes now have all methods of Ruby `Enumerable` and many methods of `Hash` (#2149).
* Foreign iterables (`InteropLibrary#hasIterator`) now have all methods of Ruby `Enumerable` (#2149).
* Foreign objects now implement `#instance_variables` (readable non-invocable members) and `#methods` (invocable members + Ruby methods).

Bug fixes:

* Fix `Marshal.load` of multiple `Symbols` with an explicit encoding (#1624).
* Fix `rb_str_modify_expand` to preserve existing bytes (#2392).
* Fix `String#scrub` when replacement is frozen (#2398, @LillianZ).
* Fix `Dir.mkdir` error handling for `Pathname` paths (#2397).
* `BasicSocket#*_nonblock(exception: false)` now only return `:wait_readable/:wait_writable` for `EAGAIN`/`EWOULDBLOCK` like MRI (#2400).
* Fix issue with `strspn` used in the `date` C extension compiled as a macro on older glibc and then missing the `__strspn_c1` symbol on newer glibc (#2406).
* Fix constant lookup when loading the same file multiple times (#2408).
* Fix handling of `break`, `next` and `redo` in `define_method(name, &block)` methods (#2418).
* Fix handling of incompatible types in `Float#<=>` (#2432, @chrisseaton).
* Fix issue with escaping curly braces for `Dir.glob` (#2425).
* Fix `base64` decoding issue with missing output (#2435).
* Fix `StringIO#ungetbyte` to treat a byte as a byte, not a code point (#2436). 
* Fix `defined?(yield)` when used inside a block (#2446).
* Fix a couple issues related to native memory allocation and release.

Compatibility:

* Implement `Process::Status.wait` (#2378).
* Update `rb_str_modify` and `rb_str_modify_expand` to raise a `FrozenError` when given a frozen string (#2392).
* Implement `rb_fiber_*` functions (#2402).
* Implement `rb_str_vcatf`.
* Add support for tracing allocations from C functions (#2403, @chrisseaton).
* Implement `rb_str_catf`.
* Search the executable in the passed env `PATH` for subprocesses (#2419).
* Accept a string as the pattern argument to `StringScanner#scan` and `StringScanner#check` (#2423).

Performance:

* Moved most of `MonitorMixin` to primitives to deal with interrupts more efficiently (#2375).
* Improved the performance of `rb_enc_from_index` by adding cached lookups (#2379, @nirvdrum).
* Improved the performance of many `MatchData` operations (#2384, @nirvdrum).
* Significantly improved performance of TRegex calls by allowing Truffle splitting (#2389, @nirvdrum).
* Improved `String#gsub` performance by adding a fast path for the `string_byte_index` primitive (#2380, @nirvdrum).
* Improved `String#index` performance by adding a fast path for the `string_character_index` primitive (#2383, @LillianZ).
* Optimized conversion of strings to integers if the string contained a numeric value (#2401, @nirvdrum).
* Use Truffle's `ContextThreadLocal` to speedup access to thread-local data.
* Provide a new fast path for `rb_backref*` and `rb_lastline*`functions from C extensions.

Changes:

* `foreign_object.class` on foreign objects is no longer special and uses `Kernel#class` (it used to return the `java.lang.Class` object for a Java type or `getMetaObject()`, but that is too incompatible with Ruby code).
* `Java.import name` imports a Java class in the enclosing module instead of always as a top-level constant.
* `foreign_object.keys` no longer returns members, use `foreign_object.instance_variables` or `foreign_object.methods` instead.
* `foreign_object.respond_to?(:class)` is now always true (before it was only for Java classes), since the method is always defined.

Security:

* Updated to Ruby 2.7.4 to fix CVE-2021-31810, CVE-2021-32066 and CVE-2021-31799.

# 21.2.0

New features:

* New `TruffleRuby::ConcurrentMap` data structure for use in [`concurrent-ruby`](https://github.com/ruby-concurrency/concurrent-ruby) (#2339, @wildmaples).

Bug fixes:

* Fix of different values of self in different scopes.
* `Truffle::POSIX.select` was being redefined repeatedly (#2332).
* Fix the `--backtraces-raise` and `--backtraces-rescue` options in JVM mode (#2335).
* Fix `File.{atime, mtime, ctime}` to include nanoseconds (#2337).
* Fix `Array#[a, b] = "frozen string literal".freeze` (#2355).
* `rb_funcall()` now releases the C-extension lock (similar to MRI).

Compatibility:

* Updated to Ruby 2.7.3. The `resolv` stdlib was not updated (`resolv` in 2.7.3 has [bugs](https://bugs.ruby-lang.org/issues/17748)).
* Make interpolated strings frozen for compatibility with Ruby 2.7 (#2304, @kirs).
* `require 'socket'` now also requires `'io/wait'` like CRuby (#2326).
* Support precision when formatting strings (#2281, @kirs).
* Make rpartition compatible with Ruby 2.7 (#2320, @gogainda).
* Include the type name in exception messages from `rb_check_type` (#2307).
* Fix `Hash#rehash` to remove duplicate keys after modifications (#2266, @MattAlp)
* Only fail `rb_check_type` for typed data, not wrapped untyped structs (#2331).
* Decide the visibility in `Module#define_method` based on `self` and the default definee (#2334).
* Configure `mandir` value in `RbConfig::CONFIG` and `RbConfig::MAKEFILE_CONFIG` (#2315).
* TruffleRuby now supports the Truffle polyglot Hash interop API.
* Implement `Fiber#raise` (#2338).
* Update `File.basename` to return new `String` instances (#2343).
* Allow `Fiber#raise` after `Fiber#transfer` like Ruby 3.0 (#2342).
* Fix `ObjectSpace._id2ref` for Symbols and frozen String literals (#2358).
* Implemented `Enumerator::Lazy#filter_map` (#2356).
* Fix LLVM toolchain issue on macOS 11.3 (#2352, [oracle/graal#3383](https://github.com/oracle/graal/issues/3383)).
* Implement `IO#set_encoding_by_bom` (#2372, pawandubey).
* Implemented `Enumerator::Lazy#with_index` (#2356).
* Implement `rb_backref_set`.
* Fix `Float#<=>` when comparing `Infinity` to other `#infinite?` values.
* Implement `date` library as a C extension to improve compatibility (#2344).

Performance:

* Make `#dig` iterative to make it faster and compile better for calls with 3+ arguments (#2301, @chrisseaton, @jantnovi).
* Make `Struct#dig` faster in interpreter by avoiding exceptions (#2306, @kirs).
* Reduce the number of AST nodes created for methods and blocks (#2261).
* Fiber-local variables are much faster now by using less synchronization.
* Improved the performance of the exceptional case of `String#chr` (#2318, @chrisseaton).
* Improved the performance of `IO#read_nonblock` when no data is available to be read.
* `TruffleSafepoint` is now used instead of custom logic, which no longer invalidates JITed code for guest safepoints (e.g., `Thread#{backtrace,raise,kill}`, `ObjectSpace`, etc)
* Significantly improved performance of `Time#strftime` for common formats (#2361, @wildmaples, @chrisseaton).
* Faster solution for lazy integer length (#2365, @lemire, @chrisseaton).
* Speedup `rb_funcallv*()` by directly unwrapping the C arguments array instead of going through a Ruby `Array` (#2089).
* Improved the performance of several `Truffle::RegexOperations` methods (#2374, @wildmapes, @nirvdrum).

Changes:

* `rb_iterate()` (deprecated since 1.9) no longer magically passes the block to `rb_funcall()`, use `rb_block_call()` instead.

Security:

* Updated to Ruby 2.7.3 to fix CVE-2021-28965 and CVE-2021-28966.

# 21.1.0

New features:

* Access to local variables of the interactive Binding via language bindings is now supported: `context.getBindings("ruby").putMember("my_var", 42);` (#2030).
* `VALUE`s in C extensions now expose the Ruby object when viewed in the debugger, as long as they have not been converted to native values.
* Signal handlers can now be run without triggering multi-threading.
* Fibers no longer trigger Truffle multi-threading.

Bug fixes:

* `Range#to_a` wasn't working for `long` ranges (#2198, @tomstuart and @LillianZ).
* Show the interleaved host and guest stacktrace for host exceptions (#2226).
* Fix the label of the first location reported by `Thread#backtrace_locations` (#2229).
* Fix `Thread.handle_interrupt` to defer non-pure interrupts until the end of the `handle_interrupt` block (#2219).
* Clear and restore errinfo on entry and normal return from methods in C extensions (#2227).
* Fix extra whitespace in squiggly heredoc with escaped newline (#2238, @wildmaples and @norswap).
* Fix handling of signals with `--single-threaded` (#2265).
* Fix `Enumerator::Lazy#{chunk_while, slice_before, slice_after, slice_when}` to return instances of `Enumerator::Lazy` (#2273).
* Fix `Truffle::Interop.source_location` to return unavailable source sections for modules instead of null (#2257).
* Fix usage of `Thread.handle_interrupt` in `MonitorMixin#mon_synchronize`.
* Fixed `TruffleRuby.synchronized` to handle guest safepoints (#2277).
* Fix control flow bug when assigning constants using ||= (#1489).
* Fix `Kernel#raise` argument handling for hashes (#2298).
* Set errinfo when `rb_protect` captures a Ruby exception (#2245).
* Fixed handling of multiple optional arguments and keywords when passed a positional `Hash` (#2302).

Compatibility:

* Prepend the GraalVM LLVM Toolchain to `PATH` when installing gems (#1974, #1088, #1343, #1400, #1947, #1931, #1588).
* Installing the `nokogiri` gem now defaults to use the vendored `libxml2` and `libxslt`, similar to CRuby, which means the corresponding system packages are no longer needed (#62).
* Implemented `$LOAD_PATH.resolve_feature_path`.
* Add `Pathname#/` alias to `Pathname#+` (#2178).
* Fixed issue with large `Integer`s in `Math.log` (#2184).
* Updated `Regexp.last_match` to support `Symbol` and `String` parameter (#2179).
* Added support for numbered block parameters (`_1` etc).
* Fixed `String#upto` issue with non-ascii strings (#2183).
* Implemented partial support for pattern matching (#2186).
* Make `File.extname` return `'.'` if the path ends with one (#2192, @tomstuart).
* Include fractional seconds in `Time#inspect` output (#2194, @tomstuart).
* Add support for `Integer#[Range]` and `Integer#[start, length]` (#2182, @gogainda).
* Allow private calls with `self` as an explicit receiver (#2196, @wildmaples).
* Fixed `:perm` parameter for `File.write`.
* Implemented `Time#floor` and `#ceil` (#2201, @wildmaples).
* Allow `Range#include?` and `#member?` with `Time` (#2202, @wildmaples).
* Implemented `Comparable#clamp(Range)` (#2200, @wildmaples).
* Added a `Array#minmax` to override `Enumerable#minmax` (#2199, @wildmaples).
* Implemented `chomp` parameter for `IO.{readlines, foreach}` (#2205).
* Implemented the Debug Inspector C API.
* Added beginless range support for `Range#{new, bsearch, count, each, equal_value, first, inspect, max, min, size, cover?, include?, ===}`.
* Added beginless range support for `Array#{[], []=, slice, slice!, to_a, fill, values_at}` (#2155, @LillianZ).
* Added beginless range support for `String#{byteslice, slice, slice!}` and `Symbol#slice` (#2211, @LillianZ).
* Added beginless range support for `Kernel#{caller, caller_locations}` and `Thread#backtrace_locations` (#2211, @LillianZ).
* Make rand work with exclusive range with Float (#1506, @gogainda)
* Fixed `String#dump`'s formatting of escaped unicode characters (#2217, @meganniu).
* Switched to the io-console C extension from C ruby for better performance and compatibility in `irb`.
* Coerce the message to a `String` for `BasicSocket#send` (#2209, @HoneyryderChuck).
* Support buffer argument for `UDPSocket#recvfrom_nonblock` (#2209, @HoneyryderChuck).
* Fixed `Integer#digits` implementation to handle more bases (#2224, #2225).
* Support the `inherit` parameter for `Module#{private, protected, public}_method_defined?`.
* Implement `Thread.pending_interrupt?` and `Thread#pending_interrupt?` (#2219).
* Implement `rb_lastline_set` (#2170).
* Implemented `Module#const_source_location` (#2212, @tomstuart and @wildmaples).
* Do not call `File.exist?` in `Dir.glob` as `File.exist?` is often mocked (#2236, @gogainda).
* Coerce the inherit argument to a boolean in `Module#const_defined?` and `Module#const_get` (#2240).
* Refinements take place at `Object#method` and `Module#instance_method` (#2004, @ssnickolay).
* Add support for `rb_scan_args_kw` in C API (#2244, @LillianZ).
* Update random implementation layout to be more compatible (#2234).
* Set `RbConfig::CONFIG['LIBPATHFLAG'/'RPATHFLAG']` like MRI to let `$LIBPATH` changes in `extconf.rb` work.
* Access to path and mode via `rb_io_t` from C has been changed to improve compatibility for io-console.
* Implemented the `Time.at` `in:` parameter.
* Implemented `Kernel#raise` `cause` parameter.
* Improved compatibility of `Signal.trap` and `Kernel#trap` (#2287, @chrisseaton).
* Implemented `GC.stat(:total_allocated_objects)` as `0` (#2292, @chrisseaton).
* `ObjectSpace::WeakMap` now supports immediate and frozen values as both keys and values (#2267).
* Call `divmod` when coercion to `Float` fails for `#sleep` (#2289, @LillianZ).

Performance:

* Multi-Tier compilation is now enabled by default, which improves warmup significantly.
* Improve the performance of checks for recursion (#2189, @LillianZ).
* Improve random number generation performance by avoiding synchronization (#2190, @ivoanjo).
* We now create a single call target per block by default instead of two.
* Some uses of class variables are now much better optimized (#2259, @chrisseaton).
* Several methods that need the caller frame are now always inlined in their caller, which speeds up the interpreter and reduces footprint.
* Pasting code in IRB should be reasonably fast, by updating to `irb` 1.3.3 and `reline` 0.2.3 (#2233).

Changes:

* Standalone builds of TruffleRuby are now based on JDK11 (they used JDK8 previously). There should be no user-visible changes. Similarly, JDK11 is now used by default in development instead of JDK8.
* The deprecated `Truffle::System.synchronized` has been removed.
* `Java.synchronized` has been removed, it did not work on host objects.

# 21.0.0

Release notes:

* The new IRB is quite slow when copy/pasting code into it. This is due to an inefficient `io/console` implementation which will be addressed in the next release. A workaround is to use `irb --readline`, which disables some IRB features but is much faster for copy/pasting code.

New features:

* Updated to Ruby 2.7.2 (#2004).

Bug fixes:

* Fix error message when the method name is not a Symbol or String for `Kernel#respond_to?` (#2132, @ssnickolay)
* Fixed setting of special variables in enumerators and enumerables (#1484).
* Fixed return value of `Enumerable#count` and `Enumerable#uniq` with multiple yielded arguments (#2145, @LillianZ).
* Fixed `String#unpack` for `w*` format (#2143).
* Fixed issue with ``Kernel#` `` when invalid UTF-8 given (#2118).
* Fixed issue with `Method#to_proc` and special variable storage (#2156).
* Add missing `offset` parameter for `FFI::Pointer#put_array_of_*` (#1525).
* Fixed issue with different `Struct`s having the same hash values (#2214).

Compatibility:

* Implement `String#undump` (#2131, @kustosz)
* `Errno` constants with the same `errno` number are now the same class.
* Implement `Enumerable#tally` and `Enumerable#filter_map` (#2144 and #2152, @LillianZ).
* Implement `Range#minmax`.
* Pass more `Enumerator::Lazy#uniq` and `Enumerator::Lazy#chunk` specs (#2146, @LillianZ).
* Implement `Enumerator#produce` (#2160, @zverok)
* Implement `Complex#<=>` (#2004, @ssnickolay).
* Add warning for `proc` without block (#2004, @ssnickolay).
* Implemented `FrozenError#receiver`.
* `Proc#<<` and `Proc#>>` raises TypeError if passed not callable object (#2004, @ssnickolay).
* Support time and date related messages for `Time` (#2166).
* Updated `Dir.{glob,[]}` to raise `ArgumentError` for nul-separated strings.
* `Kernel#lambda` with no block in a method called with a block raises an exception (#2004, @ssnickolay).
* Implemented `BigDecimal` as C extension to improve compatibility.
* Comment lines can be placed between fluent dot now (#2004, @ssnickolay).
* Implemented `rb_make_exception`.
* `**kwargs` now accept non-Symbol keys like Ruby 2.7.
* Updated the Unicode Emoji version (#2173, @wildmaples).
* Added `Enumerator::Yielder#to_proc`.
* Implemented `Enumerator::Lazy#eager`.
* Updated `Method#inspect` to include paremeter information.
* Update `Module#name` to return the same frozen string.
* Implemented `inherit` argument for `Module#autoload?`.

Performance:

* Refactor and implement more performant `MatchData#length` (#2147, @LillianZ).
* Refactor and implement more performant `Array#sample` (#2148, @LillianZ).
* `String#inspect` is now more efficient.

Changes:

* All `InteropLibrary` messages are now exposed consistently as methods on `Truffle::Interop` (#2139). Some methods were renamed to match the scheme described in the documentation.

# 20.3.0

Bug fixes:

* Handle foreign null object as falsy value (#1902, @ssnickolay)
* Fixed return value of `Enumerable#first` with multiple yielded arguments (#2056, @LillianZ).
* Improve reliability of the post install hook by disabling RubyGems (#2075).
* Fixed top level exception handler to print exception cause (#2013).
* Fixed issue when extending FFI from File (#2094).
* Fixed issue with `Kernel#freeze` not freezing singleton class (#2093).
* Fixed `String#encode` with options issue (#2091, #2095, @LillianZ)
* Fixed issue with `spawn` when `:close` redirect is used (#2097).
* Fixed `coverage` issue when `*eval` is used (#2078).
* Use expanded load paths for feature matching (#1501).
* Fixed handling of post arguments for `super()` (#2111).
* Fixed `SystemStackError` sometimes replaced by an internal Java `NoClassDefFoundError` on JVM (#1743).
* Fixed constant/identifier detection in lexer for non-ASCII encodings (#2079, #2102, @ivoanjo).
* Fixed parsing of `--jvm` as an application argument (#2108).
* Fix `rb_rescue2` to ignore the end marker `(VALUE)0` (#2127, #2130).
* Fix status and output when SystemExit is subclassed and raised (#2128)
* Fix `String#{chomp, chomp!}` issue with invalid encoded strings (#2133).

Compatibility:

* Run `at_exit` handlers even if parsing the main script fails (#2047).
* Load required libraries (`-r`) before parsing the main script (#2047).
* `String#split` supports block (#2052, @ssnickolay)
* Implemented `String#{grapheme_clusters, each_grapheme_cluster}`.
* Fix the caller location for `#method_added` (#2059).
* Fix issue with `Float#round` when `self` is `-0.0`.
* Fix `String#unpack` issue with `m0` format (#2065).
* Fix issue with `File.absolute_path` returning a path to current directory (#2062).
* Update `Range#cover?` to handle `Range` parameter.
* Fix `String#{casecmp, casecmp?}` parameter conversion.
* Fix `Regexp` issue which raised syntax error instead of `RegexpError` (#2066).
* Handle `Object#autoload` when autoload itself (#1616, @ssnickolay)
* Skip upgraded default gems while loading RubyGems (#2075).
* Verify that gem paths are correct before loading RubyGems (#2075).
* Implement `rb_ivar_count`.
* Implemented `rb_yield_values2`.
* Implemented `Digest::Base#{update, <<}` (#2100).
* Pass the final `super` specs (#2104, @chrisseaton).
* Fix arity for arguments with optional kwargs (#1669, @ssnickolay)
* Fix arity for `Proc` (#2098, @ssnickolay)
* Check bounds for `FFI::Pointer` accesses when the size of the memory behind is known.
* Implement negative line numbers for eval (#1482).
* Support refinements for `#to_s` called by string interpolation (#2110, @ssnickolay)
* Module#using raises error in method scope (#2112, @ssnickolay)
* `File#path` now returns a new mutable String on every call like MRI (#2115).
* Avoid infinite recursion when redefining `Warning#warn` and calling `Kernel#warn` (#2109).
* Convert objects with `#to_path` in `$LOAD_PATH` (#2119).
* Handle the functions being native for `rb_thread_call_without_gvl()` (#2090).
* Support refinements for Kernel#respond_to? (#2120, @ssnickolay)
* JCodings has been updated from 1.0.45 to 1.0.55.
* Joni has been updated from 2.1.30 to 2.1.40.

Performance:

* Calls with a literal block are no longer always split but instead the decision is made by the Truffle splitting heuristic.
* `Symbol#to_proc` is now AST-inlined in order to not rely on splitting and to avoid needing the caller frame to find refinements which apply.
* `Symbol#to_proc` is now globally cached per Symbol and refinements, to avoid creating many redundant `CallTargets`.
* Setting and access to the special variables `$~` and `$_` has been refactored to require less splitting.

Changes:

* Migrated from JLine 2 to JLine 3 for the `readline` standard library.

# 20.2.0

New features:

* Updated to Ruby 2.6.6.
* Use `InteropLibrary#toDisplayString()` to better display objects from other languages.
* Implement writing to the top scope for global variables (#2024).
* `foreign_object.to_s` now uses `InteropLibrary#toDisplayString()` (and still `asString()` if `isString()`).
* `foreign_object.inspect` has been improved to be more useful (include the language and meta object).
* `foreign_object.class` now calls `getMetaObject()` (except for Java classes, same as before).
* Add basic support for Linux ARM64.
* `foreign_object.name = value` will now call `Interoplibrary#writeMember("name", value)` instead of `invokeMember("name=", value)`.
* Always show the Ruby core library files in backtraces (#1414).
* The Java stacktrace is now shown when sending SIGQUIT to the process, also on TruffleRuby Native, see [Debugging](doc/user/debugging.md) for details (#2041).
* Calls to foreign objects with a block argument will now pass the block as the last argument.
* `foreign.name` will now use `invokeMember` if invocable and if not use `readMember`, see `doc/contrib/interop_implicit_api.md` for details.
* `foreign.to_f` and `foreign.to_i` will now attempt to convert to Ruby `Float` and `Integer` (#2038).
* `foreign.equal?(other)` now uses `InteropLibrary#isIdentical(other)` and `foreign.object_id/__id__` now uses `InteropLibrary#identityHashCode()`.

Bug fixes:

* Fix `#class_exec`, `#module_exec`, `#instance_eval`, and `instance_exec` to use activated refinements (#1988, @ssnickolay).
* Fixed missing method error for FFI calls with `blocking: true` when interrupted.
* Use upgraded default gems when installed (#1956).
* Fixed `NameError` when requiring an autoload path that does not define the autoload constant (#1905).
* Thread local IO buffers are now allocated using a stack to ensure safe operating if a signal handler uses one during an IO operation.
* Fixed `TracePoint` thread-safety by storing the state on the Ruby `Thread` (like MRI) instead of inside the `TracePoint` instance.
* Make `require 'rubygems/package'` succeed and define `Gem::Deprecate` correctly (#2014).
* Fix `MBCLEN_CHARFOUND_P` error.
* Fix `rb_enc_str_new` when `NULL` encoding is given with a constant string.
* Fixed `rb_enc_precise_mbclen` to handle more inputs.
* The output for `--engine.TraceCompilation` is now significantly easier to read, by having shorter method names and source names (oracle/graal#2052).
* Fix indentation for squiggly heredoc with single quotes (#1564).
* Only print members which are readable for foreign `#inspect` (#2027).
* Fixed the return value of the first call to `Kernel#srand` in a Thread (#2028).
* Fix missing flushing when printing an exception at top-level with a custom backtrace, which caused no output being shown (#1750, #1895).
* Use the mode of the given `IO` for `IO#reopen(IO)` which is important for the 3 standard IOs (#2034).
* Fix potential deadlock when running finalizers (#2041).
* Let `require 'rubygems/specification'` work before `require 'rubygems'`.

Compatibility:

* Implement `UnboundMethod#bind_call`.
* Implemented `ObjectSpace::WeakMap` (#1385, #1958).
* Implemented `strtod` and `ruby_strtod` (#2007).
* Fix detection of `#find_type` in FFI to ignore `MakeMakefile#find_type` from `mkmf` (#1896, #2010).
* Implemented `rb_uv_to_utf8` (#1998, @skateman).
* Implemented `rb_str_cat_cstr`.
* Implemented `rb_fstring`.
* Support `#refine` for Module (#2021, @ssnickolay).
* Implemented `rb_ident_hash_new`.
* Improved the compatibility of `Symbol.all_symbols` (#2022, @chrisseaton).
* Implemented `rb_enc_str_buf_cat`.
* Implemented `rb_int_positive_pow`.
* Implemented `rb_usascii_str_new_lit`.
* Define `#getch` and `#getpass` on `StringIO` when `io/console` is required.
* Implemented `rb_uv_to_utf8` (#1998).
* Single character IDs now behave more like those in MRI to improve C extension compatibility, so `rb_funcall(a, '+', b)` will now do the same thing as in MRI.
* Removed extra public methods on `String`.
* Implemented `rb_array_sort` and `rb_array_sort_bang`.
* Do not create a finalizers `Thread` if there are other public languages, which is helpful for polyglot cases (#2035).
* Implemented `rb_enc_isalnum` and `rb_enc_isspace`.
* `RUBY_REVISION` is now the full commit hash used to build TruffleRuby, similar to MRI 2.7+.
* Implemented `rb_enc_mbc_to_codepoint`.
* Changed the lookup methods to achieve Refinements specification (#2033, @ssnickolay)
* Implemented `Digest::Instance#new` (#2040).
* Implemented `ONIGENC_MBC_CASE_FOLD`.
* Fixed `Thread#raise` to call the exception class' constructor with no arguments when given no message (#2045).
* Fixed `refine + super` compatibility (#2039, #2048, @ssnickolay)
* Make the top-level exception handler more compatible with MRI (#2047).
* Implemented `rb_enc_codelen`.
* Implemented `Ripper` by using the C extension (#1585).

Changes:

* RubyGems gem commands updated to use the `--no-document` option by default.

Performance:

* Enable lazy translation from the parser AST to the Truffle AST for user code by default. This should improve application startup time (#1992).
* `instance variable ... not initialized` and similar warnings are now optimized to have no peak performance impact if they are not printed (depends on `$VERBOSE`).
* Implement integer modular exponentiation using `BigInteger#mod_pow` (#1999, @skateman)
* Fixed a performance issue when computing many substrings of a given non-leaf `String` with non-US-ASCII characters.
* Speedup native handle to Ruby object lookup for C extensions.

# 20.1.0

New features:

* Nightly builds of TruffleRuby are now available, see the README for details (#1483).
* `||=` will not compile the right-hand-side if it's only executed once, to match the idiomatic lazy-initialisation use-case ([blog post](https://engineering.shopify.com/blogs/engineering/optimizing-ruby-lazy-initialization-in-truffleruby-with-deoptimization), #1887, @kipply).
* Added `--metrics-profile-require` option to profile searching, parsing, translating and loading files.
* Added support for captured variables for the Truffle instruments (e.g. Chrome debugger).

Bug fixes:

* Fixed `Exception#dup` to copy the `Exception#backtrace` string array.
* Fixed `rb_warn` and `rb_warning` when used as statements (#1886, @chrisseaton).
* Fixed `NameError.new` and `NoMethodError.new` `:receiver` argument.
* Correctly handle large numbers of arguments to `rb_funcall` (#1882).
* Added arity check to `Module#{include, prepend}`.
* Fix `OpenSSL::Digest.{digest,hexdigest,base64digest}` to handle `algorithm, data` arguments (#1889, @bdewater).
* Fixed `SystemCallError.new` parameter conversion.
* Fixed `File#{chmod, umask}` argument conversion check.
* Added warning in `Hash.[]` for non-array elements.
* Fixed `File.lchmod` to raise `NotImplementedError` when not available.
* `RSTRING_PTR()` now always returns a native pointer, resolving two bugs `memcpy`ing to (#1822) and from (#1772) Ruby Strings.
* Fixed issue with duping during splat (#1883).
* Fixed `Dir#children` implementation.
* Fixed `SignalException.new` error when bad parameter given.
* Added deprecation warning to `Kernel#=~`.
* Fixed `puts` for a foreign objects, e.g. `puts Polyglot.eval('js', '[]')` (#1881).
* Fixed `Exception#full_message` implementation.
* Updated `Kernel.Complex()` to handle the `exception: false` parameter.
* Fixed `Kernel#dup` to return self for `Complex` and `Rational` objects.
* Updated `Kernel.Float()` to handle the `exception: false` parameter.
* Fixed `String#unpack` `M` format (#1901).
* Fixed error when `SystemCallError` message contained non-ASCII characters.
* Fixed `rb_rescue` to allow null rescue methods. (#1909, @kipply).
* Fixed incorrect comparisons between bignums and doubles.
* Prevented some internal uses of `Kernel#caller_locations` to be overridden by user code (#1934).
* Fixed an issue caused by recursing inlining within `Regexp#quote` (#1927).
* Updated `Kernel.Float()` to return given string in error message (#1945).
* Parameters and arity of methods derived from `method_missing` should now match MRI (#1921).
* Fixed compile error in `RB_FLOAT_TYPE_P` macro (#1928).
* Fixed `Symbol#match` to call the block with the `MatchData` (#1933).
* Fixed `Digest::SHA2.hexdigest` error with long messages (#1922).
* Fixed `Date.parse` to dup the coerced string to not modify original (#1946).
* Update `Comparable` error messages for special constant values (#1941).
* Fixed `File.ftype` parameter conversion (#1961).
* Fixed `Digest::Instance#file` to not modify string literals (#1964).
* Make sure that string interpolation returns a `String`, and not a subclass (#1950).
* `alias_method` and `instance_methods` should now work correctly inside a refinement (#1942).
* Fixed `Regexp.union` parameter conversion (#1963).
* `IO#read(n)` no longer buffers more than needed, which could cause hanging if detecting readability via a native call such as `select(2)` (#1951).
* Fixed `Random::DEFAULT.seed` to be different on boot (#1965, @kipply)
* `rb_encoding->name` can now be read even if the `rb_encoding` is stored in native memory.
* Detect and cut off recursion when inspecting a foreign object, substituting an ellipsis instead.
* Fixed feature lookup order to check every `$LOAD_PATH` path entry for `.rb`, then every entry for native extension when `require` is called with no extension.
* Define the `_DARWIN_C_SOURCE` macro in extension makefiles (#1592).
* Change handling of var args in `rb_rescue2` to handle usage in C extensions (#1823).
* Fixed incorrect `Encoding::CompatibilityError` raised for some interpolated Regexps (#1967).
* Actually unset environment variables with a `nil` value for `Process.spawn` instead of setting them to an empty String.
* Core library methods part of the Native Image heap are no longer added in the compilation queue on the first call, but after they reach the thresholds like other methods.
* Fix `RbConfig::CONFIG['LIBRUBY_SO']` file extension.
* Fix `char`, `short`, `unsigned char`,  `unsigned int`, and `unsigned short` types in `Fiddle` (#1971).
* Fix `IO#select` to reallocate its buffer if it is interrupted by a signal.
* Fix issue where interpolated string matched `#` within string as being a variable (#1495).
* Fix `File.join` to raise error on strings with null bytes.
* Fix initialization of Ruby Thread for foreign thread created in Java.
* Fix registration of default specs in RubyGems (#1987).

Compatibility:

* The C API type `VALUE` is now defined as `unsigned long` as on MRI. This enables `switch (VALUE)` and other expressions which rely on `VALUE` being an integer type (#1409, #1541, #1675, #1917, #1954).
* Implemented `Float#{floor, ceil}` with `ndigits` argument.
* Implemented `Thread#fetch`.
* Implemented `Float#truncate` with `ndigits` argument.
* Made `String#{byteslice, slice, slice!}` and `Symbol#slice` compatible with endless ranges.
* Implemented "instance variable not initialized" warning.
* Make `Kernel#{caller, caller_locations}` and `Thread#backtrace_locations` compatible with endless ranges.
* Implemented `Dir#each_child`.
* Implemented `Kernel.{chomp, chop}` and `Kernel#{chomp, chop}`.
* Implemented `-p` and `-a`, and `-l` CLI options.
* Convert the argument to `File.realpath` with `#to_path` (#1894).
* `StringIO#binmode` now sets the external encoding to BINARY like MRI (#1898).
* `StringIO#inspect` should not include the contents of the `StringIO` (#1898).
* Implemented `rb_fd_*` functions (#1623).
* Fixed uninitialized variable warnings in core and lib (#1897).
* Make `Thread#backtrace` support omit, length and range arguments.
* Implemented `Range#%`.
* Fixed the type of the `flags` field of `rb_data_type_t` (#1911).
* Implemented `rb_obj_is_proc` (#1908, @kipply, @XrXr).
* Implemented C API macro `RARRAY_ASET()`.
* Implemented `num2short` (#1910, @kipply).
* `RSTRING_END()` now always returns a native pointer.
* Removed `register` specifier for `rb_mem_clear()` (#1924).
* Implemented `Thread::Backtrace::Locations#base_label` (#1920).
* Implemented `rb_mProcess` (#1936).
* Implemented `rb_gc_latest_gc_info` (#1937).
* Implemented `RBASIC_CLASS` (#1935).
* Yield 2 arguments for `Hash#map` if the arity of the block is > 1 (#1944).
* Add all `Errno` constants to match MRI, needed by recent RubyGems.
* Silence `ruby_dep` warnings since that gem is unmaintained.
* Clarify error message for not implemented `Process.daemon` (#1962).
* Allow multiple assignments in conditionals (#1513).
* Update `NoMethodError#message` to match MRI (#1957).
* Make `StringIO` work with `--enable-frozen-string-literal` (#1969).
* Support `NULL` for the status of `rb_protect()`.
* Ensure `BigDecimal#inspect` does not call `BigDecimal#to_s` to avoid behaviour change on `to_s` override (#1960).
* Define all C-API `rb_{c,m,e}*` constants as C global variables (#1541).
* Raise `ArgumentError` for `Socket.unpack_sockaddr_un` if the socket family is incorrect.
* Implemented `RTYPEDDATA_*()` macros and `rb_str_tmp_new()` (#1975).
* Implemented `rb_set_end_proc` (#1959).
* Implemented `rb_to_symbol`.
* Implemented `rb_class_instance_methods`, `rb_class_public_instance_methods`, `rb_class_protected_instance_methods`, and `rb_class_private_instance_methods`.
* Implemented `rb_tracepoint_new`, `rb_tracepoint_disable`, `rb_tracepoint_enable`, and `rb_tracepoint_enabled_p` (#1450).
* Implemented `RbConfig::CONFIG['AR']` and `RbConfig::CONFIG['STRIP']` (#1973).
* Not yet implemented C API functions are now correctly detected as missing via `mkmf`'s `have_func` (#1980).
* Accept `RUBY_INTERNAL_EVENT_{NEWOBJ,FREEOBJ}` events but warn they are not triggered (#1978, #1983).
* `IO.copy_stream(in, STDOUT)` now writes to `STDOUT` without buffering like MRI.
* Implemented `RbConfig['vendordir']`.
* Implemented `Enumerator::ArithmeticSequence`.
* Support `(struct RBasic *)->flags` and `->klass` from `ruby.h` (#1891, #1884, #1978).

Changes:

* `TRUFFLERUBY_RESILIENT_GEM_HOME` has been removed. Unset `GEM_HOME` and `GEM_PATH` instead if you need to.
* The deprecated `Truffle::System.full_memory_barrier`, `Truffle::Primitive.logical_processors`, and  `Truffle::AtomicReference` have been removed.
* The implicit interface for allowing Ruby objects to behave as polyglot arrays with `#size`, `#[]` methods has been removed and replaced with an explicit interface where each method starts with `polyglot_*`.
* Hash keys are no longer reported as polyglot members.
* All remaining implicit polyglot behaviour for `#[]` method was replaced with `polyglot_*` methods.
* Rename dynamic API to match InteropLibrary. All the methods keep the name as it is in InteropLibrary with the following changes: use snake_case, add `polyglot_` prefix, drop `get` and `is` prefix, append `?` on all predicates.
* Split `Truffle::Interop.write` into `.write_array_element` and `.write_member` methods.
* Rename `Truffle::Interop.size` to `.array_size`.
* Rename `Truffle::Interop.is_boolean?` to `.boolean?`.
* Split `Truffle::Interop.read` into `.read_member` and `.read_array_element`.
* Drop `is_` prefix in `Truffle::Interop.is_array_element_*` predicates.
* `Truffle::Interop.hash_keys_as_members` has been added to treat a Ruby Hash as a polyglot object with the Hash keys as members.

Performance:

* Optimized `RSTRING_PTR()` accesses by going to native directly, optimized various core methods, use Mode=latency and tune GC heap size for Bundler. This speeds up `bundle install` from 84s to 19s for a small Gemfile with 6 gems (#1398).
* Fixed memory footprint issue due to large compilation on Native Image, notably during `bundle install` (#1893).
* `ArrayBuilderNode` now uses a new Truffle library for manipulating array stores.
* Ruby objects passed to C extensions are now converted less often to native handles.
* Calling blocking system calls and running C code with unblocking actions has been refactored to remove some optimisation boundaries.
* `return` expressions are now rewritten as implicit return expressions where control flow allows this to be safely done as a tail optimisation. This can improve interpreter performance by up to 50% in some benchmarks, and can be applied to approximately 80% of return nodes seen in Rails and its dependencies (#1977).
* The old array strategy code has been removed and all remaining nodes converted to the new `ArrayStoreLibrary`.
* Updated `nil` to be a global immutable singleton (#1835).

# 20.0.0

New features:

* Enable and document `--coverage` option (#1840, @chrisseaton).
* Update the internal LLVM toolchain to LLVM 9 and reduce its download size.
* Updated to Ruby 2.6.5 (#1749).
* Automatically set `PKG_CONFIG_PATH` as needed for compiling OpenSSL on macOS (#1830).

Bug fixes:

* Fix `Tempfile#{size,length}` when the IO is not flushed (#1765, @rafaelfranca).
* Dump and load instance variables in subclasses of `Exception` (#1766, @rafaelfranca).
* Fix `Date._iso8601` and `Date._rfc3339` when the string is an invalid date (#1773, @rafaelfranca).
* Fail earlier for bad handle unwrapping (#1777, @chrisseaton).
* Match out of range `ArgumentError` message with MRI (#1774, @rafaelfranca).
* Raise `Encoding::CompatibilityError` with incompatible encodings on `Regexp` (#1775, @rafaelfranca).
* Fixed interactions between attributes and instance variables in `Struct` (#1776, @chrisseaton).
* Coercion fixes for `TCPServer.new` (#1780, @XrXr).
* Fix `Float#<=>` not calling `coerce` when `other` argument responds to it (#1783, @XrXr).
* Do not warn / crash when requiring a file that sets and trigger autoload on itself (#1779, @XrXr).
* Strip trailing whitespaces when creating a `BigDecimal` with a `String` (#1796, @XrXr).
* Default `close_others` in `Process.exec` to `false` like Ruby 2.6 (#1798, @XrXr).
* Don't clone methods when setting method to the same visibility (#1794, @XrXr).
* `BigDecimal()` deal with large rationals precisely (#1797, @XrXr).
* Make it possible to call `instance_exec` with `rb_block_call` (#1802, @XrXr).
* Check for duplicate members in `Struct.new` (#1803, @XrXr).
* `Process::Status#to_i` return raw `waitpid(2)` status (#1800, @XrXr).
* `Process#exec`: set close-on-exec to false for fd redirection (#1805, @XrXr, @rafaelfranca).
* Building C extensions should now work with frozen string literals (#1786).
* Keep the Truffle working directory in sync with the native working directory.
* Rename `to_native` to `polyglot_to_native` to match `polyglot_pointer?` and `polyglot_address` methods.
* Fixed missing partial evaluation boundary in `Array#{sort,sort!}` (#1727).
* Fixed the class of `self` and the wrapping `Module` for `Kernel#load(path, wrap=true)` (#1739).
* Fixed missing polyglot type declaration for `RSTRING_PTR` to help with native/managed interop.
* Fixed `Module#to_s` and `Module#inspect` to not return an extra `#<Class:` for singleton classes.
* Arrays backed by native storage now allocate the correct amount of memory (#1828).
* Fixed issue in `ConditionVariable#wait` that could lose a `ConditionVariable#signal`.
* Do not expose TruffleRuby-specific method `Array#swap` (#1816).
* Fixed `#inspect` on broken UTF-8 sequences (#1842, @chrisseaton).
* `Truffle::Interop.keys` should report methods of `String` and `Symbol` (#1817).
* `Kernel#sprintf` encoding validity has been fixed (#1852, @XrXr).
* Fixed `ArrayIndexOutOfBoundsException` in `File.fnmatch` (#1845).
* Make `String#concat` work with no or multiple arguments (#1519).
* Make `Array#concat` work with no or multiple arguments (#1519).
* Coerce `BigDecimal(arg)` using `to_str` (#1826).
* Fixed `NameError#dup`, `NoMethodError#dup`, and `SystemCallError#dup` to copy internal fields.
* Make `Enumerable#chunk` work without a block (#1518).
* Fixed issue with `SystemCallError.new` setting a backtrace too early.
* Fixed `BigDecimal#to_s` formatting issue (#1711).
* Run `END` keyword block only once at exit.
* Implement `Numeric#clone` to return `self`.
* Fixed `Symbol#to_proc` to create a `Proc` with `nil` `source_location` (#1663).
* Make `GC.start` work with keyword arguments.
* Fixed `Kernel#clone` for `nil`, `true`, `false`, `Integer`, and `Symbol`.
* Make top-level methods available in `Context#getBindings()` (#1838).
* Made `Kernel#caller_locations` accept a range argument, and return `nil` when appropriate.
* Made `rb_respond_to` work with primitives (#1869, @chrisseaton).
* Fixed issue with missing backtrace for `rescue $ERROR_INFO` (#1660).
* Fixed `Struct#hash` for `keyword_init: true` `Struct`.
* Fixed `String#{upcase!,downcase!,swapcase!}(:ascii)` for non-ASCII-compatible encodings like UTF-16.
* Fixed `String#capitalize!` for strings that weren't full ASCII.
* Fixed enumeration issue in `ENV.{select, filter}`.
* Fixed `Complex` and `Rational` should be frozen after initializing.
* Fixed `printf` should raise error when not enough arguments for positional argument.
* Removed "shadowing outer local variable" warning.
* Fixed parameter conversion to `String` in ENV methods.
* Fixed deprecation warning when `ENV.index` is called.
* Fixed issue with `ENV.each_key`.
* Fixed `ENV.replace` implementation.
* Fixed `ENV.udpate` implementation.
* Fixed argument handling in `Kernel.printf`.
* Fixed character length after conversion to binary from a non-US-ASCII String.
* Fixed issue with installing latest bundler (#1880).
* Fixed type conversion for `Numeric#step` `step` parameter.
* Fixed `Kernel#Integer` conversion.
* Fixed `IO.try_convert` parameter conversion.
* Fixed linking of always-inline C API functions with `-std=gnu90` (#1837, #1879).
* Avoid race conditions during `gem install` by using a single download thread.
* Do not use gems precompiled for MRI on TruffleRuby (#1837).
* Fixed printing foreign arrays that were also pointers (#1679).
* Fixed `nil#=~` to not warn.
* Fixed `Enumerable#collect` to give user block arity in the block passed to `Enumerable#each`.

Compatibility:

* Implemented `String#start_with?(Regexp)` (#1771, @zhublik).
* Various improvements to `SignalException` and signal handling (#1790, @XrXr).
* Implemented `rb_utf8_str_new`, `rb_utf8_str_new_cstr`, `rb_utf8_str_new_static` (#1788, @chrisseaton).
* Implemented the `unit` argument of `Time.at` (#1791, @XrXr).
* Implemented `keyword_init: true` for `Struct.new` (#1789, @XrXr).
* Implemented `MatchData#dup` (#1792, @XrXr).
* Implemented a native storage strategy for `Array` to allow better C extension compatibility.
* Implemented `rb_check_symbol_cstr` (#1814).
* Implemented `rb_hash_start` (#1841, @XrXr).
* JCodings has been updated from 1.0.42 to 1.0.45.
* Joni has been updated from 2.1.25 to 2.1.30.
* Implemented `Method#<<` and `Method#>>` (#1821).
* The `.bundle` file extension is now used for C extensions on macOS (#1819, #1837).
* Implemented `Comparable#clamp` (#1517).
* Implemented `rb_gc_register_mark_object` and `rb_enc_str_asciionly_p` (#1856, @chrisseaton).
* Implemented `rb_io_set_nonblock` (#1741).
* Include the major kernel version in `RUBY_PLATFORM` on macOS like MRI (#1860, @eightbitraptor).
* Implemented `Enumerator::Chain`, `Enumerator#+`, and `Enumerable#chain` (#1859, #1858).
* Implemented `Thread#backtrace_locations` and `Exception#backtrace_locations` (#1556).
* Implemented `rb_module_new`, `rb_define_class_id`, `rb_define_module_id`, (#1876, @XrXr, @chrisseaton).
* Implemented `-n` CLI option (#1532).
* Cache the `Symbol` of method names in call nodes only when needed (#1872).
* Implemented `rb_get_alloc_func` and related functions (#1874, @XrXr).
* Implemented `rb_module_new`, `rb_define_class_id`, `rb_define_module_id`, (#1876, @chrisseaton).
* Implemented `ENV.slice`.
* Support for the Darkfish theme for RDoc generation has been added back.
* Implemented `Kernel#system` `exception: true` option.
* Implemented `Random.bytes`.
* Implemented `Random.random_number`.
* Added the ability to parse endless ranges.
* Made `Range#{to_a, step, each, bsearch, step, last, max, min, to_s, ==}` compatible with endless ranges.
* Made `Array#{[], []=, values_at, fill, slice!}` compatible with endless ranges.
* Defined `Array#{min, max}` methods.

Performance:

* Use a smaller limit for identity-based inline caches to improve warmup by avoiding too many deoptimizations.
* `long[]` array storage now correctly declare that they accept `int` values, reducing deoptimisations and promotions to `Object[]` storage.
* Enable inline caching of `Symbol` conversion for `rb_iv_get` and `rb_iv_set`.
* `rb_type` information is now cached on classes as a hidden variable to improve performance.
* Change to using thread local buffers for socket calls to reduce allocations.
* Refactor `IO.select` to reduce copying and optimisation boundaries.
* Refactor various `String` and `Rope` nodes to avoid Truffle performance warnings.
* Reading caller frames should now work in more cases without deoptimisation.

# 19.3.0

New features:

* Compilation of C extensions is now done with an internal LLVM toolchain producing both native code and bitcode. This means more C extensions should compile out of the box and this should resolve most linker-related issues.
* It is no longer necessary to install LLVM for installing C extensions on TruffleRuby.
* It is no longer necessary to install libc++ and libc++abi for installing C++ extensions on TruffleRuby.
* On macOS, it is no longer necessary to install the system headers package (#1417).
* License updated to EPL 2.0/GPL 2.0/LGPL 2.1 like recent JRuby.

Bug fixes:

* `rb_undef_method` now works for private methods (#1731, @cky).
* Fixed several issues when requiring C extensions concurrently (#1565).
* `self.method ||= value` with a private method now works correctly (#1673).
* Fixed `RegexpError: invalid multibyte escape` for binary regexps with a non-binary String (#1433).
* Arrays now report their methods to other languages for interopability (#1768).
* Installing `sassc` now works due to using the LLVM toolchain (#1753).
* Renamed `Truffle::Interop.respond_to?` to avoid conflict with Ruby's `respond_to?` (#1491).
* Warn only if `$VERBOSE` is `true` when a magic comment is ignored (#1757, @nirvdrum).
* Make C extensions use the same libssl as the one used for the openssl C extension (#1770).

Compatibility:

* `GC.stat` can now take an optional argument (#1716, @kirs).
* `Kernel#load` with `wrap` has been implemented (#1739).
* Implemented `Kernel#spawn` with `:chdir` (#1492).
* Implemented `rb_str_drop_bytes`, notably used by OpenSSL (#1740, @cky).
* Include executables of default gems, needed for `rails new` in Rails 6.
* Use compilation flags similar to MRI for C extension compilation.
* Warn for `gem update --system` as it is not fully supported yet and is often not needed.
* Pass `-undefined dynamic_lookup` to the linker on macOS like MRI.

Performance:

* Core methods are no longer always cloned, which reduces memory footprint and should improve warmup.
* Inline cache calls to `rb_intern()` with a constant name in C extensions.
* Improve allocation speed of native handles for C extensions.
* Improve the performance of `NIL_P` and `INT2FIX` in C extensions.
* Various fixes to improve Rack performance.
* Optimize `String#gsub(String)` by not creating a `Regexp` and using `String#index` instead.
* Fixed "FrameWithoutBoxing should not be materialized" compilation issue in `TryNode`.

# 19.2.0, August 2019

New features:

* `Fiddle` has been implemented.

Bug fixes:

* Set `RbConfig::CONFIG['ruby_version']` to the same value as the TruffleRuby version. This fixes reusing C extensions between different versions of TruffleRuby with Bundler (#1715).
* Fixed `Symbol#match` returning `MatchData` (#1706, @zhublik).
* Allow `Time#strftime` to be called with binary format strings.
* Do not modify the argument passed to `IO#write` when the encoding does not match (#1714).
* Use the class where the method was defined to check if an `UnboundMethod` can be used for `#define_method` (#1710).
* Fixed setting `$~` for `Enumerable` and `Enumerator::Lazy`'s `#grep` and `#grep_v`.
* Improved errors when interacting with single-threaded languages (#1709).

Compatibility:

* Added `Kernel#then` (#1703, @zhublik).
* `FFI::Struct#[]=` is now supported for inline character arrays.
* `blocking: true` is now supported for `FFI::Library#attach_function`.
* Implemented `Proc#>>` and `#<<` (#1688).
* `Thread.report_on_exception` is now `true` by default like MRI 2.5+.
* `BigDecimal` compatibility has been generally improved in several ways.

Changes:

* An interop read message sent to a `Proc` will no longer call the `Proc`.

Performance:

* Several `String` methods have been made faster by the usage of vector instructions
  when searching for a single-byte character in a String.
* Methods needing the caller frame are now better optimized.

# 19.1.0, June 2019

*Ruby is an experimental language in the GraalVM 19.1.0 release*

Bug fixes:

* Sharing for thread-safety of objects is now triggered later as intended, e.g., when a second `Thread` is started.
* Fixed `Array#to_h` so it doesn't set a default value (#1698).
* Removed extra `public` methods on `IO` (#1702).
* Fixed `Process.kill(signal, Process.pid)` when the signal is trapped as `:IGNORE` (#1702).
* Fixed `Addrinfo.new(String)` to reliably find the address family (#1702).
* Fixed argument checks in `BasicSocket#setsockopt` (#1460).
* Fixed `ObjectSpace.trace_object_allocations` (#1456).
* Fixed `BigDecimal#{clone,dup}` so it now just returns the receiver, per Ruby 2.5+ semantics (#1680).
* Fixed creating `BigDecimal` instances from non-finite `Float` values (#1685).
* Fixed `BigDecimal#inspect` output for non-finite values (e.g, NaN or -Infinity) (#1683).
* Fixed `BigDecimal#hash` to return the same value for two `BigDecimal` objects that are equal (#1656).
* Added missing `BigDecimal` constant definitions (#1684).
* Implemented `rb_eval_string_protect`.
* Fixed `rb_get_kwargs` to correctly handle optional and rest arguments.
* Calling `Kernel#raise` with a raised exception will no longer set the cause of the exception to itself (#1682).
* Return a `FFI::Function` correctly for functions returning a callback.
* Convert to intuitive Ruby exceptions when INVOKE fails (#1690).
* Implemented `FFI::Pointer#clear` (#1687).
* Procs will now yield to the block in their declaration context even when called with a block argument (#1657).
* Fixed problems with calling POSIX methods if `Symbol#[]` is redefined (#1665).
* Fixed sharing of `Array` and `Hash` elements for thread-safety of objects (#1601).
* Fixed concurrent modifications of `Gem::Specification::LOAD_CACHE` (#1601).
* Fix `TCPServer#accept` to set `#do_not_reverse_lookup` correctly on the created `TCPSocket`.

Compatibility:

* Exceptions from `coerce` are no longer rescued, like MRI.
* Implemented `Integer#{allbits?,anybits?,nobits?}`.
* `Integer#{ceil,floor,truncate}` now accept a precision and `Integer#round` accepts a rounding mode.
* Added missing `Enumerable#filter` and `Enumerator::Lazy#filter` aliases to the respective `select` method (#1610).
* Implemented more `Ripper` methods as no-ops (#1694, @Mogztter).
* Implemented `rb_enc_sprintf` (#1702).
* Implemented `ENV#{filter,filter!}` aliases for `select` and `select!`.
* Non-blocking `StringIO` and `Socket` APIs now support `exception: false` like MRI (#1702).
* Increased compatibility of `BigDecimal`.
* `String#-@` now performs string deduplication (#1608).
* `Hash#merge` now preserves the key order from the original hash for merged values (#1650).
* Coerce values given to `FFI::Pointer` methods.
* `FrozenError` is now defined and is used for `can't modify frozen` object exceptions.
* `StringIO` is now available by default like in MRI, because it is required by RubyGems.

Changes:

* Interactive sources (like the GraalVM polyglot shell) now all share the same binding (#1695).
* Hash code calculation has been improved to reduce hash collisions for `Hash` and other cases.

Performance:

* `eval(code, binding)` for a fixed `code` containing blocks is now much faster. This improves the performance of rendering `ERB` templates containing loops.
* `rb_str_cat` is faster due to the C string now being concatenated without first being converted to a Ruby string or having its encoding checked. As a side effect the behaviour of `rb_str_cat` should now more closely match that of MRI.

# 19.0.0, May 2019

*Ruby is an experimental language in the GraalVM 19.0.0 release*

Bug fixes:

* The debugger now sees global variables as the global scope.
* Temporary variables are no longer visible in the debugger.
* Setting breakpoints on some lines has been fixed.
* The OpenSSL C extension is now always recompiled, fixing various bugs when using the extension (e.g., when using Bundler in TravisCI) (#1676, #1627, #1632).
* Initialize `$0` when not run from the 'ruby' launcher, which is needed to `require` gems (#1653).

Compatibility:

* `do...end` blocks can now have `rescue/else/ensure` clauses like MRI (#1618).

Changes:

* `TruffleRuby.sulong?` has been replaced by `TruffleRuby.cexts?`, and `TruffleRuby.graal?` has been replaced by `TruffleRuby.jit?`. The old methods will continue to work for now, but will produce warnings, and will be removed at a future release.

# 1.0 RC 16, 19 April 2019

Bug fixes:

* Fixed `Hash#merge` with no arguments to return a new copy of the receiver (#1645).
* Fixed yield with a splat and keyword arguments (#1613).
* Fixed `rb_scan_args` to correctly handle kwargs in combination with optional args.
* Many fixes for `FFI::Pointer` to be more compatible with the `ffi` gem.

New features:

* Rounding modes have been implemented or improved for `Float`, `Rational`, `BigDecimal` (#1509).
* Support Homebrew installed in other prefixes than `/usr/local` (#1583).
* Added a pure-Ruby implementation of FFI which passes almost all Ruby FFI specs (#1529, #1524).

Changes:

* Support for the Darkfish theme for RDoc generation has been removed.

Compatibility:

* The `KeyError` raised from `ENV#fetch` and `Hash#fetch` now matches MRI's message formatting (#1633).
* Add the missing `key` and `receiver` values to `KeyError` raised from `ENV#fetch`.
* `String#unicode_normalize` has been moved to the core library like in MRI.
* `StringScanner` will now match a regexp beginning with `^` even when not scanning from the start of the string.
* `Module#define_method` is now public like in MRI.
* `Kernel#warn` now supports the `uplevel:` keyword argument.

# 1.0 RC 15, 5 April 2019

Bug fixes:

* Improved compatibility with MRI's `Float#to_s` formatting (#1626).
* Fixed `String#inspect` when the string uses a non-UTF-8 ASCII-compatible encoding and has non-ASCII characters.
* Fixed `puts` for strings with non-ASCII-compatible encodings.
* `rb_protect` now returns `Qnil` when an error occurs.
* Fixed a race condition when using the interpolate-once (`/o`) modifier in regular expressions.
* Calling `StringIO#close` multiple times no longer raises an exception (#1640).
* Fixed a bug in include file resolution when compiling C extensions.

New features:

* `Process.clock_getres` has been implemented.

Changes:

* `debug`, `profile`, `profiler`, which were already marked as unsupported, have been removed.
* Our experimental JRuby-compatible Java interop has been removed - use `Polyglot` and `Java` instead.
* The Trufle handle patches applied to `psych` C extension have now been removed.
* The `rb_tr_handle_*` functions have been removed as they are no longer used in any C extension patches.
* Underscores and dots in options have become hyphens, so `--exceptions.print_uncaught_java` is now `--exceptions-print-uncaught-java`, for example.
* The `rb_tr_handle_*` functions have been removed as they are no longer used in any C extension patches.

Bug fixes:

* `autoload :C, "path"; require "path"` now correctly triggers the autoload.
* Fixed `UDPSocket#bind` to specify family and socktype when resolving address.
* The `shell` standard library can now be `require`-d.
* Fixed a bug where `for` could result in a `NullPointerException` when trying to assign the iteration variable.
* Existing global variables can now become aliases of other global variables (#1590).

Compatibility:

* ERB now uses StringScanner and not the fallback, like on MRI. As a result `strscan` is required by `require 'erb'` (#1615).
* Yield different number of arguments for `Hash#each` and `Hash#each_pair` based on the block arity like MRI (#1629).
* Add support for the `base` keyword argument to `Dir.{[], glob}`.

# 1.0 RC 14, 18 March 2019

Updated to Ruby 2.6.2.

Bug fixes:

* Implement `rb_io_wait_writable` (#1586).
* Fixed error when using arrows keys first within `irb` or `pry` (#1478, #1486).
* Coerce the right hand side for all `BigDecimal` operations (#1598).
* Combining multiple `**` arguments containing duplicate keys produced an incorrect hash. This has now been fixed (#1469).
* `IO#read_nonblock` now returns the passed buffer object, if one is supplied.
* Worked out autoloading issue (#1614).

New features:

* Implemented `String#delete_prefix`, `#delete_suffix`, and related methods.
* Implemented `Dir.children` and `Dir#children`.
* Implemented `Integer#sqrt`.

Changes:

* `-Xoptions` has been removed - use `--help:languages` instead.
* `-Xlog=` has been removed - use `--log.level=` instead.
* `-J` has been removed - use `--vm.` instead.
* `-J-cp lib.jar` and so on have removed - use `--vm.cp=lib.jar` or `--vm.classpath=lib.jar` instead.
* `--jvm.` and `--native.` have been deprecated, use `--vm.` instead to pass VM options.
* `-Xoption=value` has been removed - use `--option=value` instead.
* The `-X` option now works as in MRI.
* `--help:debug` is now `--help:internal`.
* `ripper` is still not implemented, but the module now exists and has some methods that are implemented as no-ops.

# 1.0 RC 13, 5 March 2019

Note that as TruffleRuby RC 13 is built on Ruby 2.4.4 it is still vulnerable to CVE-2018-16395. This will be fixed in the next release.

New features:

* Host interop with Java now works on SubstrateVM too.

Bug fixes:

* Fixed `Enumerator::Lazy` which wrongly rescued `StandardError` (#1557).
* Fixed several problems with `Numeric#step` related to default arguments, infinite sequences, and bad argument types (#1520).
* Fixed incorrect raising of `ArgumentError` with `Range#step` when at least one component of the `Range` is `Float::INFINITY` (#1503).
* Fixed the wrong encoding being associated with certain forms of heredoc strings (#1563).
* Call `#coerce` on right hand operator if `BigDecimal` is the left hand operator (#1533, @Quintasan).
* Fixed return type of division of `Integer.MIN_VALUE` and `Long.MIN_VALUE` by -1 (#1581).
* `Exception#cause` is now correctly set for internal exceptions (#1560).
* `rb_num2ull` is now implemented as well as being declared in the `ruby.h` header (#1573).
* `rb_sym_to_s` is now implemented (#1575).
* `R_TYPE_P` now returns the type number for a wider set of Ruby objects (#1574).
* `rb_fix2str` has now been implemented.
* `rb_protect` will now work even if `NilClass#==` has been redefined.
* `BigDecimal` has been moved out of the `Truffle` module to match MRI.
* `StringIO#puts` now correctly handles `to_s` methods which do not return strings (#1577).
* `Array#each` now behaves like MRI when the array is modified (#1580).
* Clarified that `$SAFE` can never be set to a non-zero value.
* Fix compatibility with RubyGems 3 (#1558).
* `Kernel#respond_to?` now returns false if a method is protected and the `include_all` argument is false (#1568).

Changes:

* `TRUFFLERUBY_CEXT_ENABLED` is no longer supported and C extensions are now always built, regardless of the value of this environment variable.
* Getting a substring of a string created by a C extension now uses less memory as only the requested portion will be copied to a managed string.
* `-Xoptions` has been deprecated and will be removed - use `--help:languages` instead.
* `-Xlog=` has been deprecated and will be removed - use `--log.level=` instead.
* `-J` has been deprecated and will be removed - use `--jvm.` instead.
* `-J-cp lib.jar` and so on have been deprecated and will be removed - use `--jvm.cp=lib.jar` or `--jvm.classpath=lib.jar` instead.
* `-J-cmd`, `--jvm.cmd`, `JAVA_HOME`, `JAVACMD`, and `JAVA_OPTS` do not work in any released configuration of TruffleRuby, so have been removed.
* `-Xoption=value` has been deprecated and will be removed - use `--option=value` instead.
* `TracePoint` now raises an `ArgumentError` for unsupported events.
* `TracePoint.trace` and `TracePoint#inspect` have been implemented.

Compatibility:

* Improved the exception when an `-S` file isn't found.
* Removed the message from exceptions raised by bare `raise` to better match MRI (#1487).
* `TracePoint` now handles the `:class` event.

Performance:

* Sped up `String` handling in native extensions, quite substantially in some cases, by reducing conversions between native and managed strings and allowing for mutable metadata in native strings.

# 1.0 RC 12, 4 February 2019

Bug fixes:

* Fixed a bug with `String#lines` and similar methods with multibyte characters (#1543).
* Fixed an issue with `String#{encode,encode!}` double-processing strings using XML conversion options and a new destination encoding (#1545).
* Fixed a bug where a raised cloned exception would be caught as the original exception (#1542).
* Fixed a bug with `StringScanner` and patterns starting with `^` (#1544).
* Fixed `Enumerable::Lazy#uniq` with infinite streams (#1516).

Compatibility:

* Change to a new system for handling Ruby objects in C extensions which greatly increases compatibility with MRI.
* Implemented `BigDecimal#to_r` (#1521).
* `Symbol#to_proc` now returns `-1` like on MRI (#1462).

# 1.0 RC 11, 15 January 2019

New features:

* macOS clocks `CLOCK_MONOTONIC_RAW`, `_MONOTONIC_RAW_APPROX`, `_UPTIME_RAW`, `_UPTIME_RAW_APPROX`, and `_PROCESS_CPUTIME_ID` have been implemented (#1480).
* TruffleRuby now automatically detects native access and threading permissions from the `Context` API, and can run code with no permissions given (`Context.create()`).

Bug fixes:

* FFI::Pointer now does the correct range checks for signed and unsigned values.
* Allow signal `0` to be used with `Process.kill` (#1474).
* `IO#dup` now properly sets the new `IO` instance to be close-on-exec.
* `IO#reopen` now properly resets the receiver to be close-on-exec.
* `StringIO#set_encoding` no longer raises an exception if the underlying `String` is frozen (#1473).
* Fix handling of `Symbol` encodings in `Marshal#dump` and `Marshal#load` (#1530).

Compatibility:

* Implemented `Dir.each_child`.
* Adding missing support for the `close_others` option to `exec` and `spawn`.
* Implemented the missing `MatchData#named_captures` method (#1512).

Changes:

* `Process::CLOCK_` constants have been given the same value as in standard Ruby.

Performance:

* Sped up accesses to native memory through FFI::Pointer.
* All core files now make use of frozen `String` literals, reducing the number of `String` allocations for core methods.
* New -Xclone.disable option to disable all manual cloning.

# 1.0 RC 10, 5 December 2018

New features:

* The `nkf` and `kconv` standard libraries were added (#1439).
* `Mutex` and `ConditionVariable` have a new fast path for acquiring locks that are unlocked.
* `Queue` and `SizedQueue`, `#close` and `#closed?`, have been implemented.
* `Kernel#clone(freeze)` has been implemented (#1454).
* `Warning.warn` has been implemented (#1470).
* `Thread.report_on_exception` has been implemented (#1476).
* The emulation symbols for `Process.clock_gettime` have been implemented.

Bug fixes:

* Added `rb_eEncodingError` for C extensions (#1437).
* Fixed race condition when creating threads (#1445).
* Handle `exception: false` for IO#write_nonblock (#1457, @ioquatix).
* Fixed `Socket#connect_nonblock` for the `EISCONN` case (#1465, @ioquatix).
* `File.expand_path` now raises an exception for a non-absolute user-home.
* `ArgumentError` messages now better match MRI (#1467).
* Added support for `:float_millisecond`, `:millisecond`, and `:second` time units to `Process.clock_gettime` (#1468).
* Fixed backtrace of re-raised exceptions (#1459).
* Updated an exception message in Psych related to loading a non-existing class so that it now matches MRI.
* Fixed a JRuby-style Java interop compatibility issue seen in `test-unit`.
* Fixed problem with calling `warn` if `$stderr` has been reassigned.
* Fixed definition of `RB_ENCODING_GET_INLINED` (#1440).

Changes:

* Timezone messages are now logged at `CONFIG` level, use `-Xlog=CONFIG` to debug if the timezone is incorrectly shown as `UTC`.

# 1.0 RC 9, 5 November 2018

Security:

* CVE-2018-16396, *tainted flags are not propagated in Array#pack and String#unpack with some directives* has been mitigated by adding additional taint operations.

New features:

* LLVM for Oracle Linux 7 can now be installed without building from source.

Bug fixes:

* Times can now be created with UTC offsets in `+/-HH:MM:SS` format.
* `Proc#to_s` now has `ASCII-8BIT` as its encoding instead of the incorrect `UTF-8`.
* `String#%` now has the correct encoding for `UTF-8` and `US-ASCII` format strings, instead of the incorrect `ASCII-8BIT`.
* Updated `BigDecimal#to_s` to use `e` instead of `E` for exponent notation.
* Fixed `BigDecimal#to_s` to allow `f` as a format flag to indicate conventional floating point notation. Previously only `F` was allowed.

Changes:

* The supported version of LLVM for Oracle Linux has been updated from 3.8 to 4.0.
* `mysql2` is now patched to avoid a bug in passing `NULL` to `rb_scan_args`, and now passes the majority of its test suite.
* The post-install script now automatically detects if recompiling the OpenSSL C extension is needed. The post-install script should always be run in TravisCI as well, see `doc/user/standalone-distribution.md`.
* Detect when the system libssl is incompatible more accurately and add instructions on how to recompile the extension.

# 1.0 RC 8, 19 October 2018

New features:

* `Java.synchronized(object) { }` and `TruffleRuby.synchronized(object) { }` methods have been added.
* Added a `TruffleRuby::AtomicReference` class.
* Ubuntu 18.04 LTS is now supported.
* macOS 10.14 (Mojave) is now supported.

Changes:

* Random seeds now use Java's `NativePRNGNonBlocking`.
* The supported version of Fedora is now 28, upgraded from 25.
* The FFI gem has been updated from 1.9.18 to 1.9.25.
* JCodings has been updated from 1.0.30 to 1.0.40.
* Joni has been updated from 2.1.16 to 2.1.25.

Performance:

* Performance of setting the last exception on a thread has now been improved.

# 1.0 RC 7, 3 October 2018

New features:

* Useful `inspect` strings have been added for more foreign objects.
* The C extension API now defines a preprocessor macro `TRUFFLERUBY`.
* Added the rbconfig/sizeof native extension for better MRI compatibility.
* Support for `pg` 1.1. The extension now compiles successfully, but may still have issues with some datatypes.

Bug fixes:

* `readline` can now be interrupted by the interrupt signal (Ctrl+C). This fixes Ctrl+C to work in IRB.
* Better compatibility with C extensions due to a new "managed struct" type.
* Fixed compilation warnings which produced confusing messages for end users (#1422).
* Improved compatibility with Truffle polyglot STDIO.
* Fixed version check preventing TruffleRuby from working with Bundler 2.0 and later (#1413).
* Fixed problem with `Kernel.public_send` not tracking its caller properly (#1425).
* `rb_thread_call_without_gvl()` no longer holds the C-extensions lock.
* Fixed `caller_locations` when called inside `method_added`.
* Fixed `mon_initialize` when called inside `initialize_copy` (#1428).
* `Mutex` correctly raises a `TypeError` when trying to serialize with `Marshal.dump`.

Performance:

* Reduced memory footprint for private/internal AST nodes.
* Increased the number of cases in which string equality checks will become compile-time constants.
* Major performance improvement for exceptional paths where the rescue body does not access the exception object (e.g., `x.size rescue 0`).

Changes:

* Many clean-ups to our internal patching mechanism used to make some native extensions run on TruffleRuby.
* Removed obsoleted patches for Bundler compatibility now that Bundler 1.16.5 has built-in support for TruffleRuby.
* Reimplemented exceptions and other APIs that can return a backtrace to use Truffle's lazy stacktraces API.

# 1.0 RC 6, 3 September 2018

New features:

* `Polyglot.export` can now be used with primitives, and will now convert strings to Java, and `.import` will convert them from Java.
* Implemented `--encoding`, `--external-encoding`, `--internal-encoding`.
* `rb_object_tainted` and similar C functions have been implemented.
* `rb_struct_define_under` has been implemented.
* `RbConfig::CONFIG['sysconfdir']` has been implemented.
* `Etc` has been implemented (#1403).
* The `-Xcexts=false` option disables C extensions.
* Instrumentation such as the CPUSampler reports methods in a clearer way like `Foo#bar`, `Gem::Specification.each_spec`, `block in Foo#bar` instead of just `bar`, `each_spec`, `block in bar` (which is what MRI displays in backtraces).
* TruffleRuby is now usable as a JSR 223 (`javax.script`) language.
* A migration guide from JRuby (`doc/user/jruby-migration.md`) is now included.
* `kind_of?` works as an alias for `is_a?` on foreign objects.
* Boxed foreign strings unbox on `to_s`, `to_str`, and `inspect`.

Bug fixes:

* Fix false-positive circular warning during autoload.
* Fix Truffle::AtomicReference for `concurrent-ruby`.
* Correctly look up `llvm-link` along `clang` and `opt` so it is no longer needed to add LLVM to `PATH` on macOS for Homebrew and MacPorts.
* Fix `alias` to work when in a refinement module (#1394).
* `Array#reject!` no longer truncates the array if the block raises an exception for an element.
* WeakRef now has the same inheritance and methods as MRI's version.
* Support `-Wl` linker argument for C extensions. Fixes compilation of`mysql2` and `pg`.
* Using `Module#const_get` with a scoped argument will now correctly autoload the constant if needed.
* Loaded files are read as raw bytes, rather than as a UTF-8 string and then converted back into bytes.
* Return 'DEFAULT' for `Signal.trap(:INT) {}`. Avoids a backtrace when quitting a Sinatra server with Ctrl+C.
* Support `Signal.trap('PIPE', 'SYSTEM_DEFAULT')`, used by the gem `rouge` (#1411).
* Fix arity checks and handling of arity `-2` for `rb_define_method()`.
* Setting `$SAFE` to a negative value now raises a `SecurityError`.
* The offset of `DATA` is now correct in the presence of heredocs.
* Fix double-loading of the `json` gem, which led to duplicate constant definition warnings.
* Fix definition of `RB_NIL_P` to be early enough. Fixes compilation of `msgpack`.
* Fix compilation of megamorphic interop calls.
* `Kernel#singleton_methods` now correctly ignores prepended modules of non-singleton classes. Fixes loading `sass` when `activesupport` is loaded.
* Object identity numbers should never be negative.

Performance:

* Optimize keyword rest arguments (`def foo(**kwrest)`).
* Optimize rejected (non-Symbol keys) keyword arguments.
* Source `SecureRandom.random_bytes` from `/dev/urandom` rather than OpenSSL.
* C extension bitcode is no longer encoded as Base64 to pass it to Sulong.
* Faster `String#==` using vectorization.

Changes:

* Clarified that all sources that come in from the Polyglot API `eval` method will be treated as UTF-8, and cannot be re-interpreted as another encoding using a magic comment.
* The `-Xembedded` option can now be set set on the launcher command line.
* The `-Xplatform.native=false` option can now load the core library, by enabling `-Xpolyglot.stdio`.
* `$SAFE` and `Thread#safe_level` now cannot be set to `1` - raising an error rather than warning as before. `-Xsafe` allows it to be set, but there are still no checks.
* Foreign objects are now printed as `#<Foreign:system-identity-hash-code>`, except for foreign arrays which are now printed as `#<Foreign [elements...]>`.
* Foreign objects `to_s` now calls `inspect` rather than Java's `toString`.
* The embedded configuration (`-Xembedded`) now warns about features which may not work well embedded, such as signals.
* The `-Xsync.stdio` option has been removed - use standard Ruby `STDOUT.sync = true` in your program instead.

# 1.0 RC 5, 3 August 2018

New features:

* It is no longer needed to add LLVM (`/usr/local/opt/llvm@4/bin`) to `PATH` on macOS.
* Improve error message when LLVM, `clang` or `opt` is missing.
* Automatically find LLVM and libssl with MacPorts on macOS (#1386).
* `--log.ruby.level=` can be used to set the log level from any launcher.
* Add documentation about installing with Ruby managers/installers and how to run TruffleRuby in CI such as TravisCI (#1062, #1070).
* `String#unpack1` has been implemented.

Bug fixes:

* Allow any name for constants with `rb_const_get()`/`rb_const_set()` (#1380).
* Fix `defined?` with an autoload constant to not raise but return `nil` if the autoload fails (#1377).
* Binary Ruby Strings can now only be converted to Java Strings if they only contain US-ASCII characters. Otherwise, they would produce garbled Java Strings (#1376).
* `#autoload` now correctly calls `main.require(path)` dynamically.
* Hide internal file from user-level backtraces (#1375).
* Show caller information in warnings from the core library (#1375).
* `#require` and `#require_relative` should keep symlinks in `$"` and `__FILE__` (#1383).
* Random seeds now always come directly from `/dev/urandom` for MRI compatibility.
* SIGINFO, SIGEMT and SIGPWR are now defined (#1382).
* Optional and operator assignment expressions now return the value assigned, not the value returned by an assignment method (#1391).
* `WeakRef.new` will now return the correct type of object, even if `WeakRef` is subclassed (#1391).
* Resolving constants in prepended modules failed, this has now been fixed (#1391).
* Send and `Symbol#to_proc` now take account of refinements at their call sites (#1391).
* Better warning when the timezone cannot be found on WSL (#1393).
* Allow special encoding names in `String#force_encoding` and raise an exception on bad encoding names (#1397).
* Fix `Socket.getifaddrs` which would wrongly return an empty array (#1375).
* `Binding` now remembers the file and line at which it was created for `#eval`. This is notably used by `pry`'s `binding.pry`.
* Resolve symlinks in `GEM_HOME` and `GEM_PATH` to avoid related problems (#1383).
* Refactor and fix `#autoload` so other threads see the constant defined while the autoload is in progress (#1332).
* Strings backed by `NativeRope`s now make a copy of the rope when `dup`ed.
* `String#unpack` now taints return strings if the format was tainted, and now does not taint the return array if the format was tainted.
* Lots of fixes to `Array#pack` and `String#unpack` tainting, and a better implementation of `P` and `p`.
* Array literals could evaluate an element twice under some circumstances. This has now been fixed.

Performance:

* Optimize required and optional keyword arguments.
* `rb_enc_to_index` is now faster by eliminating an expensive look-up.

Changes:

* `-Xlog=` now needs log level names to be upper case.
* `-Dtruffleruby.log` and `TRUFFLERUBY_LOG` have been removed - use `-Dpolyglot.log.ruby.level`.
* The log format, handlers, etc are now managed by the Truffle logging system.
* The custom log levels `PERFORMANCE` and `PATCH` have been removed.

# 1.0 RC 4, 18 July 2018

*TruffleRuby was not updated in RC 4*

# 1.0 RC 3, 2 July 2018

New features:

* `is_a?` can be called on foreign objects.

Bug fixes:

* It is no longer needed to have `ruby` in `$PATH` to run the post-install hook.
* `Qnil`/`Qtrue`/`Qfalse`/`Qundef` can now be used as initial value for global variables in C extensions.
* Fixed error message when the runtime libssl has no SSLv2 support (on Ubuntu 16.04 for instance).
* `RbConfig::CONFIG['extra_bindirs']` is now a String as other RbConfig values.
* `SIGPIPE` is correctly caught on SubstrateVM, and the corresponding write() raises `Errno::EPIPE` when the read end of a pipe or socket is closed.
* Use the magic encoding comment for determining the source encoding when using eval().
* Fixed a couple bugs where the encoding was not preserved correctly.

Performance:

* Faster stat()-related calls, by returning the relevant field directly and avoiding extra allocations.
* `rb_str_new()`/`rb_str_new_cstr()` are much faster by avoiding extra copying and allocations.
* `String#{sub,sub!}` are faster in the common case of an empty replacement string.
* Eliminated many unnecessary memory copy operations when reading from `IO` with a delimiter (e.g., `IO#each`), leading to overall improved `IO` reading for common use cases such as iterating through lines in a `File`.
* Use the byte[] of the given Ruby String when calling eval() directly for parsing.

# 1.0 RC 2, 6 June 2018

New features:

* We are now compatible with Ruby 2.4.4.
* `object.class` on a Java `Class` object will give you an object on which you can call instance methods, rather than static methods which is what you get by default.
* The log level can now also be set with `-Dtruffleruby.log=info` or `TRUFFLERUBY_LOG=info`.
* `-Xbacktraces.raise` will print Ruby backtraces whenever an exception is raised.
* `Java.import name` imports Java classes as top-level constants.
* Coercion of foreign numbers to Ruby numbers now works.
* `to_s` works on all foreign objects and calls the Java `toString`.
* `to_str` will try to `UNBOX` and then re-try `to_str`, in order to provoke the unboxing of foreign strings.

Changes:

* The version string now mentions if you're running GraalVM Community Edition (`GraalVM CE`) or GraalVM Enterprise Edition (`GraalVM EE`).
* The inline JavaScript functionality `-Xinline_js` has been removed.
* Line numbers `< 0`, in the various eval methods, are now warned about, because we don't support these at all. Line numbers `> 1` are warned about (at the fine level) but they are shimmed by adding blank lines in front to get to the correct offset. Line numbers starting at `0` are also warned about at the fine level and set to `1` instead.
* The `erb` standard library has been patched to stop using a -1 line number.
* `-Xbacktraces.interleave_java` now includes all the trailing Java frames.
* Objects with a `[]` method, except for `Hash`, now do not return anything for `KEYS`, to avoid the impression that you could `READ` them. `KEYINFO` also returns nothing for these objects, except for `Array` where it returns information on indices.
* `String` now returns `false` for `HAS_KEYS`.
* The supported additional functionality module has been renamed from `Truffle` to `TruffleRuby`. Anything not documented in `doc/user/truffleruby-additions.md` should not be used.
* Imprecise wrong gem directory detection was replaced. TruffleRuby newly marks its gem directories with a marker file, and warns if you try to use TruffleRuby with a gem directory which is lacking the marker.

Bug fixes:

* TruffleRuby on SubstrateVM now correctly determines the system timezone.
* `Kernel#require_relative` now coerces the feature argument to a path and canonicalizes it before requiring, and it now uses the current directory as the directory for a synthetic file name from `#instance_eval`.

# 1.0 RC 1, 17 April 2018

New features:

* The Ruby version has been updated to version 2.3.7.

Security:

* CVE-2018-6914, CVE-2018-8779, CVE-2018-8780, CVE-2018-8777, CVE-2017-17742 and CVE-2018-8778 have been mitigated.

Changes:

* `RubyTruffleError` has been removed and uses replaced with standard exceptions.
* C++ libraries like `libc++` are now not needed if you don't run C++ extensions. `libc++abi` is now never needed. Documentation updated to make it more clear what the minimum requirements for pure Ruby, C extensions, and C++ extensions separately.
* C extensions are now built by default - `TRUFFLERUBY_CEXT_ENABLED` is assumed `true` unless set to `false`.
* The `KEYS` interop message now returns an array of Java strings, rather than Ruby strings. `KEYS` on an array no longer returns indices.
* `HAS_SIZE` now only returns `true` for `Array`.
* A method call on a foreign object that looks like an operator (the method name does not begin with a letter) will call `IS_BOXED` on the object and based on that will possibly `UNBOX` and convert to Ruby.
* Now using the native version of Psych.
* The supported version of LLVM on Oracle Linux has been dropped to 3.8.
* The supported version of Fedora has been dropped to 25, and the supported version of LLVM to 3.8, due to LLVM incompatibilities. The instructions for installing `libssl` have changed to match.

# 0.33, April 2018

New features:

* The Ruby version has been updated to version 2.3.6.
* Context pre-initialization with TruffleRuby `--native`, which significantly improves startup time and loads the `did_you_mean` gem ahead of time.
* The default VM is changed to SubstrateVM, where the startup is significantly better. Use `--jvm` option for full JVM VM.
* The `Truffle::Interop` module has been replaced with a new `Polyglot` module which is designed to use more idiomatic Ruby syntax rather than explicit methods. A [new document](doc/user/polyglot.md) describes polyglot programming at a higher level.
* The `REMOVABLE`, `MODIFIABLE` and `INSERTABLE` Truffle interop key info flags have been implemented.
* `equal?` on foreign objects will check if the underlying objects are equal if both are Java interop objects.
* `delete` on foreign objects will send `REMOVE`, `size` will send `GET_SIZE`, and `keys` will send `KEYS`. `respond_to?(:size)` will send `HAS_SIZE`, `respond_to?(:keys)` will send `HAS_KEYS`.
* Added a new Java-interop API similar to the one in the Nashorn JavaScript implementation, as also implemented by Graal.js. The `Java.type` method returns a Java class object on which you can use normal interop methods. Needs the `--jvm` flag to be used.
* Supported and tested versions of LLVM for different platforms have been more precisely [documented](doc/user/installing-llvm.md).

Changes:

* Interop semantics of `INVOKE`, `READ`, `WRITE`, `KEYS` and `KEY_INFO` have changed significantly, so that `INVOKE` maps to Ruby method calls, `READ` calls `[]` or returns (bound) `Method` objects, and `WRITE` calls `[]=`.

Performance:

* `Dir.glob` is much faster and more memory efficient in cases that can reduce to direct filename lookups.
* `SecureRandom` now defers loading OpenSSL until it's needed, reducing time to load `SecureRandom`.
* `Array#dup` and `Array#shift` have been made constant-time operations by sharing the array storage and keeping a starting index.

Bug fixes:

* Interop key-info works with non-string-like names.

Internal changes:

* Changes to the lexer and translator to reduce regular expression calls.
* Some JRuby sources have been updated to 9.1.13.0.

# 0.32, March 2018

New features:

* A new embedded configuration is used when TruffleRuby is used from another language or application. This disables features like signals which may conflict with the embedding application, and threads which may conflict with other languages, and enables features such as the use of polyglot IO streams.

Performance:

* Conversion of ASCII-only Ruby strings to Java strings is now faster.
* Several operations on multi-byte character strings are now faster.
* Native I/O reads are about 22% faster.

Bug fixes:

* The launcher accepts `--native` and similar options in  the `TRUFFLERUBYOPT` environment variable.

Internal changes:

* The launcher is now part of the TruffleRuby repository, rather than part of the GraalVM repository.
* `ArrayBuilderNode` now uses `ArrayStrategies` and `ArrayMirrors` to remove direct knowledge of array storage.
* `RStringPtr` and `RStringPtrEnd` now report as pointers for interop purposes, fixing several issues with `char *` usage in C extensions.<|MERGE_RESOLUTION|>--- conflicted
+++ resolved
@@ -14,13 +14,10 @@
 * Fix `Integer#{<<,>>}` with RHS bignum and long (@eregon).
 * Fix a resource leak from allocators defined in C extensions (@aardvark179).
 * `SIGINT`/`Interrupt`/`Ctrl+C` now shows the backtrace and exits as signaled, like CRuby (@eregon).
-<<<<<<< HEAD
 * Update patch feature finding to prefer the longest matching load path (#2605, @bjfish).
 * Fix `Hash#{to_s,inspect}` for keys whose `#inspect` return a frozen String (#2613, @eregon).
 * Fix `Array#pack` with `x*` to not output null characters (#2614, @bjfish).
-=======
 * Fix `Random#rand` not returning random floats when given float ranges (#2612, @bjfish).
->>>>>>> 559e8cd7
 
 Compatibility:
 
