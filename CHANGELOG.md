--- conflicted
+++ resolved
@@ -31,11 +31,8 @@
 * Support `Signal.trap('PIPE', 'SYSTEM_DEFAULT')`, used by the gem `rouge`
   (#1411).
 * Fix arity checks and handling of arity `-2` for `rb_define_method()`.
-<<<<<<< HEAD
 * Setting `$SAFE` to a negative value now raises a `SecurityError`.
-=======
 * The offset of `DATA` is now correct in the presence of heredocs.
->>>>>>> 57dcc687
 
 Performance:
 
