# 22.0.0

New features:

* Updated to Ruby 3.0.2 (#2453).

Bug fixes:

* Fix `File.utime` to use nanoseconds (#2448).
* Capture the intercepted feature path during patching to reuse during patch require (#2441).
* Update `Module#constants` to filter invalid constant identifiers (#2452).
* Fixed `-0.0 <=> 0.0` and `-0.0 <=> 0` to return `0` like on CRuby (#1391).

Compatibility:

* Implement `rb_sprintf` in our format compiler to provide consistent formatting across C standard libraries.
* Update `defined?` to return frozen strings (#2450).
* Use compensated summation for `{Array,Enumerable}#sum` when floating point values are included.
* `Module#attr_*` methods now return an array of method names (#2498, @gogainda).
* Fixed `Socket#(local|remote)_address` to retrieve family and type from the file descriptor (#2444, @larskanis).
* Add `Thread.ignore_deadlock` accessor (#2453).
<<<<<<< HEAD
* Allow `Hash#transform_keys` to take a hash argument (@ccocchi, #2464).
* Add `Enumerable#grep{_v}` optimization for `Regexp` (#2453).
* Update `IO#write` to accept multiple arguments (#2501).
* Do not warn when uninitialized instance variable is accessed (#2502, @andrykonchin).
* Remove `TRUE`, `FALSE`, and `NIL` constants like CRuby 3.0 (#2505, @andrykonchin).
* `Symbol#to_proc` now returns a lambda like in Ruby 3 (#2508, @andrykonchin).
* `Kernel#lambda` now warns if called without a literal block (#2500, @andrykonchin).
* Implement Hash#except (#2463, @wildmaples).
* Remove special `$SAFE` global and related C API methods (#2453).
=======
* Assigning to a numbered parameter raises `SyntaxError` (#2506, @andrykonchin).
>>>>>>> cad8cba7

Performance:

* Regexp objects are now interned in a similar way to symbols.
* Improve performance of regexps using POSIX bracket expressions (e.g., `[[:lower:]]`) matching against ASCII-only strings (#2447, @nirvdrum).
* `String#sub`, `sub!`, `gsub`, and `gsub!` have been refactored for better performance.
* Don't allocate a `MatchData` object when `Regexp#match?` or `String#match?` is used (#2509, @nirvdrum).
* Add `ENV.except` (#2507, @Strech).

Changes:


# 21.3.0

New features:

* [TRegex](https://github.com/oracle/graal/tree/master/regex) is now used by default, which provides large speedups for matching regular expressions.
* Add `Polyglot.languages` to expose the list of available languages.
* Add `Polyglot::InnerContext` to eval code in any available language in an inner isolated context (#2169).
* Foreign objects now have a dynamically-generated class based on their interop traits like `ForeignArray` and are better integrated with Ruby objects (#2149).
* Foreign arrays now have all methods of Ruby `Enumerable` and many methods of `Array` (#2149).
* Foreign hashes now have all methods of Ruby `Enumerable` and many methods of `Hash` (#2149).
* Foreign iterables (`InteropLibrary#hasIterator`) now have all methods of Ruby `Enumerable` (#2149).
* Foreign objects now implement `#instance_variables` (readable non-invocable members) and `#methods` (invocable members + Ruby methods).

Bug fixes:

* Fix `Marshal.load` of multiple `Symbols` with an explicit encoding (#1624).
* Fix `rb_str_modify_expand` to preserve existing bytes (#2392).
* Fix `String#scrub` when replacement is frozen (#2398, @LillianZ).
* Fix `Dir.mkdir` error handling for `Pathname` paths (#2397).
* `BasicSocket#*_nonblock(exception: false)` now only return `:wait_readable/:wait_writable` for `EAGAIN`/`EWOULDBLOCK` like MRI (#2400).
* Fix issue with `strspn` used in the `date` C extension compiled as a macro on older glibc and then missing the `__strspn_c1` symbol on newer glibc (#2406).
* Fix constant lookup when loading the same file multiple times (#2408).
* Fix handling of `break`, `next` and `redo` in `define_method(name, &block)` methods (#2418).
* Fix handling of incompatible types in `Float#<=>` (#2432, @chrisseaton).
* Fix issue with escaping curly braces for `Dir.glob` (#2425).
* Fix `base64` decoding issue with missing output (#2435).
* Fix `StringIO#ungetbyte` to treat a byte as a byte, not a code point (#2436). 
* Fix `defined?(yield)` when used inside a block (#2446).
* Fix a couple issues related to native memory allocation and release.

Compatibility:

* Implement `Process::Status.wait` (#2378).
* Update `rb_str_modify` and `rb_str_modify_expand` to raise a `FrozenError` when given a frozen string (#2392).
* Implement `rb_fiber_*` functions (#2402).
* Implement `rb_str_vcatf`.
* Add support for tracing allocations from C functions (#2403, @chrisseaton).
* Implement `rb_str_catf`.
* Search the executable in the passed env `PATH` for subprocesses (#2419).
* Accept a string as the pattern argument to `StringScanner#scan` and `StringScanner#check` (#2423).

Performance:

* Moved most of `MonitorMixin` to primitives to deal with interrupts more efficiently (#2375).
* Improved the performance of `rb_enc_from_index` by adding cached lookups (#2379, @nirvdrum).
* Improved the performance of many `MatchData` operations (#2384, @nirvdrum).
* Significantly improved performance of TRegex calls by allowing Truffle splitting (#2389, @nirvdrum).
* Improved `String#gsub` performance by adding a fast path for the `string_byte_index` primitive (#2380, @nirvdrum).
* Improved `String#index` performance by adding a fast path for the `string_character_index` primitive (#2383, @LillianZ).
* Optimized conversion of strings to integers if the string contained a numeric value (#2401, @nirvdrum).
* Use Truffle's `ContextThreadLocal` to speedup access to thread-local data.
* Provide a new fast path for `rb_backref*` and `rb_lastline*`functions from C extensions.

Changes:

* `foreign_object.class` on foreign objects is no longer special and uses `Kernel#class` (it used to return the `java.lang.Class` object for a Java type or `getMetaObject()`, but that is too incompatible with Ruby code).
* `Java.import name` imports a Java class in the enclosing module instead of always as a top-level constant.
* `foreign_object.keys` no longer returns members, use `foreign_object.instance_variables` or `foreign_object.methods` instead.
* `foreign_object.respond_to?(:class)` is now always true (before it was only for Java classes), since the method is always defined.

Security:

* Updated to Ruby 2.7.4 to fix CVE-2021-31810, CVE-2021-32066 and CVE-2021-31799.

# 21.2.0

New features:

* New `TruffleRuby::ConcurrentMap` data structure for use in [`concurrent-ruby`](https://github.com/ruby-concurrency/concurrent-ruby) (#2339, @wildmaples).

Bug fixes:

* Fix of different values of self in different scopes.
* `Truffle::POSIX.select` was being redefined repeatedly (#2332).
* Fix the `--backtraces-raise` and `--backtraces-rescue` options in JVM mode (#2335).
* Fix `File.{atime, mtime, ctime}` to include nanoseconds (#2337).
* Fix `Array#[a, b] = "frozen string literal".freeze` (#2355).
* `rb_funcall()` now releases the C-extension lock (similar to MRI).

Compatibility:

* Updated to Ruby 2.7.3. The `resolv` stdlib was not updated (`resolv` in 2.7.3 has [bugs](https://bugs.ruby-lang.org/issues/17748)).
* Make interpolated strings frozen for compatibility with Ruby 2.7 (#2304, @kirs).
* `require 'socket'` now also requires `'io/wait'` like CRuby (#2326).
* Support precision when formatting strings (#2281, @kirs).
* Make rpartition compatible with Ruby 2.7 (#2320, @gogainda).
* Include the type name in exception messages from `rb_check_type` (#2307).
* Fix `Hash#rehash` to remove duplicate keys after modifications (#2266, @MattAlp)
* Only fail `rb_check_type` for typed data, not wrapped untyped structs (#2331).
* Decide the visibility in `Module#define_method` based on `self` and the default definee (#2334).
* Configure `mandir` value in `RbConfig::CONFIG` and `RbConfig::MAKEFILE_CONFIG` (#2315).
* TruffleRuby now supports the Truffle polyglot Hash interop API.
* Implement `Fiber#raise` (#2338).
* Update `File.basename` to return new `String` instances (#2343).
* Allow `Fiber#raise` after `Fiber#transfer` like Ruby 3.0 (#2342).
* Fix `ObjectSpace._id2ref` for Symbols and frozen String literals (#2358).
* Implemented `Enumerator::Lazy#filter_map` (#2356).
* Fix LLVM toolchain issue on macOS 11.3 (#2352, [oracle/graal#3383](https://github.com/oracle/graal/issues/3383)).
* Implement `IO#set_encoding_by_bom` (#2372, pawandubey).
* Implemented `Enumerator::Lazy#with_index` (#2356).
* Implement `rb_backref_set`.
* Fix `Float#<=>` when comparing `Infinity` to other `#infinite?` values.
* Implement `date` library as a C extension to improve compatibility (#2344).

Performance:

* Make `#dig` iterative to make it faster and compile better for calls with 3+ arguments (#2301, @chrisseaton, @jantnovi).
* Make `Struct#dig` faster in interpreter by avoiding exceptions (#2306, @kirs).
* Reduce the number of AST nodes created for methods and blocks (#2261).
* Fiber-local variables are much faster now by using less synchronization.
* Improved the performance of the exceptional case of `String#chr` (#2318, @chrisseaton).
* Improved the performance of `IO#read_nonblock` when no data is available to be read.
* `TruffleSafepoint` is now used instead of custom logic, which no longer invalidates JITed code for guest safepoints (e.g., `Thread#{backtrace,raise,kill}`, `ObjectSpace`, etc)
* Significantly improved performance of `Time#strftime` for common formats (#2361, @wildmaples, @chrisseaton).
* Faster solution for lazy integer length (#2365, @lemire, @chrisseaton).
* Speedup `rb_funcallv*()` by directly unwrapping the C arguments array instead of going through a Ruby `Array` (#2089).
* Improved the performance of several `Truffle::RegexOperations` methods (#2374, @wildmapes, @nirvdrum).

Changes:

* `rb_iterate()` (deprecated since 1.9) no longer magically passes the block to `rb_funcall()`, use `rb_block_call()` instead.

Security:

* Updated to Ruby 2.7.3 to fix CVE-2021-28965 and CVE-2021-28966.

# 21.1.0

New features:

* Access to local variables of the interactive Binding via language bindings is now supported: `context.getBindings("ruby").putMember("my_var", 42);` (#2030).
* `VALUE`s in C extensions now expose the Ruby object when viewed in the debugger, as long as they have not been converted to native values.
* Signal handlers can now be run without triggering multi-threading.
* Fibers no longer trigger Truffle multi-threading.

Bug fixes:

* `Range#to_a` wasn't working for `long` ranges (#2198, @tomstuart and @LillianZ).
* Show the interleaved host and guest stacktrace for host exceptions (#2226).
* Fix the label of the first location reported by `Thread#backtrace_locations` (#2229).
* Fix `Thread.handle_interrupt` to defer non-pure interrupts until the end of the `handle_interrupt` block (#2219).
* Clear and restore errinfo on entry and normal return from methods in C extensions (#2227).
* Fix extra whitespace in squiggly heredoc with escaped newline (#2238, @wildmaples and @norswap).
* Fix handling of signals with `--single-threaded` (#2265).
* Fix `Enumerator::Lazy#{chunk_while, slice_before, slice_after, slice_when}` to return instances of `Enumerator::Lazy` (#2273).
* Fix `Truffle::Interop.source_location` to return unavailable source sections for modules instead of null (#2257).
* Fix usage of `Thread.handle_interrupt` in `MonitorMixin#mon_synchronize`.
* Fixed `TruffleRuby.synchronized` to handle guest safepoints (#2277).
* Fix control flow bug when assigning constants using ||= (#1489).
* Fix `Kernel#raise` argument handling for hashes (#2298).
* Set errinfo when `rb_protect` captures a Ruby exception (#2245).
* Fixed handling of multiple optional arguments and keywords when passed a positional `Hash` (#2302).

Compatibility:

* Prepend the GraalVM LLVM Toolchain to `PATH` when installing gems (#1974, #1088, #1343, #1400, #1947, #1931, #1588).
* Installing the `nokogiri` gem now defaults to use the vendored `libxml2` and `libxslt`, similar to CRuby, which means the corresponding system packages are no longer needed (#62).
* Implemented `$LOAD_PATH.resolve_feature_path`.
* Add `Pathname#/` alias to `Pathname#+` (#2178).
* Fixed issue with large `Integer`s in `Math.log` (#2184).
* Updated `Regexp.last_match` to support `Symbol` and `String` parameter (#2179).
* Added support for numbered block parameters (`_1` etc).
* Fixed `String#upto` issue with non-ascii strings (#2183).
* Implemented partial support for pattern matching (#2186).
* Make `File.extname` return `'.'` if the path ends with one (#2192, @tomstuart).
* Include fractional seconds in `Time#inspect` output (#2194, @tomstuart).
* Add support for `Integer#[Range]` and `Integer#[start, length]` (#2182, @gogainda).
* Allow private calls with `self` as an explicit receiver (#2196, @wildmaples).
* Fixed `:perm` parameter for `File.write`.
* Implemented `Time#floor` and `#ceil` (#2201, @wildmaples).
* Allow `Range#include?` and `#member?` with `Time` (#2202, @wildmaples).
* Implemented `Comparable#clamp(Range)` (#2200, @wildmaples).
* Added a `Array#minmax` to override `Enumerable#minmax` (#2199, @wildmaples).
* Implemented `chomp` parameter for `IO.{readlines, foreach}` (#2205).
* Implemented the Debug Inspector C API.
* Added beginless range support for `Range#{new, bsearch, count, each, equal_value, first, inspect, max, min, size, cover?, include?, ===}`.
* Added beginless range support for `Array#{[], []=, slice, slice!, to_a, fill, values_at}` (#2155, @LillianZ).
* Added beginless range support for `String#{byteslice, slice, slice!}` and `Symbol#slice` (#2211, @LillianZ).
* Added beginless range support for `Kernel#{caller, caller_locations}` and `Thread#backtrace_locations` (#2211, @LillianZ).
* Make rand work with exclusive range with Float (#1506, @gogainda)
* Fixed `String#dump`'s formatting of escaped unicode characters (#2217, @meganniu).
* Switched to the io-console C extension from C ruby for better performance and compatibility in `irb`.
* Coerce the message to a `String` for `BasicSocket#send` (#2209, @HoneyryderChuck).
* Support buffer argument for `UDPSocket#recvfrom_nonblock` (#2209, @HoneyryderChuck).
* Fixed `Integer#digits` implementation to handle more bases (#2224, #2225).
* Support the `inherit` parameter for `Module#{private, protected, public}_method_defined?`.
* Implement `Thread.pending_interrupt?` and `Thread#pending_interrupt?` (#2219).
* Implement `rb_lastline_set` (#2170).
* Implemented `Module#const_source_location` (#2212, @tomstuart and @wildmaples).
* Do not call `File.exist?` in `Dir.glob` as `File.exist?` is often mocked (#2236, @gogainda).
* Coerce the inherit argument to a boolean in `Module#const_defined?` and `Module#const_get` (#2240).
* Refinements take place at `Object#method` and `Module#instance_method` (#2004, @ssnickolay).
* Add support for `rb_scan_args_kw` in C API (#2244, @LillianZ).
* Update random implementation layout to be more compatible (#2234).
* Set `RbConfig::CONFIG['LIBPATHFLAG'/'RPATHFLAG']` like MRI to let `$LIBPATH` changes in `extconf.rb` work.
* Access to path and mode via `rb_io_t` from C has been changed to improve compatibility for io-console.
* Implemented the `Time.at` `in:` parameter.
* Implemented `Kernel#raise` `cause` parameter.
* Improved compatibility of `Signal.trap` and `Kernel#trap` (#2287, @chrisseaton).
* Implemented `GC.stat(:total_allocated_objects)` as `0` (#2292, @chrisseaton).
* `ObjectSpace::WeakMap` now supports immediate and frozen values as both keys and values (#2267).
* Call `divmod` when coercion to `Float` fails for `#sleep` (#2289, @LillianZ).

Performance:

* Multi-Tier compilation is now enabled by default, which improves warmup significantly.
* Improve the performance of checks for recursion (#2189, @LillianZ).
* Improve random number generation performance by avoiding synchronization (#2190, @ivoanjo).
* We now create a single call target per block by default instead of two.
* Some uses of class variables are now much better optimized (#2259, @chrisseaton).
* Several methods that need the caller frame are now always inlined in their caller, which speeds up the interpreter and reduces footprint.
* Pasting code in IRB should be reasonably fast, by updating to `irb` 1.3.3 and `reline` 0.2.3 (#2233).

Changes:

* Standalone builds of TruffleRuby are now based on JDK11 (they used JDK8 previously). There should be no user-visible changes. Similarly, JDK11 is now used by default in development instead of JDK8.
* The deprecated `Truffle::System.synchronized` has been removed.
* `Java.synchronized` has been removed, it did not work on host objects.

# 21.0.0

Release notes:

* The new IRB is quite slow when copy/pasting code into it. This is due to an inefficient `io/console` implementation which will be addressed in the next release. A workaround is to use `irb --readline`, which disables some IRB features but is much faster for copy/pasting code.

New features:

* Updated to Ruby 2.7.2 (#2004).

Bug fixes:

* Fix error message when the method name is not a Symbol or String for `Kernel#respond_to?` (#2132, @ssnickolay)
* Fixed setting of special variables in enumerators and enumerables (#1484).
* Fixed return value of `Enumerable#count` and `Enumerable#uniq` with multiple yielded arguments (#2145, @LillianZ).
* Fixed `String#unpack` for `w*` format (#2143).
* Fixed issue with ``Kernel#` `` when invalid UTF-8 given (#2118).
* Fixed issue with `Method#to_proc` and special variable storage (#2156).
* Add missing `offset` parameter for `FFI::Pointer#put_array_of_*` (#1525).
* Fixed issue with different `Struct`s having the same hash values (#2214).

Compatibility:

* Implement `String#undump` (#2131, @kustosz)
* `Errno` constants with the same `errno` number are now the same class.
* Implement `Enumerable#tally` and `Enumerable#filter_map` (#2144 and #2152, @LillianZ).
* Implement `Range#minmax`.
* Pass more `Enumerator::Lazy#uniq` and `Enumerator::Lazy#chunk` specs (#2146, @LillianZ).
* Implement `Enumerator#produce` (#2160, @zverok)
* Implement `Complex#<=>` (#2004, @ssnickolay).
* Add warning for `proc` without block (#2004, @ssnickolay).
* Implemented `FrozenError#receiver`.
* `Proc#<<` and `Proc#>>` raises TypeError if passed not callable object (#2004, @ssnickolay).
* Support time and date related messages for `Time` (#2166).
* Updated `Dir.{glob,[]}` to raise `ArgumentError` for nul-separated strings.
* `Kernel#lambda` with no block in a method called with a block raises an exception (#2004, @ssnickolay).
* Implemented `BigDecimal` as C extension to improve compatibility.
* Comment lines can be placed between fluent dot now (#2004, @ssnickolay).
* Implemented `rb_make_exception`.
* `**kwargs` now accept non-Symbol keys like Ruby 2.7.
* Updated the Unicode Emoji version (#2173, @wildmaples).
* Added `Enumerator::Yielder#to_proc`.
* Implemented `Enumerator::Lazy#eager`.
* Updated `Method#inspect` to include paremeter information.
* Update `Module#name` to return the same frozen string.
* Implemented `inherit` argument for `Module#autoload?`.

Performance:

* Refactor and implement more performant `MatchData#length` (#2147, @LillianZ).
* Refactor and implement more performant `Array#sample` (#2148, @LillianZ).
* `String#inspect` is now more efficient.

Changes:

* All `InteropLibrary` messages are now exposed consistently as methods on `Truffle::Interop` (#2139). Some methods were renamed to match the scheme described in the documentation.

# 20.3.0

Bug fixes:

* Handle foreign null object as falsy value (#1902, @ssnickolay)
* Fixed return value of `Enumerable#first` with multiple yielded arguments (#2056, @LillianZ).
* Improve reliability of the post install hook by disabling RubyGems (#2075).
* Fixed top level exception handler to print exception cause (#2013).
* Fixed issue when extending FFI from File (#2094).
* Fixed issue with `Kernel#freeze` not freezing singleton class (#2093).
* Fixed `String#encode` with options issue (#2091, #2095, @LillianZ)
* Fixed issue with `spawn` when `:close` redirect is used (#2097).
* Fixed `coverage` issue when `*eval` is used (#2078).
* Use expanded load paths for feature matching (#1501).
* Fixed handling of post arguments for `super()` (#2111).
* Fixed `SystemStackError` sometimes replaced by an internal Java `NoClassDefFoundError` on JVM (#1743).
* Fixed constant/identifier detection in lexer for non-ASCII encodings (#2079, #2102, @ivoanjo).
* Fixed parsing of `--jvm` as an application argument (#2108).
* Fix `rb_rescue2` to ignore the end marker `(VALUE)0` (#2127, #2130).
* Fix status and output when SystemExit is subclassed and raised (#2128)
* Fix `String#{chomp, chomp!}` issue with invalid encoded strings (#2133).

Compatibility:

* Run `at_exit` handlers even if parsing the main script fails (#2047).
* Load required libraries (`-r`) before parsing the main script (#2047).
* `String#split` supports block (#2052, @ssnickolay)
* Implemented `String#{grapheme_clusters, each_grapheme_cluster}`.
* Fix the caller location for `#method_added` (#2059).
* Fix issue with `Float#round` when `self` is `-0.0`.
* Fix `String#unpack` issue with `m0` format (#2065).
* Fix issue with `File.absolute_path` returning a path to current directory (#2062).
* Update `Range#cover?` to handle `Range` parameter.
* Fix `String#{casecmp, casecmp?}` parameter conversion.
* Fix `Regexp` issue which raised syntax error instead of `RegexpError` (#2066).
* Handle `Object#autoload` when autoload itself (#1616, @ssnickolay)
* Skip upgraded default gems while loading RubyGems (#2075).
* Verify that gem paths are correct before loading RubyGems (#2075).
* Implement `rb_ivar_count`.
* Implemented `rb_yield_values2`.
* Implemented `Digest::Base#{update, <<}` (#2100).
* Pass the final `super` specs (#2104, @chrisseaton).
* Fix arity for arguments with optional kwargs (#1669, @ssnickolay)
* Fix arity for `Proc` (#2098, @ssnickolay)
* Check bounds for `FFI::Pointer` accesses when the size of the memory behind is known.
* Implement negative line numbers for eval (#1482).
* Support refinements for `#to_s` called by string interpolation (#2110, @ssnickolay)
* Module#using raises error in method scope (#2112, @ssnickolay)
* `File#path` now returns a new mutable String on every call like MRI (#2115).
* Avoid infinite recursion when redefining `Warning#warn` and calling `Kernel#warn` (#2109).
* Convert objects with `#to_path` in `$LOAD_PATH` (#2119).
* Handle the functions being native for `rb_thread_call_without_gvl()` (#2090).
* Support refinements for Kernel#respond_to? (#2120, @ssnickolay)
* JCodings has been updated from 1.0.45 to 1.0.55.
* Joni has been updated from 2.1.30 to 2.1.40.

Performance:

* Calls with a literal block are no longer always split but instead the decision is made by the Truffle splitting heuristic.
* `Symbol#to_proc` is now AST-inlined in order to not rely on splitting and to avoid needing the caller frame to find refinements which apply.
* `Symbol#to_proc` is now globally cached per Symbol and refinements, to avoid creating many redundant `CallTargets`.
* Setting and access to the special variables `$~` and `$_` has been refactored to require less splitting.

Changes:

* Migrated from JLine 2 to JLine 3 for the `readline` standard library.

# 20.2.0

New features:

* Updated to Ruby 2.6.6.
* Use `InteropLibrary#toDisplayString()` to better display objects from other languages.
* Implement writing to the top scope for global variables (#2024).
* `foreign_object.to_s` now uses `InteropLibrary#toDisplayString()` (and still `asString()` if `isString()`).
* `foreign_object.inspect` has been improved to be more useful (include the language and meta object).
* `foreign_object.class` now calls `getMetaObject()` (except for Java classes, same as before).
* Add basic support for Linux ARM64.
* `foreign_object.name = value` will now call `Interoplibrary#writeMember("name", value)` instead of `invokeMember("name=", value)`.
* Always show the Ruby core library files in backtraces (#1414).
* The Java stacktrace is now shown when sending SIGQUIT to the process, also on TruffleRuby Native, see [Debugging](doc/user/debugging.md) for details (#2041).
* Calls to foreign objects with a block argument will now pass the block as the last argument.
* `foreign.name` will now use `invokeMember` if invocable and if not use `readMember`, see `doc/contrib/interop_implicit_api.md` for details.
* `foreign.to_f` and `foreign.to_i` will now attempt to convert to Ruby `Float` and `Integer` (#2038).
* `foreign.equal?(other)` now uses `InteropLibrary#isIdentical(other)` and `foreign.object_id/__id__` now uses `InteropLibrary#identityHashCode()`.

Bug fixes:

* Fix `#class_exec`, `#module_exec`, `#instance_eval`, and `instance_exec` to use activated refinements (#1988, @ssnickolay).
* Fixed missing method error for FFI calls with `blocking: true` when interrupted.
* Use upgraded default gems when installed (#1956).
* Fixed `NameError` when requiring an autoload path that does not define the autoload constant (#1905).
* Thread local IO buffers are now allocated using a stack to ensure safe operating if a signal handler uses one during an IO operation.
* Fixed `TracePoint` thread-safety by storing the state on the Ruby `Thread` (like MRI) instead of inside the `TracePoint` instance.
* Make `require 'rubygems/package'` succeed and define `Gem::Deprecate` correctly (#2014).
* Fix `MBCLEN_CHARFOUND_P` error.
* Fix `rb_enc_str_new` when `NULL` encoding is given with a constant string.
* Fixed `rb_enc_precise_mbclen` to handle more inputs.
* The output for `--engine.TraceCompilation` is now significantly easier to read, by having shorter method names and source names (oracle/graal#2052).
* Fix indentation for squiggly heredoc with single quotes (#1564).
* Only print members which are readable for foreign `#inspect` (#2027).
* Fixed the return value of the first call to `Kernel#srand` in a Thread (#2028).
* Fix missing flushing when printing an exception at top-level with a custom backtrace, which caused no output being shown (#1750, #1895).
* Use the mode of the given `IO` for `IO#reopen(IO)` which is important for the 3 standard IOs (#2034).
* Fix potential deadlock when running finalizers (#2041).
* Let `require 'rubygems/specification'` work before `require 'rubygems'`.

Compatibility:

* Implement `UnboundMethod#bind_call`.
* Implemented `ObjectSpace::WeakMap` (#1385, #1958).
* Implemented `strtod` and `ruby_strtod` (#2007).
* Fix detection of `#find_type` in FFI to ignore `MakeMakefile#find_type` from `mkmf` (#1896, #2010).
* Implemented `rb_uv_to_utf8` (#1998, @skateman).
* Implemented `rb_str_cat_cstr`.
* Implemented `rb_fstring`.
* Support `#refine` for Module (#2021, @ssnickolay).
* Implemented `rb_ident_hash_new`.
* Improved the compatibility of `Symbol.all_symbols` (#2022, @chrisseaton).
* Implemented `rb_enc_str_buf_cat`.
* Implemented `rb_int_positive_pow`.
* Implemented `rb_usascii_str_new_lit`.
* Define `#getch` and `#getpass` on `StringIO` when `io/console` is required.
* Implemented `rb_uv_to_utf8` (#1998).
* Single character IDs now behave more like those in MRI to improve C extension compatibility, so `rb_funcall(a, '+', b)` will now do the same thing as in MRI.
* Removed extra public methods on `String`.
* Implemented `rb_array_sort` and `rb_array_sort_bang`.
* Do not create a finalizers `Thread` if there are other public languages, which is helpful for polyglot cases (#2035).
* Implemented `rb_enc_isalnum` and `rb_enc_isspace`.
* `RUBY_REVISION` is now the full commit hash used to build TruffleRuby, similar to MRI 2.7+.
* Implemented `rb_enc_mbc_to_codepoint`.
* Changed the lookup methods to achieve Refinements specification (#2033, @ssnickolay)
* Implemented `Digest::Instance#new` (#2040).
* Implemented `ONIGENC_MBC_CASE_FOLD`.
* Fixed `Thread#raise` to call the exception class' constructor with no arguments when given no message (#2045).
* Fixed `refine + super` compatibility (#2039, #2048, @ssnickolay)
* Make the top-level exception handler more compatible with MRI (#2047).
* Implemented `rb_enc_codelen`.
* Implemented `Ripper` by using the C extension (#1585).

Changes:

* RubyGems gem commands updated to use the `--no-document` option by default.

Performance:

* Enable lazy translation from the parser AST to the Truffle AST for user code by default. This should improve application startup time (#1992).
* `instance variable ... not initialized` and similar warnings are now optimized to have no peak performance impact if they are not printed (depends on `$VERBOSE`).
* Implement integer modular exponentiation using `BigInteger#mod_pow` (#1999, @skateman)
* Fixed a performance issue when computing many substrings of a given non-leaf `String` with non-US-ASCII characters.
* Speedup native handle to Ruby object lookup for C extensions.

# 20.1.0

New features:

* Nightly builds of TruffleRuby are now available, see the README for details (#1483).
* `||=` will not compile the right-hand-side if it's only executed once, to match the idiomatic lazy-initialisation use-case ([blog post](https://engineering.shopify.com/blogs/engineering/optimizing-ruby-lazy-initialization-in-truffleruby-with-deoptimization), #1887, @kipply).
* Added `--metrics-profile-require` option to profile searching, parsing, translating and loading files.
* Added support for captured variables for the Truffle instruments (e.g. Chrome debugger).

Bug fixes:

* Fixed `Exception#dup` to copy the `Exception#backtrace` string array.
* Fixed `rb_warn` and `rb_warning` when used as statements (#1886, @chrisseaton).
* Fixed `NameError.new` and `NoMethodError.new` `:receiver` argument.
* Correctly handle large numbers of arguments to `rb_funcall` (#1882).
* Added arity check to `Module#{include, prepend}`.
* Fix `OpenSSL::Digest.{digest,hexdigest,base64digest}` to handle `algorithm, data` arguments (#1889, @bdewater).
* Fixed `SystemCallError.new` parameter conversion.
* Fixed `File#{chmod, umask}` argument conversion check.
* Added warning in `Hash.[]` for non-array elements.
* Fixed `File.lchmod` to raise `NotImplementedError` when not available.
* `RSTRING_PTR()` now always returns a native pointer, resolving two bugs `memcpy`ing to (#1822) and from (#1772) Ruby Strings.
* Fixed issue with duping during splat (#1883).
* Fixed `Dir#children` implementation.
* Fixed `SignalException.new` error when bad parameter given.
* Added deprecation warning to `Kernel#=~`.
* Fixed `puts` for a foreign objects, e.g. `puts Polyglot.eval('js', '[]')` (#1881).
* Fixed `Exception#full_message` implementation.
* Updated `Kernel.Complex()` to handle the `exception: false` parameter.
* Fixed `Kernel#dup` to return self for `Complex` and `Rational` objects.
* Updated `Kernel.Float()` to handle the `exception: false` parameter.
* Fixed `String#unpack` `M` format (#1901).
* Fixed error when `SystemCallError` message contained non-ASCII characters.
* Fixed `rb_rescue` to allow null rescue methods. (#1909, @kipply).
* Fixed incorrect comparisons between bignums and doubles.
* Prevented some internal uses of `Kernel#caller_locations` to be overridden by user code (#1934).
* Fixed an issue caused by recursing inlining within `Regexp#quote` (#1927).
* Updated `Kernel.Float()` to return given string in error message (#1945).
* Parameters and arity of methods derived from `method_missing` should now match MRI (#1921).
* Fixed compile error in `RB_FLOAT_TYPE_P` macro (#1928).
* Fixed `Symbol#match` to call the block with the `MatchData` (#1933).
* Fixed `Digest::SHA2.hexdigest` error with long messages (#1922).
* Fixed `Date.parse` to dup the coerced string to not modify original (#1946).
* Update `Comparable` error messages for special constant values (#1941).
* Fixed `File.ftype` parameter conversion (#1961).
* Fixed `Digest::Instance#file` to not modify string literals (#1964).
* Make sure that string interpolation returns a `String`, and not a subclass (#1950).
* `alias_method` and `instance_methods` should now work correctly inside a refinement (#1942).
* Fixed `Regexp.union` parameter conversion (#1963).
* `IO#read(n)` no longer buffers more than needed, which could cause hanging if detecting readability via a native call such as `select(2)` (#1951).
* Fixed `Random::DEFAULT.seed` to be different on boot (#1965, @kipply)
* `rb_encoding->name` can now be read even if the `rb_encoding` is stored in native memory.
* Detect and cut off recursion when inspecting a foreign object, substituting an ellipsis instead.
* Fixed feature lookup order to check every `$LOAD_PATH` path entry for `.rb`, then every entry for native extension when `require` is called with no extension.
* Define the `_DARWIN_C_SOURCE` macro in extension makefiles (#1592).
* Change handling of var args in `rb_rescue2` to handle usage in C extensions (#1823).
* Fixed incorrect `Encoding::CompatibilityError` raised for some interpolated Regexps (#1967).
* Actually unset environment variables with a `nil` value for `Process.spawn` instead of setting them to an empty String.
* Core library methods part of the Native Image heap are no longer added in the compilation queue on the first call, but after they reach the thresholds like other methods.
* Fix `RbConfig::CONFIG['LIBRUBY_SO']` file extension.
* Fix `char`, `short`, `unsigned char`,  `unsigned int`, and `unsigned short` types in `Fiddle` (#1971).
* Fix `IO#select` to reallocate its buffer if it is interrupted by a signal.
* Fix issue where interpolated string matched `#` within string as being a variable (#1495).
* Fix `File.join` to raise error on strings with null bytes.
* Fix initialization of Ruby Thread for foreign thread created in Java.
* Fix registration of default specs in RubyGems (#1987).

Compatibility:

* The C API type `VALUE` is now defined as `unsigned long` as on MRI. This enables `switch (VALUE)` and other expressions which rely on `VALUE` being an integer type (#1409, #1541, #1675, #1917, #1954).
* Implemented `Float#{floor, ceil}` with `ndigits` argument.
* Implemented `Thread#fetch`.
* Implemented `Float#truncate` with `ndigits` argument.
* Made `String#{byteslice, slice, slice!}` and `Symbol#slice` compatible with endless ranges.
* Implemented "instance variable not initialized" warning.
* Make `Kernel#{caller, caller_locations}` and `Thread#backtrace_locations` compatible with endless ranges.
* Implemented `Dir#each_child`.
* Implemented `Kernel.{chomp, chop}` and `Kernel#{chomp, chop}`.
* Implemented `-p` and `-a`, and `-l` CLI options.
* Convert the argument to `File.realpath` with `#to_path` (#1894).
* `StringIO#binmode` now sets the external encoding to BINARY like MRI (#1898).
* `StringIO#inspect` should not include the contents of the `StringIO` (#1898).
* Implemented `rb_fd_*` functions (#1623).
* Fixed uninitialized variable warnings in core and lib (#1897).
* Make `Thread#backtrace` support omit, length and range arguments.
* Implemented `Range#%`.
* Fixed the type of the `flags` field of `rb_data_type_t` (#1911).
* Implemented `rb_obj_is_proc` (#1908, @kipply, @XrXr).
* Implemented C API macro `RARRAY_ASET()`.
* Implemented `num2short` (#1910, @kipply).
* `RSTRING_END()` now always returns a native pointer.
* Removed `register` specifier for `rb_mem_clear()` (#1924).
* Implemented `Thread::Backtrace::Locations#base_label` (#1920).
* Implemented `rb_mProcess` (#1936).
* Implemented `rb_gc_latest_gc_info` (#1937).
* Implemented `RBASIC_CLASS` (#1935).
* Yield 2 arguments for `Hash#map` if the arity of the block is > 1 (#1944).
* Add all `Errno` constants to match MRI, needed by recent RubyGems.
* Silence `ruby_dep` warnings since that gem is unmaintained.
* Clarify error message for not implemented `Process.daemon` (#1962).
* Allow multiple assignments in conditionals (#1513).
* Update `NoMethodError#message` to match MRI (#1957).
* Make `StringIO` work with `--enable-frozen-string-literal` (#1969).
* Support `NULL` for the status of `rb_protect()`.
* Ensure `BigDecimal#inspect` does not call `BigDecimal#to_s` to avoid behaviour change on `to_s` override (#1960).
* Define all C-API `rb_{c,m,e}*` constants as C global variables (#1541).
* Raise `ArgumentError` for `Socket.unpack_sockaddr_un` if the socket family is incorrect.
* Implemented `RTYPEDDATA_*()` macros and `rb_str_tmp_new()` (#1975).
* Implemented `rb_set_end_proc` (#1959).
* Implemented `rb_to_symbol`.
* Implemented `rb_class_instance_methods`, `rb_class_public_instance_methods`, `rb_class_protected_instance_methods`, and `rb_class_private_instance_methods`.
* Implemented `rb_tracepoint_new`, `rb_tracepoint_disable`, `rb_tracepoint_enable`, and `rb_tracepoint_enabled_p` (#1450).
* Implemented `RbConfig::CONFIG['AR']` and `RbConfig::CONFIG['STRIP']` (#1973).
* Not yet implemented C API functions are now correctly detected as missing via `mkmf`'s `have_func` (#1980).
* Accept `RUBY_INTERNAL_EVENT_{NEWOBJ,FREEOBJ}` events but warn they are not triggered (#1978, #1983).
* `IO.copy_stream(in, STDOUT)` now writes to `STDOUT` without buffering like MRI.
* Implemented `RbConfig['vendordir']`.
* Implemented `Enumerator::ArithmeticSequence`.
* Support `(struct RBasic *)->flags` and `->klass` from `ruby.h` (#1891, #1884, #1978).

Changes:

* `TRUFFLERUBY_RESILIENT_GEM_HOME` has been removed. Unset `GEM_HOME` and `GEM_PATH` instead if you need to.
* The deprecated `Truffle::System.full_memory_barrier`, `Truffle::Primitive.logical_processors`, and  `Truffle::AtomicReference` have been removed.
* The implicit interface for allowing Ruby objects to behave as polyglot arrays with `#size`, `#[]` methods has been removed and replaced with an explicit interface where each method starts with `polyglot_*`.
* Hash keys are no longer reported as polyglot members.
* All remaining implicit polyglot behaviour for `#[]` method was replaced with `polyglot_*` methods.
* Rename dynamic API to match InteropLibrary. All the methods keep the name as it is in InteropLibrary with the following changes: use snake_case, add `polyglot_` prefix, drop `get` and `is` prefix, append `?` on all predicates.
* Split `Truffle::Interop.write` into `.write_array_element` and `.write_member` methods.
* Rename `Truffle::Interop.size` to `.array_size`.
* Rename `Truffle::Interop.is_boolean?` to `.boolean?`.
* Split `Truffle::Interop.read` into `.read_member` and `.read_array_element`.
* Drop `is_` prefix in `Truffle::Interop.is_array_element_*` predicates.
* `Truffle::Interop.hash_keys_as_members` has been added to treat a Ruby Hash as a polyglot object with the Hash keys as members.

Performance:

* Optimized `RSTRING_PTR()` accesses by going to native directly, optimized various core methods, use Mode=latency and tune GC heap size for Bundler. This speeds up `bundle install` from 84s to 19s for a small Gemfile with 6 gems (#1398).
* Fixed memory footprint issue due to large compilation on Native Image, notably during `bundle install` (#1893).
* `ArrayBuilderNode` now uses a new Truffle library for manipulating array stores.
* Ruby objects passed to C extensions are now converted less often to native handles.
* Calling blocking system calls and running C code with unblocking actions has been refactored to remove some optimisation boundaries.
* `return` expressions are now rewritten as implicit return expressions where control flow allows this to be safely done as a tail optimisation. This can improve interpreter performance by up to 50% in some benchmarks, and can be applied to approximately 80% of return nodes seen in Rails and its dependencies (#1977).
* The old array strategy code has been removed and all remaining nodes converted to the new `ArrayStoreLibrary`.
* Updated `nil` to be a global immutable singleton (#1835).

# 20.0.0

New features:

* Enable and document `--coverage` option (#1840, @chrisseaton).
* Update the internal LLVM toolchain to LLVM 9 and reduce its download size.
* Updated to Ruby 2.6.5 (#1749).
* Automatically set `PKG_CONFIG_PATH` as needed for compiling OpenSSL on macOS (#1830).

Bug fixes:

* Fix `Tempfile#{size,length}` when the IO is not flushed (#1765, @rafaelfranca).
* Dump and load instance variables in subclasses of `Exception` (#1766, @rafaelfranca).
* Fix `Date._iso8601` and `Date._rfc3339` when the string is an invalid date (#1773, @rafaelfranca).
* Fail earlier for bad handle unwrapping (#1777, @chrisseaton).
* Match out of range `ArgumentError` message with MRI (#1774, @rafaelfranca).
* Raise `Encoding::CompatibilityError` with incompatible encodings on `Regexp` (#1775, @rafaelfranca).
* Fixed interactions between attributes and instance variables in `Struct` (#1776, @chrisseaton).
* Coercion fixes for `TCPServer.new` (#1780, @XrXr).
* Fix `Float#<=>` not calling `coerce` when `other` argument responds to it (#1783, @XrXr).
* Do not warn / crash when requiring a file that sets and trigger autoload on itself (#1779, @XrXr).
* Strip trailing whitespaces when creating a `BigDecimal` with a `String` (#1796, @XrXr).
* Default `close_others` in `Process.exec` to `false` like Ruby 2.6 (#1798, @XrXr).
* Don't clone methods when setting method to the same visibility (#1794, @XrXr).
* `BigDecimal()` deal with large rationals precisely (#1797, @XrXr).
* Make it possible to call `instance_exec` with `rb_block_call` (#1802, @XrXr).
* Check for duplicate members in `Struct.new` (#1803, @XrXr).
* `Process::Status#to_i` return raw `waitpid(2)` status (#1800, @XrXr).
* `Process#exec`: set close-on-exec to false for fd redirection (#1805, @XrXr, @rafaelfranca).
* Building C extensions should now work with frozen string literals (#1786).
* Keep the Truffle working directory in sync with the native working directory.
* Rename `to_native` to `polyglot_to_native` to match `polyglot_pointer?` and `polyglot_address` methods.
* Fixed missing partial evaluation boundary in `Array#{sort,sort!}` (#1727).
* Fixed the class of `self` and the wrapping `Module` for `Kernel#load(path, wrap=true)` (#1739).
* Fixed missing polyglot type declaration for `RSTRING_PTR` to help with native/managed interop.
* Fixed `Module#to_s` and `Module#inspect` to not return an extra `#<Class:` for singleton classes.
* Arrays backed by native storage now allocate the correct amount of memory (#1828).
* Fixed issue in `ConditionVariable#wait` that could lose a `ConditionVariable#signal`.
* Do not expose TruffleRuby-specific method `Array#swap` (#1816).
* Fixed `#inspect` on broken UTF-8 sequences (#1842, @chrisseaton).
* `Truffle::Interop.keys` should report methods of `String` and `Symbol` (#1817).
* `Kernel#sprintf` encoding validity has been fixed (#1852, @XrXr).
* Fixed `ArrayIndexOutOfBoundsException` in `File.fnmatch` (#1845).
* Make `String#concat` work with no or multiple arguments (#1519).
* Make `Array#concat` work with no or multiple arguments (#1519).
* Coerce `BigDecimal(arg)` using `to_str` (#1826).
* Fixed `NameError#dup`, `NoMethodError#dup`, and `SystemCallError#dup` to copy internal fields.
* Make `Enumerable#chunk` work without a block (#1518).
* Fixed issue with `SystemCallError.new` setting a backtrace too early.
* Fixed `BigDecimal#to_s` formatting issue (#1711).
* Run `END` keyword block only once at exit.
* Implement `Numeric#clone` to return `self`.
* Fixed `Symbol#to_proc` to create a `Proc` with `nil` `source_location` (#1663).
* Make `GC.start` work with keyword arguments.
* Fixed `Kernel#clone` for `nil`, `true`, `false`, `Integer`, and `Symbol`.
* Make top-level methods available in `Context#getBindings()` (#1838).
* Made `Kernel#caller_locations` accept a range argument, and return `nil` when appropriate.
* Made `rb_respond_to` work with primitives (#1869, @chrisseaton).
* Fixed issue with missing backtrace for `rescue $ERROR_INFO` (#1660).
* Fixed `Struct#hash` for `keyword_init: true` `Struct`.
* Fixed `String#{upcase!,downcase!,swapcase!}(:ascii)` for non-ASCII-compatible encodings like UTF-16.
* Fixed `String#capitalize!` for strings that weren't full ASCII.
* Fixed enumeration issue in `ENV.{select, filter}`.
* Fixed `Complex` and `Rational` should be frozen after initializing.
* Fixed `printf` should raise error when not enough arguments for positional argument.
* Removed "shadowing outer local variable" warning.
* Fixed parameter conversion to `String` in ENV methods.
* Fixed deprecation warning when `ENV.index` is called.
* Fixed issue with `ENV.each_key`.
* Fixed `ENV.replace` implementation.
* Fixed `ENV.udpate` implementation.
* Fixed argument handling in `Kernel.printf`.
* Fixed character length after conversion to binary from a non-US-ASCII String.
* Fixed issue with installing latest bundler (#1880).
* Fixed type conversion for `Numeric#step` `step` parameter.
* Fixed `Kernel#Integer` conversion.
* Fixed `IO.try_convert` parameter conversion.
* Fixed linking of always-inline C API functions with `-std=gnu90` (#1837, #1879).
* Avoid race conditions during `gem install` by using a single download thread.
* Do not use gems precompiled for MRI on TruffleRuby (#1837).
* Fixed printing foreign arrays that were also pointers (#1679).
* Fixed `nil#=~` to not warn.
* Fixed `Enumerable#collect` to give user block arity in the block passed to `Enumerable#each`.

Compatibility:

* Implemented `String#start_with?(Regexp)` (#1771, @zhublik).
* Various improvements to `SignalException` and signal handling (#1790, @XrXr).
* Implemented `rb_utf8_str_new`, `rb_utf8_str_new_cstr`, `rb_utf8_str_new_static` (#1788, @chrisseaton).
* Implemented the `unit` argument of `Time.at` (#1791, @XrXr).
* Implemented `keyword_init: true` for `Struct.new` (#1789, @XrXr).
* Implemented `MatchData#dup` (#1792, @XrXr).
* Implemented a native storage strategy for `Array` to allow better C extension compatibility.
* Implemented `rb_check_symbol_cstr` (#1814).
* Implemented `rb_hash_start` (#1841, @XrXr).
* JCodings has been updated from 1.0.42 to 1.0.45.
* Joni has been updated from 2.1.25 to 2.1.30.
* Implemented `Method#<<` and `Method#>>` (#1821).
* The `.bundle` file extension is now used for C extensions on macOS (#1819, #1837).
* Implemented `Comparable#clamp` (#1517).
* Implemented `rb_gc_register_mark_object` and `rb_enc_str_asciionly_p` (#1856, @chrisseaton).
* Implemented `rb_io_set_nonblock` (#1741).
* Include the major kernel version in `RUBY_PLATFORM` on macOS like MRI (#1860, @eightbitraptor).
* Implemented `Enumerator::Chain`, `Enumerator#+`, and `Enumerable#chain` (#1859, #1858).
* Implemented `Thread#backtrace_locations` and `Exception#backtrace_locations` (#1556).
* Implemented `rb_module_new`, `rb_define_class_id`, `rb_define_module_id`, (#1876, @XrXr, @chrisseaton).
* Implemented `-n` CLI option (#1532).
* Cache the `Symbol` of method names in call nodes only when needed (#1872).
* Implemented `rb_get_alloc_func` and related functions (#1874, @XrXr).
* Implemented `rb_module_new`, `rb_define_class_id`, `rb_define_module_id`, (#1876, @chrisseaton).
* Implemented `ENV.slice`.
* Support for the Darkfish theme for RDoc generation has been added back.
* Implemented `Kernel#system` `exception: true` option.
* Implemented `Random.bytes`.
* Implemented `Random.random_number`.
* Added the ability to parse endless ranges.
* Made `Range#{to_a, step, each, bsearch, step, last, max, min, to_s, ==}` compatible with endless ranges.
* Made `Array#{[], []=, values_at, fill, slice!}` compatible with endless ranges.
* Defined `Array#{min, max}` methods.

Performance:

* Use a smaller limit for identity-based inline caches to improve warmup by avoiding too many deoptimizations.
* `long[]` array storage now correctly declare that they accept `int` values, reducing deoptimisations and promotions to `Object[]` storage.
* Enable inline caching of `Symbol` conversion for `rb_iv_get` and `rb_iv_set`.
* `rb_type` information is now cached on classes as a hidden variable to improve performance.
* Change to using thread local buffers for socket calls to reduce allocations.
* Refactor `IO.select` to reduce copying and optimisation boundaries.
* Refactor various `String` and `Rope` nodes to avoid Truffle performance warnings.
* Reading caller frames should now work in more cases without deoptimisation.

# 19.3.0

New features:

* Compilation of C extensions is now done with an internal LLVM toolchain producing both native code and bitcode. This means more C extensions should compile out of the box and this should resolve most linker-related issues.
* It is no longer necessary to install LLVM for installing C extensions on TruffleRuby.
* It is no longer necessary to install libc++ and libc++abi for installing C++ extensions on TruffleRuby.
* On macOS, it is no longer necessary to install the system headers package (#1417).
* License updated to EPL 2.0/GPL 2.0/LGPL 2.1 like recent JRuby.

Bug fixes:

* `rb_undef_method` now works for private methods (#1731, @cky).
* Fixed several issues when requiring C extensions concurrently (#1565).
* `self.method ||= value` with a private method now works correctly (#1673).
* Fixed `RegexpError: invalid multibyte escape` for binary regexps with a non-binary String (#1433).
* Arrays now report their methods to other languages for interopability (#1768).
* Installing `sassc` now works due to using the LLVM toolchain (#1753).
* Renamed `Truffle::Interop.respond_to?` to avoid conflict with Ruby's `respond_to?` (#1491).
* Warn only if `$VERBOSE` is `true` when a magic comment is ignored (#1757, @nirvdrum).
* Make C extensions use the same libssl as the one used for the openssl C extension (#1770).

Compatibility:

* `GC.stat` can now take an optional argument (#1716, @kirs).
* `Kernel#load` with `wrap` has been implemented (#1739).
* Implemented `Kernel#spawn` with `:chdir` (#1492).
* Implemented `rb_str_drop_bytes`, notably used by OpenSSL (#1740, @cky).
* Include executables of default gems, needed for `rails new` in Rails 6.
* Use compilation flags similar to MRI for C extension compilation.
* Warn for `gem update --system` as it is not fully supported yet and is often not needed.
* Pass `-undefined dynamic_lookup` to the linker on macOS like MRI.

Performance:

* Core methods are no longer always cloned, which reduces memory footprint and should improve warmup.
* Inline cache calls to `rb_intern()` with a constant name in C extensions.
* Improve allocation speed of native handles for C extensions.
* Improve the performance of `NIL_P` and `INT2FIX` in C extensions.
* Various fixes to improve Rack performance.
* Optimize `String#gsub(String)` by not creating a `Regexp` and using `String#index` instead.
* Fixed "FrameWithoutBoxing should not be materialized" compilation issue in `TryNode`.

# 19.2.0, August 2019

New features:

* `Fiddle` has been implemented.

Bug fixes:

* Set `RbConfig::CONFIG['ruby_version']` to the same value as the TruffleRuby version. This fixes reusing C extensions between different versions of TruffleRuby with Bundler (#1715).
* Fixed `Symbol#match` returning `MatchData` (#1706, @zhublik).
* Allow `Time#strftime` to be called with binary format strings.
* Do not modify the argument passed to `IO#write` when the encoding does not match (#1714).
* Use the class where the method was defined to check if an `UnboundMethod` can be used for `#define_method` (#1710).
* Fixed setting `$~` for `Enumerable` and `Enumerator::Lazy`'s `#grep` and `#grep_v`.
* Improved errors when interacting with single-threaded languages (#1709).

Compatibility:

* Added `Kernel#then` (#1703, @zhublik).
* `FFI::Struct#[]=` is now supported for inline character arrays.
* `blocking: true` is now supported for `FFI::Library#attach_function`.
* Implemented `Proc#>>` and `#<<` (#1688).
* `Thread.report_on_exception` is now `true` by default like MRI 2.5+.
* `BigDecimal` compatibility has been generally improved in several ways.

Changes:

* An interop read message sent to a `Proc` will no longer call the `Proc`.

Performance:

* Several `String` methods have been made faster by the usage of vector instructions
  when searching for a single-byte character in a String.
* Methods needing the caller frame are now better optimized.

# 19.1.0, June 2019

*Ruby is an experimental language in the GraalVM 19.1.0 release*

Bug fixes:

* Sharing for thread-safety of objects is now triggered later as intended, e.g., when a second `Thread` is started.
* Fixed `Array#to_h` so it doesn't set a default value (#1698).
* Removed extra `public` methods on `IO` (#1702).
* Fixed `Process.kill(signal, Process.pid)` when the signal is trapped as `:IGNORE` (#1702).
* Fixed `Addrinfo.new(String)` to reliably find the address family (#1702).
* Fixed argument checks in `BasicSocket#setsockopt` (#1460).
* Fixed `ObjectSpace.trace_object_allocations` (#1456).
* Fixed `BigDecimal#{clone,dup}` so it now just returns the receiver, per Ruby 2.5+ semantics (#1680).
* Fixed creating `BigDecimal` instances from non-finite `Float` values (#1685).
* Fixed `BigDecimal#inspect` output for non-finite values (e.g, NaN or -Infinity) (#1683).
* Fixed `BigDecimal#hash` to return the same value for two `BigDecimal` objects that are equal (#1656).
* Added missing `BigDecimal` constant definitions (#1684).
* Implemented `rb_eval_string_protect`.
* Fixed `rb_get_kwargs` to correctly handle optional and rest arguments.
* Calling `Kernel#raise` with a raised exception will no longer set the cause of the exception to itself (#1682).
* Return a `FFI::Function` correctly for functions returning a callback.
* Convert to intuitive Ruby exceptions when INVOKE fails (#1690).
* Implemented `FFI::Pointer#clear` (#1687).
* Procs will now yield to the block in their declaration context even when called with a block argument (#1657).
* Fixed problems with calling POSIX methods if `Symbol#[]` is redefined (#1665).
* Fixed sharing of `Array` and `Hash` elements for thread-safety of objects (#1601).
* Fixed concurrent modifications of `Gem::Specification::LOAD_CACHE` (#1601).
* Fix `TCPServer#accept` to set `#do_not_reverse_lookup` correctly on the created `TCPSocket`.

Compatibility:

* Exceptions from `coerce` are no longer rescued, like MRI.
* Implemented `Integer#{allbits?,anybits?,nobits?}`.
* `Integer#{ceil,floor,truncate}` now accept a precision and `Integer#round` accepts a rounding mode.
* Added missing `Enumerable#filter` and `Enumerator::Lazy#filter` aliases to the respective `select` method (#1610).
* Implemented more `Ripper` methods as no-ops (#1694, @Mogztter).
* Implemented `rb_enc_sprintf` (#1702).
* Implemented `ENV#{filter,filter!}` aliases for `select` and `select!`.
* Non-blocking `StringIO` and `Socket` APIs now support `exception: false` like MRI (#1702).
* Increased compatibility of `BigDecimal`.
* `String#-@` now performs string deduplication (#1608).
* `Hash#merge` now preserves the key order from the original hash for merged values (#1650).
* Coerce values given to `FFI::Pointer` methods.
* `FrozenError` is now defined and is used for `can't modify frozen` object exceptions.
* `StringIO` is now available by default like in MRI, because it is required by RubyGems.

Changes:

* Interactive sources (like the GraalVM polyglot shell) now all share the same binding (#1695).
* Hash code calculation has been improved to reduce hash collisions for `Hash` and other cases.

Performance:

* `eval(code, binding)` for a fixed `code` containing blocks is now much faster. This improves the performance of rendering `ERB` templates containing loops.
* `rb_str_cat` is faster due to the C string now being concatenated without first being converted to a Ruby string or having its encoding checked. As a side effect the behaviour of `rb_str_cat` should now more closely match that of MRI.

# 19.0.0, May 2019

*Ruby is an experimental language in the GraalVM 19.0.0 release*

Bug fixes:

* The debugger now sees global variables as the global scope.
* Temporary variables are no longer visible in the debugger.
* Setting breakpoints on some lines has been fixed.
* The OpenSSL C extension is now always recompiled, fixing various bugs when using the extension (e.g., when using Bundler in TravisCI) (#1676, #1627, #1632).
* Initialize `$0` when not run from the 'ruby' launcher, which is needed to `require` gems (#1653).

Compatibility:

* `do...end` blocks can now have `rescue/else/ensure` clauses like MRI (#1618).

Changes:

* `TruffleRuby.sulong?` has been replaced by `TruffleRuby.cexts?`, and `TruffleRuby.graal?` has been replaced by `TruffleRuby.jit?`. The old methods will continue to work for now, but will produce warnings, and will be removed at a future release.

# 1.0 RC 16, 19 April 2019

Bug fixes:

* Fixed `Hash#merge` with no arguments to return a new copy of the receiver (#1645).
* Fixed yield with a splat and keyword arguments (#1613).
* Fixed `rb_scan_args` to correctly handle kwargs in combination with optional args.
* Many fixes for `FFI::Pointer` to be more compatible with the `ffi` gem.

New features:

* Rounding modes have been implemented or improved for `Float`, `Rational`, `BigDecimal` (#1509).
* Support Homebrew installed in other prefixes than `/usr/local` (#1583).
* Added a pure-Ruby implementation of FFI which passes almost all Ruby FFI specs (#1529, #1524).

Changes:

* Support for the Darkfish theme for RDoc generation has been removed.

Compatibility:

* The `KeyError` raised from `ENV#fetch` and `Hash#fetch` now matches MRI's message formatting (#1633).
* Add the missing `key` and `receiver` values to `KeyError` raised from `ENV#fetch`.
* `String#unicode_normalize` has been moved to the core library like in MRI.
* `StringScanner` will now match a regexp beginning with `^` even when not scanning from the start of the string.
* `Module#define_method` is now public like in MRI.
* `Kernel#warn` now supports the `uplevel:` keyword argument.

# 1.0 RC 15, 5 April 2019

Bug fixes:

* Improved compatibility with MRI's `Float#to_s` formatting (#1626).
* Fixed `String#inspect` when the string uses a non-UTF-8 ASCII-compatible encoding and has non-ASCII characters.
* Fixed `puts` for strings with non-ASCII-compatible encodings.
* `rb_protect` now returns `Qnil` when an error occurs.
* Fixed a race condition when using the interpolate-once (`/o`) modifier in regular expressions.
* Calling `StringIO#close` multiple times no longer raises an exception (#1640).
* Fixed a bug in include file resolution when compiling C extensions.

New features:

* `Process.clock_getres` has been implemented.

Changes:

* `debug`, `profile`, `profiler`, which were already marked as unsupported, have been removed.
* Our experimental JRuby-compatible Java interop has been removed - use `Polyglot` and `Java` instead.
* The Trufle handle patches applied to `psych` C extension have now been removed.
* The `rb_tr_handle_*` functions have been removed as they are no longer used in any C extension patches.
* Underscores and dots in options have become hyphens, so `--exceptions.print_uncaught_java` is now `--exceptions-print-uncaught-java`, for example.
* The `rb_tr_handle_*` functions have been removed as they are no longer used in any C extension patches.

Bug fixes:

* `autoload :C, "path"; require "path"` now correctly triggers the autoload.
* Fixed `UDPSocket#bind` to specify family and socktype when resolving address.
* The `shell` standard library can now be `require`-d.
* Fixed a bug where `for` could result in a `NullPointerException` when trying to assign the iteration variable.
* Existing global variables can now become aliases of other global variables (#1590).

Compatibility:

* ERB now uses StringScanner and not the fallback, like on MRI. As a result `strscan` is required by `require 'erb'` (#1615).
* Yield different number of arguments for `Hash#each` and `Hash#each_pair` based on the block arity like MRI (#1629).
* Add support for the `base` keyword argument to `Dir.{[], glob}`.

# 1.0 RC 14, 18 March 2019

Updated to Ruby 2.6.2.

Bug fixes:

* Implement `rb_io_wait_writable` (#1586).
* Fixed error when using arrows keys first within `irb` or `pry` (#1478, #1486).
* Coerce the right hand side for all `BigDecimal` operations (#1598).
* Combining multiple `**` arguments containing duplicate keys produced an incorrect hash. This has now been fixed (#1469).
* `IO#read_nonblock` now returns the passed buffer object, if one is supplied.
* Worked out autoloading issue (#1614).

New features:

* Implemented `String#delete_prefix`, `#delete_suffix`, and related methods.
* Implemented `Dir.children` and `Dir#children`.
* Implemented `Integer#sqrt`.

Changes:

* `-Xoptions` has been removed - use `--help:languages` instead.
* `-Xlog=` has been removed - use `--log.level=` instead.
* `-J` has been removed - use `--vm.` instead.
* `-J-cp lib.jar` and so on have removed - use `--vm.cp=lib.jar` or `--vm.classpath=lib.jar` instead.
* `--jvm.` and `--native.` have been deprecated, use `--vm.` instead to pass VM options.
* `-Xoption=value` has been removed - use `--option=value` instead.
* The `-X` option now works as in MRI.
* `--help:debug` is now `--help:internal`.
* `ripper` is still not implemented, but the module now exists and has some methods that are implemented as no-ops.

# 1.0 RC 13, 5 March 2019

Note that as TruffleRuby RC 13 is built on Ruby 2.4.4 it is still vulnerable to CVE-2018-16395. This will be fixed in the next release.

New features:

* Host interop with Java now works on SubstrateVM too.

Bug fixes:

* Fixed `Enumerator::Lazy` which wrongly rescued `StandardError` (#1557).
* Fixed several problems with `Numeric#step` related to default arguments, infinite sequences, and bad argument types (#1520).
* Fixed incorrect raising of `ArgumentError` with `Range#step` when at least one component of the `Range` is `Float::INFINITY` (#1503).
* Fixed the wrong encoding being associated with certain forms of heredoc strings (#1563).
* Call `#coerce` on right hand operator if `BigDecimal` is the left hand operator (#1533, @Quintasan).
* Fixed return type of division of `Integer.MIN_VALUE` and `Long.MIN_VALUE` by -1 (#1581).
* `Exception#cause` is now correctly set for internal exceptions (#1560).
* `rb_num2ull` is now implemented as well as being declared in the `ruby.h` header (#1573).
* `rb_sym_to_s` is now implemented (#1575).
* `R_TYPE_P` now returns the type number for a wider set of Ruby objects (#1574).
* `rb_fix2str` has now been implemented.
* `rb_protect` will now work even if `NilClass#==` has been redefined.
* `BigDecimal` has been moved out of the `Truffle` module to match MRI.
* `StringIO#puts` now correctly handles `to_s` methods which do not return strings (#1577).
* `Array#each` now behaves like MRI when the array is modified (#1580).
* Clarified that `$SAFE` can never be set to a non-zero value.
* Fix compatibility with RubyGems 3 (#1558).
* `Kernel#respond_to?` now returns false if a method is protected and the `include_all` argument is false (#1568).

Changes:

* `TRUFFLERUBY_CEXT_ENABLED` is no longer supported and C extensions are now always built, regardless of the value of this environment variable.
* Getting a substring of a string created by a C extension now uses less memory as only the requested portion will be copied to a managed string.
* `-Xoptions` has been deprecated and will be removed - use `--help:languages` instead.
* `-Xlog=` has been deprecated and will be removed - use `--log.level=` instead.
* `-J` has been deprecated and will be removed - use `--jvm.` instead.
* `-J-cp lib.jar` and so on have been deprecated and will be removed - use `--jvm.cp=lib.jar` or `--jvm.classpath=lib.jar` instead.
* `-J-cmd`, `--jvm.cmd`, `JAVA_HOME`, `JAVACMD`, and `JAVA_OPTS` do not work in any released configuration of TruffleRuby, so have been removed.
* `-Xoption=value` has been deprecated and will be removed - use `--option=value` instead.
* `TracePoint` now raises an `ArgumentError` for unsupported events.
* `TracePoint.trace` and `TracePoint#inspect` have been implemented.

Compatibility:

* Improved the exception when an `-S` file isn't found.
* Removed the message from exceptions raised by bare `raise` to better match MRI (#1487).
* `TracePoint` now handles the `:class` event.

Performance:

* Sped up `String` handling in native extensions, quite substantially in some cases, by reducing conversions between native and managed strings and allowing for mutable metadata in native strings.

# 1.0 RC 12, 4 February 2019

Bug fixes:

* Fixed a bug with `String#lines` and similar methods with multibyte characters (#1543).
* Fixed an issue with `String#{encode,encode!}` double-processing strings using XML conversion options and a new destination encoding (#1545).
* Fixed a bug where a raised cloned exception would be caught as the original exception (#1542).
* Fixed a bug with `StringScanner` and patterns starting with `^` (#1544).
* Fixed `Enumerable::Lazy#uniq` with infinite streams (#1516).

Compatibility:

* Change to a new system for handling Ruby objects in C extensions which greatly increases compatibility with MRI.
* Implemented `BigDecimal#to_r` (#1521).
* `Symbol#to_proc` now returns `-1` like on MRI (#1462).

# 1.0 RC 11, 15 January 2019

New features:

* macOS clocks `CLOCK_MONOTONIC_RAW`, `_MONOTONIC_RAW_APPROX`, `_UPTIME_RAW`, `_UPTIME_RAW_APPROX`, and `_PROCESS_CPUTIME_ID` have been implemented (#1480).
* TruffleRuby now automatically detects native access and threading permissions from the `Context` API, and can run code with no permissions given (`Context.create()`).

Bug fixes:

* FFI::Pointer now does the correct range checks for signed and unsigned values.
* Allow signal `0` to be used with `Process.kill` (#1474).
* `IO#dup` now properly sets the new `IO` instance to be close-on-exec.
* `IO#reopen` now properly resets the receiver to be close-on-exec.
* `StringIO#set_encoding` no longer raises an exception if the underlying `String` is frozen (#1473).
* Fix handling of `Symbol` encodings in `Marshal#dump` and `Marshal#load` (#1530).

Compatibility:

* Implemented `Dir.each_child`.
* Adding missing support for the `close_others` option to `exec` and `spawn`.
* Implemented the missing `MatchData#named_captures` method (#1512).

Changes:

* `Process::CLOCK_` constants have been given the same value as in standard Ruby.

Performance:

* Sped up accesses to native memory through FFI::Pointer.
* All core files now make use of frozen `String` literals, reducing the number of `String` allocations for core methods.
* New -Xclone.disable option to disable all manual cloning.

# 1.0 RC 10, 5 December 2018

New features:

* The `nkf` and `kconv` standard libraries were added (#1439).
* `Mutex` and `ConditionVariable` have a new fast path for acquiring locks that are unlocked.
* `Queue` and `SizedQueue`, `#close` and `#closed?`, have been implemented.
* `Kernel#clone(freeze)` has been implemented (#1454).
* `Warning.warn` has been implemented (#1470).
* `Thread.report_on_exception` has been implemented (#1476).
* The emulation symbols for `Process.clock_gettime` have been implemented.

Bug fixes:

* Added `rb_eEncodingError` for C extensions (#1437).
* Fixed race condition when creating threads (#1445).
* Handle `exception: false` for IO#write_nonblock (#1457, @ioquatix).
* Fixed `Socket#connect_nonblock` for the `EISCONN` case (#1465, @ioquatix).
* `File.expand_path` now raises an exception for a non-absolute user-home.
* `ArgumentError` messages now better match MRI (#1467).
* Added support for `:float_millisecond`, `:millisecond`, and `:second` time units to `Process.clock_gettime` (#1468).
* Fixed backtrace of re-raised exceptions (#1459).
* Updated an exception message in Psych related to loading a non-existing class so that it now matches MRI.
* Fixed a JRuby-style Java interop compatibility issue seen in `test-unit`.
* Fixed problem with calling `warn` if `$stderr` has been reassigned.
* Fixed definition of `RB_ENCODING_GET_INLINED` (#1440).

Changes:

* Timezone messages are now logged at `CONFIG` level, use `-Xlog=CONFIG` to debug if the timezone is incorrectly shown as `UTC`.

# 1.0 RC 9, 5 November 2018

Security:

* CVE-2018-16396, *tainted flags are not propagated in Array#pack and String#unpack with some directives* has been mitigated by adding additional taint operations.

New features:

* LLVM for Oracle Linux 7 can now be installed without building from source.

Bug fixes:

* Times can now be created with UTC offsets in `+/-HH:MM:SS` format.
* `Proc#to_s` now has `ASCII-8BIT` as its encoding instead of the incorrect `UTF-8`.
* `String#%` now has the correct encoding for `UTF-8` and `US-ASCII` format strings, instead of the incorrect `ASCII-8BIT`.
* Updated `BigDecimal#to_s` to use `e` instead of `E` for exponent notation.
* Fixed `BigDecimal#to_s` to allow `f` as a format flag to indicate conventional floating point notation. Previously only `F` was allowed.

Changes:

* The supported version of LLVM for Oracle Linux has been updated from 3.8 to 4.0.
* `mysql2` is now patched to avoid a bug in passing `NULL` to `rb_scan_args`, and now passes the majority of its test suite.
* The post-install script now automatically detects if recompiling the OpenSSL C extension is needed. The post-install script should always be run in TravisCI as well, see `doc/user/standalone-distribution.md`.
* Detect when the system libssl is incompatible more accurately and add instructions on how to recompile the extension.

# 1.0 RC 8, 19 October 2018

New features:

* `Java.synchronized(object) { }` and `TruffleRuby.synchronized(object) { }` methods have been added.
* Added a `TruffleRuby::AtomicReference` class.
* Ubuntu 18.04 LTS is now supported.
* macOS 10.14 (Mojave) is now supported.

Changes:

* Random seeds now use Java's `NativePRNGNonBlocking`.
* The supported version of Fedora is now 28, upgraded from 25.
* The FFI gem has been updated from 1.9.18 to 1.9.25.
* JCodings has been updated from 1.0.30 to 1.0.40.
* Joni has been updated from 2.1.16 to 2.1.25.

Performance:

* Performance of setting the last exception on a thread has now been improved.

# 1.0 RC 7, 3 October 2018

New features:

* Useful `inspect` strings have been added for more foreign objects.
* The C extension API now defines a preprocessor macro `TRUFFLERUBY`.
* Added the rbconfig/sizeof native extension for better MRI compatibility.
* Support for `pg` 1.1. The extension now compiles successfully, but may still have issues with some datatypes.

Bug fixes:

* `readline` can now be interrupted by the interrupt signal (Ctrl+C). This fixes Ctrl+C to work in IRB.
* Better compatibility with C extensions due to a new "managed struct" type.
* Fixed compilation warnings which produced confusing messages for end users (#1422).
* Improved compatibility with Truffle polyglot STDIO.
* Fixed version check preventing TruffleRuby from working with Bundler 2.0 and later (#1413).
* Fixed problem with `Kernel.public_send` not tracking its caller properly (#1425).
* `rb_thread_call_without_gvl()` no longer holds the C-extensions lock.
* Fixed `caller_locations` when called inside `method_added`.
* Fixed `mon_initialize` when called inside `initialize_copy` (#1428).
* `Mutex` correctly raises a `TypeError` when trying to serialize with `Marshal.dump`.

Performance:

* Reduced memory footprint for private/internal AST nodes.
* Increased the number of cases in which string equality checks will become compile-time constants.
* Major performance improvement for exceptional paths where the rescue body does not access the exception object (e.g., `x.size rescue 0`).

Changes:

* Many clean-ups to our internal patching mechanism used to make some native extensions run on TruffleRuby.
* Removed obsoleted patches for Bundler compatibility now that Bundler 1.16.5 has built-in support for TruffleRuby.
* Reimplemented exceptions and other APIs that can return a backtrace to use Truffle's lazy stacktraces API.

# 1.0 RC 6, 3 September 2018

New features:

* `Polyglot.export` can now be used with primitives, and will now convert strings to Java, and `.import` will convert them from Java.
* Implemented `--encoding`, `--external-encoding`, `--internal-encoding`.
* `rb_object_tainted` and similar C functions have been implemented.
* `rb_struct_define_under` has been implemented.
* `RbConfig::CONFIG['sysconfdir']` has been implemented.
* `Etc` has been implemented (#1403).
* The `-Xcexts=false` option disables C extensions.
* Instrumentation such as the CPUSampler reports methods in a clearer way like `Foo#bar`, `Gem::Specification.each_spec`, `block in Foo#bar` instead of just `bar`, `each_spec`, `block in bar` (which is what MRI displays in backtraces).
* TruffleRuby is now usable as a JSR 223 (`javax.script`) language.
* A migration guide from JRuby (`doc/user/jruby-migration.md`) is now included.
* `kind_of?` works as an alias for `is_a?` on foreign objects.
* Boxed foreign strings unbox on `to_s`, `to_str`, and `inspect`.

Bug fixes:

* Fix false-positive circular warning during autoload.
* Fix Truffle::AtomicReference for `concurrent-ruby`.
* Correctly look up `llvm-link` along `clang` and `opt` so it is no longer needed to add LLVM to `PATH` on macOS for Homebrew and MacPorts.
* Fix `alias` to work when in a refinement module (#1394).
* `Array#reject!` no longer truncates the array if the block raises an exception for an element.
* WeakRef now has the same inheritance and methods as MRI's version.
* Support `-Wl` linker argument for C extensions. Fixes compilation of`mysql2` and `pg`.
* Using `Module#const_get` with a scoped argument will now correctly autoload the constant if needed.
* Loaded files are read as raw bytes, rather than as a UTF-8 string and then converted back into bytes.
* Return 'DEFAULT' for `Signal.trap(:INT) {}`. Avoids a backtrace when quitting a Sinatra server with Ctrl+C.
* Support `Signal.trap('PIPE', 'SYSTEM_DEFAULT')`, used by the gem `rouge` (#1411).
* Fix arity checks and handling of arity `-2` for `rb_define_method()`.
* Setting `$SAFE` to a negative value now raises a `SecurityError`.
* The offset of `DATA` is now correct in the presence of heredocs.
* Fix double-loading of the `json` gem, which led to duplicate constant definition warnings.
* Fix definition of `RB_NIL_P` to be early enough. Fixes compilation of `msgpack`.
* Fix compilation of megamorphic interop calls.
* `Kernel#singleton_methods` now correctly ignores prepended modules of non-singleton classes. Fixes loading `sass` when `activesupport` is loaded.
* Object identity numbers should never be negative.

Performance:

* Optimize keyword rest arguments (`def foo(**kwrest)`).
* Optimize rejected (non-Symbol keys) keyword arguments.
* Source `SecureRandom.random_bytes` from `/dev/urandom` rather than OpenSSL.
* C extension bitcode is no longer encoded as Base64 to pass it to Sulong.
* Faster `String#==` using vectorization.

Changes:

* Clarified that all sources that come in from the Polyglot API `eval` method will be treated as UTF-8, and cannot be re-interpreted as another encoding using a magic comment.
* The `-Xembedded` option can now be set set on the launcher command line.
* The `-Xplatform.native=false` option can now load the core library, by enabling `-Xpolyglot.stdio`.
* `$SAFE` and `Thread#safe_level` now cannot be set to `1` - raising an error rather than warning as before. `-Xsafe` allows it to be set, but there are still no checks.
* Foreign objects are now printed as `#<Foreign:system-identity-hash-code>`, except for foreign arrays which are now printed as `#<Foreign [elements...]>`.
* Foreign objects `to_s` now calls `inspect` rather than Java's `toString`.
* The embedded configuration (`-Xembedded`) now warns about features which may not work well embedded, such as signals.
* The `-Xsync.stdio` option has been removed - use standard Ruby `STDOUT.sync = true` in your program instead.

# 1.0 RC 5, 3 August 2018

New features:

* It is no longer needed to add LLVM (`/usr/local/opt/llvm@4/bin`) to `PATH` on macOS.
* Improve error message when LLVM, `clang` or `opt` is missing.
* Automatically find LLVM and libssl with MacPorts on macOS (#1386).
* `--log.ruby.level=` can be used to set the log level from any launcher.
* Add documentation about installing with Ruby managers/installers and how to run TruffleRuby in CI such as TravisCI (#1062, #1070).
* `String#unpack1` has been implemented.

Bug fixes:

* Allow any name for constants with `rb_const_get()`/`rb_const_set()` (#1380).
* Fix `defined?` with an autoload constant to not raise but return `nil` if the autoload fails (#1377).
* Binary Ruby Strings can now only be converted to Java Strings if they only contain US-ASCII characters. Otherwise, they would produce garbled Java Strings (#1376).
* `#autoload` now correctly calls `main.require(path)` dynamically.
* Hide internal file from user-level backtraces (#1375).
* Show caller information in warnings from the core library (#1375).
* `#require` and `#require_relative` should keep symlinks in `$"` and `__FILE__` (#1383).
* Random seeds now always come directly from `/dev/urandom` for MRI compatibility.
* SIGINFO, SIGEMT and SIGPWR are now defined (#1382).
* Optional and operator assignment expressions now return the value assigned, not the value returned by an assignment method (#1391).
* `WeakRef.new` will now return the correct type of object, even if `WeakRef` is subclassed (#1391).
* Resolving constants in prepended modules failed, this has now been fixed (#1391).
* Send and `Symbol#to_proc` now take account of refinements at their call sites (#1391).
* Better warning when the timezone cannot be found on WSL (#1393).
* Allow special encoding names in `String#force_encoding` and raise an exception on bad encoding names (#1397).
* Fix `Socket.getifaddrs` which would wrongly return an empty array (#1375).
* `Binding` now remembers the file and line at which it was created for `#eval`. This is notably used by `pry`'s `binding.pry`.
* Resolve symlinks in `GEM_HOME` and `GEM_PATH` to avoid related problems (#1383).
* Refactor and fix `#autoload` so other threads see the constant defined while the autoload is in progress (#1332).
* Strings backed by `NativeRope`s now make a copy of the rope when `dup`ed.
* `String#unpack` now taints return strings if the format was tainted, and now does not taint the return array if the format was tainted.
* Lots of fixes to `Array#pack` and `String#unpack` tainting, and a better implementation of `P` and `p`.
* Array literals could evaluate an element twice under some circumstances. This has now been fixed.

Performance:

* Optimize required and optional keyword arguments.
* `rb_enc_to_index` is now faster by eliminating an expensive look-up.

Changes:

* `-Xlog=` now needs log level names to be upper case.
* `-Dtruffleruby.log` and `TRUFFLERUBY_LOG` have been removed - use `-Dpolyglot.log.ruby.level`.
* The log format, handlers, etc are now managed by the Truffle logging system.
* The custom log levels `PERFORMANCE` and `PATCH` have been removed.

# 1.0 RC 4, 18 July 2018

*TruffleRuby was not updated in RC 4*

# 1.0 RC 3, 2 July 2018

New features:

* `is_a?` can be called on foreign objects.

Bug fixes:

* It is no longer needed to have `ruby` in `$PATH` to run the post-install hook.
* `Qnil`/`Qtrue`/`Qfalse`/`Qundef` can now be used as initial value for global variables in C extensions.
* Fixed error message when the runtime libssl has no SSLv2 support (on Ubuntu 16.04 for instance).
* `RbConfig::CONFIG['extra_bindirs']` is now a String as other RbConfig values.
* `SIGPIPE` is correctly caught on SubstrateVM, and the corresponding write() raises `Errno::EPIPE` when the read end of a pipe or socket is closed.
* Use the magic encoding comment for determining the source encoding when using eval().
* Fixed a couple bugs where the encoding was not preserved correctly.

Performance:

* Faster stat()-related calls, by returning the relevant field directly and avoiding extra allocations.
* `rb_str_new()`/`rb_str_new_cstr()` are much faster by avoiding extra copying and allocations.
* `String#{sub,sub!}` are faster in the common case of an empty replacement string.
* Eliminated many unnecessary memory copy operations when reading from `IO` with a delimiter (e.g., `IO#each`), leading to overall improved `IO` reading for common use cases such as iterating through lines in a `File`.
* Use the byte[] of the given Ruby String when calling eval() directly for parsing.

# 1.0 RC 2, 6 June 2018

New features:

* We are now compatible with Ruby 2.4.4.
* `object.class` on a Java `Class` object will give you an object on which you can call instance methods, rather than static methods which is what you get by default.
* The log level can now also be set with `-Dtruffleruby.log=info` or `TRUFFLERUBY_LOG=info`.
* `-Xbacktraces.raise` will print Ruby backtraces whenever an exception is raised.
* `Java.import name` imports Java classes as top-level constants.
* Coercion of foreign numbers to Ruby numbers now works.
* `to_s` works on all foreign objects and calls the Java `toString`.
* `to_str` will try to `UNBOX` and then re-try `to_str`, in order to provoke the unboxing of foreign strings.

Changes:

* The version string now mentions if you're running GraalVM Community Edition (`GraalVM CE`) or GraalVM Enterprise Edition (`GraalVM EE`).
* The inline JavaScript functionality `-Xinline_js` has been removed.
* Line numbers `< 0`, in the various eval methods, are now warned about, because we don't support these at all. Line numbers `> 1` are warned about (at the fine level) but they are shimmed by adding blank lines in front to get to the correct offset. Line numbers starting at `0` are also warned about at the fine level and set to `1` instead.
* The `erb` standard library has been patched to stop using a -1 line number.
* `-Xbacktraces.interleave_java` now includes all the trailing Java frames.
* Objects with a `[]` method, except for `Hash`, now do not return anything for `KEYS`, to avoid the impression that you could `READ` them. `KEYINFO` also returns nothing for these objects, except for `Array` where it returns information on indices.
* `String` now returns `false` for `HAS_KEYS`.
* The supported additional functionality module has been renamed from `Truffle` to `TruffleRuby`. Anything not documented in `doc/user/truffleruby-additions.md` should not be used.
* Imprecise wrong gem directory detection was replaced. TruffleRuby newly marks its gem directories with a marker file, and warns if you try to use TruffleRuby with a gem directory which is lacking the marker.

Bug fixes:

* TruffleRuby on SubstrateVM now correctly determines the system timezone.
* `Kernel#require_relative` now coerces the feature argument to a path and canonicalizes it before requiring, and it now uses the current directory as the directory for a synthetic file name from `#instance_eval`.

# 1.0 RC 1, 17 April 2018

New features:

* The Ruby version has been updated to version 2.3.7.

Security:

* CVE-2018-6914, CVE-2018-8779, CVE-2018-8780, CVE-2018-8777, CVE-2017-17742 and CVE-2018-8778 have been mitigated.

Changes:

* `RubyTruffleError` has been removed and uses replaced with standard exceptions.
* C++ libraries like `libc++` are now not needed if you don't run C++ extensions. `libc++abi` is now never needed. Documentation updated to make it more clear what the minimum requirements for pure Ruby, C extensions, and C++ extensions separately.
* C extensions are now built by default - `TRUFFLERUBY_CEXT_ENABLED` is assumed `true` unless set to `false`.
* The `KEYS` interop message now returns an array of Java strings, rather than Ruby strings. `KEYS` on an array no longer returns indices.
* `HAS_SIZE` now only returns `true` for `Array`.
* A method call on a foreign object that looks like an operator (the method name does not begin with a letter) will call `IS_BOXED` on the object and based on that will possibly `UNBOX` and convert to Ruby.
* Now using the native version of Psych.
* The supported version of LLVM on Oracle Linux has been dropped to 3.8.
* The supported version of Fedora has been dropped to 25, and the supported version of LLVM to 3.8, due to LLVM incompatibilities. The instructions for installing `libssl` have changed to match.

# 0.33, April 2018

New features:

* The Ruby version has been updated to version 2.3.6.
* Context pre-initialization with TruffleRuby `--native`, which significantly improves startup time and loads the `did_you_mean` gem ahead of time.
* The default VM is changed to SubstrateVM, where the startup is significantly better. Use `--jvm` option for full JVM VM.
* The `Truffle::Interop` module has been replaced with a new `Polyglot` module which is designed to use more idiomatic Ruby syntax rather than explicit methods. A [new document](doc/user/polyglot.md) describes polyglot programming at a higher level.
* The `REMOVABLE`, `MODIFIABLE` and `INSERTABLE` Truffle interop key info flags have been implemented.
* `equal?` on foreign objects will check if the underlying objects are equal if both are Java interop objects.
* `delete` on foreign objects will send `REMOVE`, `size` will send `GET_SIZE`, and `keys` will send `KEYS`. `respond_to?(:size)` will send `HAS_SIZE`, `respond_to?(:keys)` will send `HAS_KEYS`.
* Added a new Java-interop API similar to the one in the Nashorn JavaScript implementation, as also implemented by Graal.js. The `Java.type` method returns a Java class object on which you can use normal interop methods. Needs the `--jvm` flag to be used.
* Supported and tested versions of LLVM for different platforms have been more precisely [documented](doc/user/installing-llvm.md).

Changes:

* Interop semantics of `INVOKE`, `READ`, `WRITE`, `KEYS` and `KEY_INFO` have changed significantly, so that `INVOKE` maps to Ruby method calls, `READ` calls `[]` or returns (bound) `Method` objects, and `WRITE` calls `[]=`.

Performance:

* `Dir.glob` is much faster and more memory efficient in cases that can reduce to direct filename lookups.
* `SecureRandom` now defers loading OpenSSL until it's needed, reducing time to load `SecureRandom`.
* `Array#dup` and `Array#shift` have been made constant-time operations by sharing the array storage and keeping a starting index.

Bug fixes:

* Interop key-info works with non-string-like names.

Internal changes:

* Changes to the lexer and translator to reduce regular expression calls.
* Some JRuby sources have been updated to 9.1.13.0.

# 0.32, March 2018

New features:

* A new embedded configuration is used when TruffleRuby is used from another language or application. This disables features like signals which may conflict with the embedding application, and threads which may conflict with other languages, and enables features such as the use of polyglot IO streams.

Performance:

* Conversion of ASCII-only Ruby strings to Java strings is now faster.
* Several operations on multi-byte character strings are now faster.
* Native I/O reads are about 22% faster.

Bug fixes:

* The launcher accepts `--native` and similar options in  the `TRUFFLERUBYOPT` environment variable.

Internal changes:

* The launcher is now part of the TruffleRuby repository, rather than part of the GraalVM repository.
* `ArrayBuilderNode` now uses `ArrayStrategies` and `ArrayMirrors` to remove direct knowledge of array storage.
* `RStringPtr` and `RStringPtrEnd` now report as pointers for interop purposes, fixing several issues with `char *` usage in C extensions.<|MERGE_RESOLUTION|>--- conflicted
+++ resolved
@@ -19,7 +19,6 @@
 * `Module#attr_*` methods now return an array of method names (#2498, @gogainda).
 * Fixed `Socket#(local|remote)_address` to retrieve family and type from the file descriptor (#2444, @larskanis).
 * Add `Thread.ignore_deadlock` accessor (#2453).
-<<<<<<< HEAD
 * Allow `Hash#transform_keys` to take a hash argument (@ccocchi, #2464).
 * Add `Enumerable#grep{_v}` optimization for `Regexp` (#2453).
 * Update `IO#write` to accept multiple arguments (#2501).
@@ -29,9 +28,7 @@
 * `Kernel#lambda` now warns if called without a literal block (#2500, @andrykonchin).
 * Implement Hash#except (#2463, @wildmaples).
 * Remove special `$SAFE` global and related C API methods (#2453).
-=======
 * Assigning to a numbered parameter raises `SyntaxError` (#2506, @andrykonchin).
->>>>>>> cad8cba7
 
 Performance:
 
