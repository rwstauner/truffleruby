# 1.0

# 1.0 RC 7

New features:

* Useful `inspect` strings have been added for more foreign objects.
* The C extension API now defines a preprocessor macro `TRUFFLERUBY`.
* Added the rbconfig/sizeof native extension for better MRI compatibility.

Bug fixes:

* `readline` can now be interrupted by the interrupt signal (Ctrl+C). This fixes
  Ctrl+C to work in IRB.
* Better compatibility with C extensions due to a new "managed struct" type.
* Fixed compilation warnings which produced confusing messages for end users (#1422).
* Improved compatibility with Truffle polyglot STDIO.
* Fixed version check preventing TruffleRuby from working with Bundler 2.0 and
  later (#1413).
* Fixed problem with `Kernel.public_send` not tracking its caller properly (#1425).
<<<<<<< HEAD
* `rb_thread_call_without_gvl()` no longer holds the C-extensions lock.
=======
* Fixed `caller_locations` when called inside `method_added`.
>>>>>>> 8b84732e

Performance:

* Reduced memory footprint for private/internal AST nodes.
* Increased the number of cases in which string equality checks will become
  compile-time constants.

Changes:

* Many clean-ups to our internal patching mechanism used to make some native
  extensions run on TruffleRuby.
* Removed obsoleted patches for Bundler compatibility now that Bundler 1.16.5
  has built-in support for TruffleRuby.
* Reimplemented exceptions and other APIs that can return a backtrace to use
  Truffle's lazy stacktraces API.

# 1.0 RC 6, September 2018

New features:

* `Polyglot.export` can now be used with primitives, and will now convert
  strings to Java, and `.import` will convert them from Java.
* Implemented `--encoding`, `--external-encoding`, `--internal-encoding`.
* `rb_object_tainted` and similar C functions have been implemented.
* `rb_struct_define_under` has been implemented.
* `RbConfig::CONFIG['sysconfdir']` has been implemented.
* `Etc` has been implemented (#1403).
* The `-Xcexts=false` option disables C extensions.
* Instrumentation such as the CPUSampler reports methods in a clearer way like
  `Foo#bar`, `Gem::Specification.each_spec`, `block in Foo#bar` instead of just
  `bar`, `each_spec`, `block in bar` (which is what MRI displays in backtraces).
* TruffleRuby is now usable as a JSR 223 (`javax.script`) language.
* A migration guide from JRuby (`doc/user/jruby-migration.md`) is now included.
* `kind_of?` works as an alias for `is_a?` on foreign objects.
* Boxed foreign strings unbox on `to_s`, `to_str`, and `inspect`.

Bug fixes:

* Fix false-positive circular warning during autoload.
* Fix Truffle::AtomicReference for `concurrent-ruby`.
* Correctly look up `llvm-link` along `clang` and `opt` so it is no longer
  needed to add LLVM to `PATH` on macOS for Homebrew and MacPorts.
* Fix `alias` to work when in a refinement module (#1394).
* `Array#reject!` no longer truncates the array if the block raises an
  exception for an element.
* WeakRef now has the same inheritance and methods as MRI's version.
* Support `-Wl` linker argument for C extensions. Fixes compilation of`mysql2`
  and `pg`.
* Using `Module#const_get` with a scoped argument will now correctly
  autoload the constant if needed.
* Loaded files are read as raw bytes, rather than as a UTF-8 string and then
  converted back into bytes.
* Return 'DEFAULT' for `Signal.trap(:INT) {}`. Avoids a backtrace when quitting
  a Sinatra server with Ctrl+C.
* Support `Signal.trap('PIPE', 'SYSTEM_DEFAULT')`, used by the gem `rouge`
  (#1411).
* Fix arity checks and handling of arity `-2` for `rb_define_method()`.
* Setting `$SAFE` to a negative value now raises a `SecurityError`.
* The offset of `DATA` is now correct in the presence of heredocs.
* Fix double-loading of the `json` gem, which led to duplicate constant
  definition warnings.
* Fix definition of `RB_NIL_P` to be early enough. Fixes compilation of
  `msgpack`.
* Fix compilation of megamorphic interop calls.
* `Kernel#singleton_methods` now correctly ignores prepended modules of
  non-singleton classes. Fixes loading `sass` when `activesupport` is loaded.
* Object identity numbers should never be negative.

Performance:

* Optimize keyword rest arguments (`def foo(**kwrest)`).
* Optimize rejected (non-Symbol keys) keyword arguments.
* Source `SecureRandom.random_bytes` from `/dev/urandom` rather than OpenSSL.
* C extension bitcode is no longer encoded as Base64 to pass it to Sulong.
* Faster `String#==` using vectorization.

Changes:

* Clarified that all sources that come in from the Polyglot API `eval` method
  will be treated as UTF-8, and cannot be re-interpreted as another encoding
  using a magic comment.
* The `-Xembedded` option can now be set set on the launcher command line.
* The `-Xplatform.native=false` option can now load the core library, by
  enabling `-Xpolyglot.stdio`.
* `$SAFE` and `Thread#safe_level` now cannot be set to `1` - raising an error
  rather than warning as before. `-Xsafe` allows it to be set, but there are
  still no checks.
* Foreign objects are now printed as `#<Foreign:system-identity-hash-code>`,
  except for foreign arrays which are now printed as `#<Foreign [elements...]>`.
* Foreign objects `to_s` now calls `inspect` rather than Java's `toString`.
* The embedded configuration (`-Xembedded`) now warns about features which may
  not work well embedded, such as signals.
* The `-Xsync.stdio` option has been removed - use standard Ruby
  `STDOUT.sync = true` in your program instead.

# 1.0 RC 5, August 2018

New features:

* It is no longer needed to add LLVM (`/usr/local/opt/llvm@4/bin`) to `PATH` on
  macOS.
* Improve error message when LLVM, `clang` or `opt` is missing.
* Automatically find LLVM and libssl with MacPorts on macOS (#1386).
* `--log.ruby.level=` can be used to set the log level from any launcher.
* Add documentation about installing with Ruby managers/installers and how to
  run TruffleRuby in CI such as TravisCI (#1062, #1070).
* `String#unpack1` has been implemented.

Bug fixes:

* Allow any name for constants with `rb_const_get()`/`rb_const_set()` (#1380).
* Fix `defined?` with an autoload constant to not raise but return `nil` if the
  autoload fails (#1377).
* Binary Ruby Strings can now only be converted to Java Strings if they only
  contain US-ASCII characters. Otherwise, they would produce garbled Java
  Strings (#1376).
* `#autoload` now correctly calls `main.require(path)` dynamically.
* Hide internal file from user-level backtraces (#1375).
* Show caller information in warnings from the core library (#1375).
* `#require` and `#require_relative` should keep symlinks in `$"` and
  `__FILE__` (#1383).
* Random seeds now always come directly from `/dev/urandom` for MRI
  compatibility.
* SIGINFO, SIGEMT and SIGPWR are now defined (#1382).
* Optional and operator assignment expressions now return the value
  assigned, not the value returned by an assignment method (#1391).
* `WeakRef.new` will now return the correct type of object, even if `WeakRef` is
  subclassed (#1391).
* Resolving constants in prepended modules failed, this has now been
  fixed (#1391).
* Send and `Symbol#to_proc` now take account of refinements at their call
  sites (#1391).
* Better warning when the timezone cannot be found on WSL (#1393).
* Allow special encoding names in `String#force_encoding` and raise an exception
  on bad encoding names (#1397).
* Fix `Socket.getifaddrs` which would wrongly return an empty array (#1375).
* `Binding` now remembers the file and line at which it was created for `#eval`.
  This is notably used by `pry`'s `binding.pry`.
* Resolve symlinks in `GEM_HOME` and `GEM_PATH` to avoid related problems (#1383).
* Refactor and fix `#autoload` so other threads see the constant defined while
  the autoload is in progress (#1332).
* Strings backed by `NativeRope`s now make a copy of the rope when `dup`ed.
* `String#unpack` now taints return strings if the format was tainted, and
  now does not taint the return array if the format was tainted.
* Lots of fixes to `Array#pack` and `String#unpack` tainting, and a better
  implementation of `P` and `p`.
* Array literals could evaluate an element twice under some
  circumstances. This has now been fixed.

Performance:

* Optimize required and optional keyword arguments.
* `rb_enc_to_index` is now faster by eliminating an expensive look-up.

Changes:

* `-Xlog=` now needs log level names to be upper case.
* `-Dtruffleruby.log` and `TRUFFLERUBY_LOG` have been removed - use
  `-Dpolyglot.log.ruby.level`.
* The log format, handlers, etc are now managed by the Truffle logging system.
* The custom log levels `PERFORMANCE` and `PATCH` have been removed.

# 1.0 RC 4, 18 July 2018

*TruffleRuby was not updated in RC 4*

# 1.0 RC 3, 2 July 2018

New features:

* `is_a?` can be called on foreign objects.

Bug fixes:

* It is no longer needed to have `ruby` in `$PATH` to run the post-install hook.
* `Qnil`/`Qtrue`/`Qfalse`/`Qundef` can now be used as initial value for global
  variables in C extensions.
* Fixed error message when the runtime libssl has no SSLv2 support (on Ubuntu
  16.04 for instance).
* `RbConfig::CONFIG['extra_bindirs']` is now a String as other RbConfig values.
* `SIGPIPE` is correctly caught on SubstrateVM, and the corresponding write()
  raises `Errno::EPIPE` when the read end of a pipe or socket is closed.
* Use the magic encoding comment for determining the source encoding when using
  eval().
* Fixed a couple bugs where the encoding was not preserved correctly.

Performance:

* Faster stat()-related calls, by returning the relevant field directly and
  avoiding extra allocations.
* `rb_str_new()`/`rb_str_new_cstr()` are much faster by avoiding extra copying
  and allocations.
* `String#{sub,sub!}` are faster in the common case of an empty replacement
  string.
* Eliminated many unnecessary memory copy operations when reading from `IO` with
  a delimiter (e.g., `IO#each`), leading to overall improved `IO` reading for
  common use cases such as iterating through lines in a `File`.
* Use the byte[] of the given Ruby String when calling eval() directly for
  parsing.

# 1.0 RC 2, 6 June 2018

New features:

* We are now compatible with Ruby 2.4.4.
* `object.class` on a Java `Class` object will give you an object on which you
  can call instance methods, rather than static methods which is what you get by
  default.
* The log level can now also be set with `-Dtruffleruby.log=info` or
  `TRUFFLERUBY_LOG=info`.
* `-Xbacktraces.raise` will print Ruby backtraces whenever an exception is
  raised.
* `Java.import name` imports Java classes as top-level constants.
* Coercion of foreign numbers to Ruby numbers now works.
* `to_s` works on all foreign objects and calls the Java `toString`.
* `to_str` will try to `UNBOX` and then re-try `to_str`, in order to provoke
  the unboxing of foreign strings.

Changes:

* The version string now mentions if you're running GraalVM Community Edition
  (`GraalVM CE`) or GraalVM Enterprise Edition (`GraalVM EE`).
* The inline JavaScript functionality `-Xinline_js` has been removed.
* Line numbers `< 0`, in the various eval methods, are now warned about, because
  we don't support these at all. Line numbers `> 1` are warned about (at the
  fine level) but the are shimmed by adding blank lines in front to get to the
  correct offset. Line numbers starting at `0` are also warned about at the fine
  level and set to `1` instead.
* The `erb` standard library has been patched to stop using a -1 line number.
* `-Xbacktraces.interleave_java` now includes all the trailing Java frames.
* Objects with a `[]` method, except for `Hash`, now do not return anything
  for `KEYS`, to avoid the impression that you could `READ` them. `KEYINFO`
  also returns nothing for these objects, except for `Array` where it returns
  information on indices.
* `String` now returns `false` for `HAS_KEYS`.
* The supported additional functionality module has been renamed from `Truffle`
  to `TruffleRuby`. Anything not documented in
  `doc/user/truffleruby-additions.md` should not be used.
* Imprecise wrong gem directory detection was replaced. TruffleRuby newly marks
  its gem directories with a marker file, and warns if you try to use 
  TruffleRuby with a gem directory which is lacking the marker. 

Bug fixes:

* TruffleRuby on SubstrateVM now correctly determines the system timezone.
* `Kernel#require_relative` now coerces the feature argument to a path and
  canonicalizes it before requiring, and it now uses the current directory as
  the directory for a synthetic file name from `#instance_eval`.

# 1.0 RC 1, 17 April 2018

New features:

* The Ruby version has been updated to version 2.3.7.

Security:

* CVE-2018-6914, CVE-2018-8779, CVE-2018-8780, CVE-2018-8777, CVE-2017-17742
  and CVE-2018-8778 have been mitigated.

Changes:

* `RubyTruffleError` has been removed and uses replaced with standard
  exceptions.
* C++ libraries like `libc++` are now not needed if you don't run C++
  extensions. `libc++abi` is now never needed. Documentation updated to make it
  more clear what the minimum requirements for pure Ruby, C extensions, and C++
  extensions separately.
* C extensions are now built by default - `TRUFFLERUBY_CEXT_ENABLED` is assumed
  `true` unless set to `false`.
* The `KEYS` interop message now returns an array of Java strings, rather than
  Ruby strings. `KEYS` on an array no longer returns indices.
* `HAS_SIZE` now only returns `true` for `Array`.
* A method call on a foreign object that looks like an operator (the method name
  does not begin with a letter) will call `IS_BOXED` on the object and based on
  that will possibly `UNBOX` and convert to Ruby.
* Now using the native version of Psych.
* The supported version of LLVM on Oracle Linux has been dropped to 3.8.
* The supported version of Fedora has been dropped to 25, and the supported
  version of LLVM to 3.8, due to LLVM incompatibilities. The instructions for
  installing `libssl` have changed to match.

# 0.33, April 2018

New features:

* The Ruby version has been updated to version 2.3.6.
* Context pre-initialization with TruffleRuby `--native`, which significantly
  improves startup time and loads the `did_you_mean` gem ahead of time.
* The default VM is changed to SubstrateVM, where the startup is significantly 
  better. Use `--jvm` option for full JVM VM.
* The `Truffle::Interop` module has been replaced with a new `Polyglot` module
  which is designed to use more idiomatic Ruby syntax rather than explicit
  methods. A [new document](doc/user/polyglot.md) describes polyglot programming
  at a higher level.
* The `REMOVABLE`, `MODIFIABLE` and `INSERTABLE` Truffle interop key info flags
  have been implemented.
* `equal?` on foreign objects will check if the underlying objects are equal
  if both are Java interop objects.
* `delete` on foreign objects will send `REMOVE`, `size` will send `GET_SIZE`,
  and `keys` will send `KEYS`. `respond_to?(:size)` will send `HAS_SIZE`,
  `respond_to?(:keys)` will send `HAS_KEYS`.
* Added a new Java-interop API similar to the one in the Nashorn JavaScript
  implementation, as also implemented by Graal.js. The `Java.type` method
  returns a Java class object on which you can use normal interop methods. Needs
  the `--jvm` flag to be used.
* Supported and tested versions of LLVM for different platforms have been more
  precisely [documented](doc/user/installing-llvm.md).

Changes:

* Interop semantics of `INVOKE`, `READ`, `WRITE`, `KEYS` and `KEY_INFO` have
  changed significantly, so that `INVOKE` maps to Ruby method calls, `READ`
  calls `[]` or returns (bound) `Method` objects, and `WRITE` calls `[]=`.

Performance:

* `Dir.glob` is much faster and more memory efficient in cases that can reduce
  to direct filename lookups.
* `SecureRandom` now defers loading OpenSSL until it's needed, reducing time to
  load `SecureRandom`.
* `Array#dup` and `Array#shift` have been made constant-time operations by
  sharing the array storage and keeping a starting index.

Bug fixes:

* Interop key-info works with non-string-like names.

Internal changes:

* Changes to the lexer and translator to reduce regular expression calls.
* Some JRuby sources have been updated to 9.1.13.0.

# 0.32, March 2018

New features:

* A new embedded configuration is used when TruffleRuby is used from another
  language or application. This disables features like signals which may
  conflict with the embedding application, and threads which may conflict with
  other languages, and enables features such as the use of polyglot IO streams.

Performance:

* Conversion of ASCII-only Ruby strings to Java strings is now faster.
* Several operations on multi-byte character strings are now faster.
* Native I/O reads are ~22% faster.

Bug fixes:

* The launcher accepts `--native` and similar options in  the `TRUFFLERUBYOPT`
environment variable.

Internal changes:

* The launcher is now part of the TruffleRuby repository, rather than part of
the GraalVM repository.
* `ArrayBuilderNode` now uses `ArrayStrategies` and `ArrayMirrors` to remove
direct knowledge of array storage.
* `RStringPtr` and `RStringPtrEnd` now report as pointers for interop purposes,
fixing several issues with `char *` usage in C extensions.<|MERGE_RESOLUTION|>--- conflicted
+++ resolved
@@ -18,11 +18,8 @@
 * Fixed version check preventing TruffleRuby from working with Bundler 2.0 and
   later (#1413).
 * Fixed problem with `Kernel.public_send` not tracking its caller properly (#1425).
-<<<<<<< HEAD
 * `rb_thread_call_without_gvl()` no longer holds the C-extensions lock.
-=======
 * Fixed `caller_locations` when called inside `method_added`.
->>>>>>> 8b84732e
 
 Performance:
 
