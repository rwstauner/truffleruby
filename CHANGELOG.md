# 23.0.0

New features:

* Updated to Ruby 3.1.2 (#2733, @andrykonchin, @eregon).

Bug fixes:

* Ensure every parse node has a source section and fix the source section for `ensure` (#2758, @eregon).
* Fix `spawn(..., fd => fd)` on macOS, it did not work due to a macOS bug (@eregon).
* Fix `rb_gc_register_address()`/`rb_global_variable()` to read the latest value (#2721, #2734, #2720, @eregon).
* Synchronize concurrent writes to the same StringIO (@eregon).
* Fix `StringIO#write(str)` when `str` is of an incompatible encoding and position < buffer size (#2770, @eregon).
* Fix `rb_thread_fd_select()` to correctly initialize fdset copies and handle the timeout (@eregon).
* Fix `TracePoint#inspect` when it's called outside of a callback (@andrykonchin).
* Fix `Signal.trap` when signal argument is not supported (#2774, @andrykonchin).

Compatibility:

* Fix `MatchData#[]` when passed unbounded Range (#2755, @andrykonchin).
* Updated `rb_define_class`, `rb_define_class_under`, and `rb_define_class_id_under` to allow class names that aren't valid in Ruby (#2739, @nirvdrum).
* Fixed `rb_gv_get` so that it no longer implicitly creates global variables (#2748, @nirvdrum).
* Added implementations of `rb_gvar_val_getter` and `rb_define_virtual_variable` (#2750, @nirvdrum).
* Implement `rb_warning_category_enabled_p` to support the `syntax_tree` gem (#2764, @andrykonchin).
* Fix desctructuring of a single block argument that implements `#to_ary` dynamically (#2719, @andrykonchin).
* Fix `Kernel#Complex` and raise exception when an argument is formatted incorrectly (#2765, @andrykonchin).
<<<<<<< HEAD
* Add `#public?`, `#private?` and `#protected?` methods for `Method` and `UnboundMethod` classes (@andrykonchin).
* Add optional argument to `Thread::Queue.new` (@andrykonchin).
* Support a module as the second argument of `Kernel#load` (@andrykonchin).
* Improve argument validation in `Struct#valies_at` - raise `IndexError` or `RangeError` when arguments are out of range (#2773, @andrykonchin).
* Fix `MatchData#values_at` and handling indices that are out of range (#2783, @andrykonchin).
=======
* Add support for `%-z` (UTC for unknown local time offset, RFC 3339) to `Time#strftime` (@andrykonchin).
* Add support for `UTC` and `A`-`Z` utc offset values, as well as `+/-HH`, `+/-HHMM`, `+/-HHMMSS` (without `:`) (@andrykonchin).
* Treat time with `UTC`, `Z` and `-00:00` utc offset as UTC time (@andrykonchin).
* Raise `FrozenError` when `Time#localtime`, `Time#utc` and `Time#gmtime` is called on a frozen time object (@andrykonchin).
* Validate a microseconds argument used to create a time object (@andrykonchin).
>>>>>>> c9e45bdc

Performance:

* Marking of native structures wrapped in objects is now done on C call exit to reduce memory overhead (@aardvark179).
* Splitting (copying) of call targets has been optimized by implementing `cloneUninitialized()` (@andrykonchin, @eregon).

Changes:


# 22.3.0

New features:

* Foreign strings now have all methods of Ruby `String`. They are treated as `#frozen?` UTF-8 Ruby Strings (@eregon).
* Add `Java.add_to_classpath` method to add jar paths at runtime (#2693, @bjfish).
* Add support for Ruby 3.1's Hash shorthand/punning syntax (@nirvdrum).
* Add support for Ruby 3.1's anonymous block forwarding syntax (@nirvdrum).
* Added the following keyword arguments to `Polyglot::InnerContext.new`: `languages, language_options, inherit_all_access, code_sharing` (@eregon).

Bug fixes:

* Fix `StringIO` to set position correctly after reading multi-byte characters (#2207, @aardvark179).
* Update `Process` methods to use `module_function` (@bjfish).
* Fix `File::Stat`'s `#executable?` and `#executable_real?` predicates that unconditionally returned `true` for a superuser (#2690, @andrykonchin).
* The `strip` option `--keep-section=.llvmbc` is not supported on macOS (#2697, @eregon).
* Disallow the marshaling of polyglot exceptions since we can't properly reconstruct them (@nirvdrum).
* Fix `String#split` missing a value in its return array when called with a pattern of `" "` and a _limit_ value > 0 on a string with trailing whitespace where the limit hasn't been met (@nirvdrum).
* Fix `Kernel#sleep` and `Mutex#sleep` for durations smaller than 1 millisecond (#2716, @eregon).
* Fix `IO#{wait,wait_readable,wait_writable}` with a timeout > INT_MAX seconds (@eregon).
* Use the compatible encoding for `String#{sub,gsub,index,rindex}` (#2749, @eregon).

Compatibility:

* Fix `Array#fill` to raise `TypeError` instead of `ArgumentError` when the length argument is not numeric (#2652, @andrykonchin).
* Warn when a global variable is not initialized (#2595, @andrykonchin).
* Fix escaping of `/` by `Regexp#source` (#2569, @andrykonchin).
* Range literals of integers are now created at parse time like in CRuby (#2622, @aardvark179).
* Fix `IO.pipe` - allow overriding `IO.new` that is used to create new pipes (#2692, @andykonchin).
* Fix exception message when there are missing or extra keyword arguments - it contains all the missing/extra keywords now (#1522, @andrykonchin).
* Always terminate native strings with enough `\0` bytes (#2704, @eregon).
* Support `#dup` and `#clone` on foreign strings (@eregon).
* Fix `Regexp.new` to coerce non-String arguments (#2705, @andrykonchin).
* Fix `Kernel#sprintf` formatting for `%c` when used non-ASCII encoding (#2369, @andrykonchin).
* Fix `Kernel#sprintf` argument casting for `%c` (@andrykonchin).
* Implement the `rb_enc_strlen` function for use by native extensions (@nirvdrum).
* Match tag values used by `rb_protect` and `rb_jump_tag` for the `tk` gem (#2556, @aardvark179).
* Implement `rb_eval_cmd_kw` to support the `tk` gem (#2556, @aardvark179).
* Fix `rb_class2name` to call `inspect` on anonymous classes like in CRuby (#2701, @aardvark179).
* Implement `rb_ivar_foreach` to iterate over instance and class variables like in CRuby (#2701, @aardvark179).
* Fix the absolute path of the main script after chdir (#2709, @eregon).
* Fix exception for `Fiddle::Handle.new` with a missing library (#2714, @eregon).
* Fix arguments implicit type conversion for `BasicObject#instance_eval`, `Module#class_eval`, `Module#module_eval`, `Module#define_method` (@andrykonchin).
* Raise `ArgumentError` unconditionally when `Proc.new` is called without a block argument (@andrykonchin).
* Fix `UnboundMethod#hash` to not depend on a module it was retrieved from (#2728, @andrykonchin).

Performance:

* Replace a call of `-"string"` with frozen string literal at parse time (@andrykonchin).
* Report polymorphism inside `Hash#[]` to recover performance (@aardvark179).
* Improved interpreter performance by optimizing for better host inlining (@eregon).
* Use `poll` instead of `select` for simple IO waiting to reduce overheads (#1584, @aardvark179).

Changes:

* No more conversion between Java Strings and Ruby Strings at the interop boundary (@eregon).
* Removed `Truffle::Interop.{import_without_conversion,export_without_conversion}` (use `Polyglot.{import,export}` instead).
* Removed `Truffle::Interop.members_without_conversion` (use `Truffle::Interop.members` instead).
* Refactored internals of `rb_sprintf` to simplify handling of `VALUE`s in common cases (@aardvark179).
* Refactored sharing of array objects between threads using new `SharedArrayStorage` (@aardvark179).

Security:

* The native access permission is now properly checked before any native pointer (e.g. `Truffle::FFI::Pointer`) is created (@eregon).

# 22.2.0

New features:

* Add support for `darwin-aarch64` (macOS M1) (#2181, @lewurm, @chrisseaton, @eregon).
* Add support for OpenSSL 3.0.0 by updating the openssl gem (@aardvark179, @eregon).

Bug fixes:

* Fix `rb_id2name` to ensure the native string will have the same lifetime as the id (#2630, @aardvark179).
* Fix `MatchData#[]` exception when passing a length argument larger than the number of match values (#2636, @nirvdrum).
* Fix `MatchData#[]` exception when supplying a large negative index along with a length argument (@nirvdrum).
* Fix capacity computation for huge `Hash` (#2635, @eregon).
* Fix aliased methods to return the correct owner when method is from a superclass (@bjfish).
* Fix `String#[Regexp, Integer]` when the capture group exists but is not matched (@eregon).
* Fix `File.open` mode string parsing when binary option is the third character (@bjfish).
* Fix `rb_scan_args_kw` macro to avoid shadowing variables (#2649, @aardvark179).
* Fix `String#unpack("Z")` to not advance after the null byte, like CRuby (#2659, @aardvark179).
* Fix `Float#round` to avoid losing precision during the rounding process (@aardvark179).
* Fix `String#insert` to not call a subclassed string method (@bjfish).
* Fix `rb_obj_call_init` to pass any block argument to the `initialize` method (#2675, @aardvark179).
* Fix issue with feature loading not detecting a previously loaded feature (#2677, @bjfish).
* Fix `/#{...}/o` to evaluate only once per context when splitting happens (@eregon).
* Fix `Kernel#sprintf` formatting of floats to be like CRuby (@aardvark179).
* Fix `Process.egid=` to accept `String`s (#2615, @ngtban)
* Fix optional assignment to only evaluate index arguments once (#2658, @aardvark179).

Compatibility:

* Updated to Ruby 3.0.3. The 3 CVEs did not affect TruffleRuby, this is to bring the stdlib and gem updates (@eregon).
* Fix `Marshal.dump` to raise an error when an object has singleton methods (@bjfish).
* `Exception#full_message` now defaults the order to `:top` like CRuby 3+ (@eregon).
* Fix `Process.wait2` to return `nil` when the `WNOHANG` flag is given and the child process is still running (@bjfish).
* Disable most `nokogiri` C extension patches when system libraries are not being used (#2693, @aardvark179).
* Implement `rb_gc_mark_maybe` and `rb_global_variable` to ensure `VALUE` stay live in C extensions (@aardvark179).
* Implement `rb_imemo_tmpbuf` allocation for `ripper` (@aardvark179).
* Implement `inherit` argument for `Module#class_variables` (#2653, @bjfish).
* Fix `Float#/` when dividing by `Rational` (@bjfish).
* `Process.euid=` should accept String (#2615, @ngtban).
* Fix `instance_variable_get` and `instance_variable_set` for immutable objects (@bjfish).
* `Thread#raise(exc, message)` now calls `exc.exception` in the target thread like CRuby (@eregon).
* Define `Process::{CLOCK_BOOTTIME,CLOCK_BOOTTIME_ALARM,CLOCK_REALTIME_ALARM}` (#1480, @eregon).
* Improve support of `:chomp` keyword argument in `IO` and `StringIO` methods (#2650, @andrykonchin). 
* Implement specializations for immutable ruby objects for ObjectSpace methods (@bjfish).
* Use `$PAGER` for `--help` and `--help*`, similar to CRuby (#2542, @Strech).
* Ensure all headers are warnings-free (#2662, @eregon).
* All `IO` instances should have `T_FILE` as their `rb_type()`, not only `File` instances (#2662, @eregon).
* Make `rb_fd_select` retry on `EINTR` (#1584, @aardvark179).

Performance:

* Reimplement `Float#to_s` for better performance (#1584, @aardvark179).
* Improve reference processing by making C object free functions and other finalizers more lightweight (@aardvark179).
* Improve performance of `RSTRING_PTR` for interned strings (@aardvark179).
* Cache constant argument formats used with `rb_scan_args_kw` (@aardvark179).

Changes:

* `-Werror=implicit-function-declaration` is now used for compiling C extensions to fail more clearly and earlier if a function is missing, like CRuby 3.2 (#2618, @eregon).
* Disable thread pool for Fibers as it causes correctness issues (#2551, @eregon).

# 22.1.0

New features:

* Foreign exceptions are now fully integrated and have most methods of `Exception` (@eregon).
* Foreign exceptions can now be rescued with `rescue Polyglot::ForeignException` or `rescue foreign_meta_object` (#2544, @eregon).

Bug fixes:

* Guard against unterminated ranges in file matching patterns (#2556, @aardvark179).
* Fixed `rb_proc_new` to return a proc that will pass all required arguments to C (#2556, @aardvark179).
* Fixed `String#split` to return empty array when splitting all whitespace on whitespace (#2565, @bjfish).
* Raise `RangeError` for `Time.at(bignum)` (#2580, @eregon).
* Fix `Integer#{<<,>>}` with RHS bignum and long (@eregon).
* Fix a resource leak from allocators defined in C extensions (@aardvark179).
* `SIGINT`/`Interrupt`/`Ctrl+C` now shows the backtrace and exits as signaled, like CRuby (@eregon).
* Update patch feature finding to prefer the longest matching load path (#2605, @bjfish).
* Fix `Hash#{to_s,inspect}` for keys whose `#inspect` return a frozen String (#2613, @eregon).
* Fix `Array#pack` with `x*` to not output null characters (#2614, @bjfish).
* Fix `Random#rand` not returning random floats when given float ranges (#2612, @bjfish).
* Fix `Array#sample` for `[]` when called without `n` and a `Random` is given (#2612, @bjfish).
* Fix `Module#const_get` to raise a `NameError` when nested modules do not exist (#2610, @bjfish).
* Ensure native `VALUE`s returned from C are unwrapped before the objects can be collected (@aardvark179).
* Fix `Enumerator::Lazy#with_index` to start with new index for multiple enumerations (@bjfish).
* Fix `rb_id2name` to ensure the native string will have the same lifetime as the id (#2630, @aardvark179).
* Fix `Integer#fdiv` and `Rational#to_f` for large `Integer` values (#2631, @bjfish).

Compatibility:

* Implement full Ruby 3 keyword arguments semantics (#2453, @eregon, @chrisseaton).
* Implement `ruby_native_thread_p` for compatibility (#2556, @aardvark179).
* Add `rb_argv0` for the `tk` gem. (#2556, @aardvark179).
* Implement more correct conversion of array elements by `Array#pack`(#2503, #2504, @aardvark179).
* Implement `Pathname#{empty?, glob}` (#2559, @bjfish)
* Fixed `Rational('')` to raise error like MRI (#2566, @aardvark179).
* Freeze instances of `Range` but not subclasses, like CRuby (#2570, @MattAlp).
* When writing to STDOUT redirected to a closed pipe, no broken pipe error message will be shown now. (#2532, @gogainda).
* Use `#to_a` for converting `list` in `rescue *list` (#2572, @eregon).
* Implement 'rb_str_buf_append' (@bjfish).
* Add patch for `digest` so that TruffleRuby implementation is not overridden (@bjfish).
* Handle encoding conversion errors when reading directory entries (@aardvark179).
* Follow symlinks when processing `*/` directory glob patterns. (#2589, @aardvark179).
* Set `@gem_prelude_index` variable on the default load paths (#2586 , @bjfish)
* Do not call `IO#flush` dynamically from `IO#close` (#2594, @gogainda).
* Implement `rb_str_new_static` for C extensions that use it (@aardvark179).
* Rewrote `ArrayEachIteratorNode` and re-introduced `each` specs for MRI parity when mutating arrays whilst iterating, rather than crashing (#2587, @MattAlp)
* Update `String#rindex` to only accept `Regexp` or objects convertable to `String` as the first parameter (#2608, @bjfish).
* Update `String#<<` to require one argument (#2609, @bjfish).
* Update `String#split` to raise `TypeError` when false is given (#2606, @bjfish).
* Update `String#lstrip!` to remove leading null characters (#2607, @bjfish).
* Update `File.utime` to return the number of file names in the arguments (#2616, @bjfish).
* Update `Dir.foreach` to accept an `encoding` parameter (#2627, @bjfish).
* Update `IO.readlines` to ignore negative limit parameters (#2625 , @bjfish).
* Update `Math.sqrt` to raise a `Math::DomainError` for negative numbers (#2621, @bjfish).
* Update `Enumerable#inject` to raise an `ArgumentError` if no block or symbol are given (#2626, @bjfish).

Performance:

* Increase dispatch limit for string library to handle mutable, immutable and non-strings (@aardvark179)
* Switch to `Arrays.mismatch()` in string comparison for better performance (@aardvark179).
* Removed extra array allocations for method calls in the interpreter to improve warmup performance (@aardvark179).
* Optimize `Dir[]` by sorting entries as they are found and grouping syscalls (#2092, @aardvark179).
* Reduce memory footprint by tracking `VALUE`s created during C extension init separately (@aardvark179).
* Rewrote `ArrayEachIteratorNode` to optimize performance for a constant-sized array and reduce specializations to 1 general case (#2587, @MattAlp)
* Reduce conversion of `VALUE`s to native handle during common operations in C extensions (@aardvark179).
* Improved performance of regex boolean matches (e.g., `Regexp#match?`) by avoiding match data allocation in TRegex (#2588, @nirvdrum).
* Remove overhead when getting using `RDATA_PTR` (@aardvark179).
* Additional copy operations have been reduced when performing IO (#2536, @aardvark179).

Changes:

* Foreign exceptions are no longer translated to `RuntimeError` but instead remain as foreign exceptions, see the [documentation](doc/user/polyglot.md) for how to rescue them (@eregon).

# 22.0.0

New features:

* Updated to Ruby 3.0.2 (#2453, @eregon).

Bug fixes:

* Fix `File.utime` to use nanoseconds (#2448, @bjfish).
* Capture the intercepted feature path during patching to reuse during patch require (#2441, @bjfish).
* Update `Module#constants` to filter invalid constant identifiers (#2452, @bjfish).
* Fixed `-0.0 <=> 0.0` and `-0.0 <=> 0` to return `0` like on CRuby (#1391, @eregon).
* Fixed `Range#step` to return correct class with begin-less range (@ccocchi, #2516).
* Fixed exception creation when an `Errno` is sub-classed (@bjfish, #2521).
* Fixed `String#[]=` to use the negotiated encoding (@bjfish, #2545).

Compatibility:

* Implement `rb_sprintf` in our format compiler to provide consistent formatting across C standard libraries (@eregon).
* Update `defined?` to return frozen strings (#2450, @bjfish).
* Use compensated summation for `{Array,Enumerable}#sum` when floating point values are included (@eregon).
* `Module#attr_*` methods now return an array of method names (#2498, @gogainda).
* Fixed `Socket#(local|remote)_address` to retrieve family and type from the file descriptor (#2444, @larskanis).
* Add `Thread.ignore_deadlock` accessor (#2453, @bjfish).
* Allow `Hash#transform_keys` to take a hash argument (@ccocchi, #2464).
* Add `Enumerable#grep{_v}` optimization for `Regexp` (#2453, @bjfish).
* Update `IO#write` to accept multiple arguments (#2501, @bjfish).
* Do not warn when uninitialized instance variable is accessed (#2502, @andrykonchin).
* Remove `TRUE`, `FALSE`, and `NIL` constants like CRuby 3.0 (#2505, @andrykonchin).
* `Symbol#to_proc` now returns a lambda like in Ruby 3 (#2508, @andrykonchin).
* `Kernel#lambda` now warns if called without a literal block (#2500, @andrykonchin).
* Implement Hash#except (#2463, @wildmaples).
* Remove special `$SAFE` global and related C API methods (#2453, @bjfish).
* Assigning to a numbered parameter raises `SyntaxError` (#2506, @andrykonchin).
* Implement `--backtrace-limit` option (#2453, @bjfish).
* Update `String` methods to return `String` instances when called on a subclass (#2453, @bjfish).
* Update `String#encode` to support the `:fallback` option (#1391, @aardvark179).
* `Module#alias_method` now returns the defined alias as a symbol(#2499, @gogainda).
* Implement `Symbol#name` (#2453, @bjfish).
* Update `Module#{public, protected, private, public_class_method, private_class_method}` and top-level `private` and `public` methods to accept single array argument with a list of method names (#2453, @bjfish).
* Constants deprecated by `Module#deprecate_constant` only warn if `Warning[:deprecated]` is `true` (@eregon).
* All Array methods now return Array instances and not subclasses (#2510, @Strech).
* Integer#zero? overrides Numeric#zero? for optimization (#2453, @bjfish).
* Default `Kernel#eval` source file and line to `(eval):1` like CRuby 3 (#2453, @aardvark179).
* Add `GC.auto_compact` accessors for compatibility (#2453, @bjfish).
* Update accessing a class variable from the top-level scope to be a `RuntimeError` (#2453, @bjfish).
* Update interpolated strings to not be frozen (#2453, @bjfish).
* Add `WERRORFLAG` to `RbConfig` (#2519, @bjfish).
* Update `MatchData` methods to return `String` instances when called on a subclass (#2453, @bjfish).
* Implement `Proc#{==,eql?}` (#2453, @bjfish).
* Implement all `StringScanner` methods (#2520, @eregon).
* Handle `Kernel#clone(freeze: true)` (#2512, @andrykonchin).
* Relax `Fiber#transfer` limitations (#2453, @bjfish).
* Implement `Fiber#blocking?` like CRuby 3 (#2453, @aardvark179).
* Sort by default for `Dir.{glob,[]}` and add `sort:` keyword argument (#2523, @Strech).
* Implement `rb_str_locktmp` and `rb_str_unlocktmp` (#2524, @bjfish).
* Update `Kernel#instance_variables` to return insertion order (@bjfish).
* Fixed `rb_path2class()` to not error for a module (#2511, @eregon).
* Update `Kernel#print` to print `$_` when no arguments are given (#2531, @bjfish).
* Add category kwarg to Kernel.warn and Warning.warn (#2533, @Strech).
* Implement `GC.{measure_total_time, total_time}` and update `GC.stat` to update provided hash (#2535, @bjfish).
* Implement `Array#slice` with `ArithmeticSequence` (#2526, @ccocchi).
* Update `Hash#each` to consistently yield a 2-element array (#2453, @bjfish).
* Remove `Hash#{__store__, index}` methods for compatibility (#2546, @bjfish).
* Implement more correct conversion of array elements by `Array#pack` (#2503, #2504, @aardvark179).
* Update `String#split` to raise a `RangeError` when `limit` is larger than `int` (@bjfish).

Performance:

* Regexp objects are now interned in a similar way to symbols (@aardvark179).
* Improve performance of regexps using POSIX bracket expressions (e.g., `[[:lower:]]`) matching against ASCII-only strings (#2447, @nirvdrum).
* `String#sub`, `sub!`, `gsub`, and `gsub!` have been refactored for better performance (@aardvark179).
* Don't allocate a `MatchData` object when `Regexp#match?` or `String#match?` is used (#2509, @nirvdrum).
* Add `ENV.except` (#2507, @Strech).
* Fully inline the `Integer#+` and `Integer#-` logic for interpreter speed (#2518, @smarr).
* Remove unnecessary work in negotiating the encoding to use in a Regexp match (#2522, @nirvdrum).
* Add new fast paths for encoding negotiation between strings with different encodings, but which match common default cases (#2522, @nirvdrum).
* Reduce footprint by removing unnecessary nodes for accessing the `FrameOnStackMarker` (#2530, @smarr).

Changes:

* TruffleRuby now requires Java 11+ and no longer supports Java 8 (@eregon).

# 21.3.0

New features:

* [TRegex](https://github.com/oracle/graal/tree/master/regex) is now used by default, which provides large speedups for matching regular expressions.
* Add `Polyglot.languages` to expose the list of available languages.
* Add `Polyglot::InnerContext` to eval code in any available language in an inner isolated context (#2169).
* Foreign objects now have a dynamically-generated class based on their interop traits like `ForeignArray` and are better integrated with Ruby objects (#2149).
* Foreign arrays now have all methods of Ruby `Enumerable` and many methods of `Array` (#2149).
* Foreign hashes now have all methods of Ruby `Enumerable` and many methods of `Hash` (#2149).
* Foreign iterables (`InteropLibrary#hasIterator`) now have all methods of Ruby `Enumerable` (#2149).
* Foreign objects now implement `#instance_variables` (readable non-invocable members) and `#methods` (invocable members + Ruby methods).

Bug fixes:

* Fix `Marshal.load` of multiple `Symbols` with an explicit encoding (#1624).
* Fix `rb_str_modify_expand` to preserve existing bytes (#2392).
* Fix `String#scrub` when replacement is frozen (#2398, @LillianZ).
* Fix `Dir.mkdir` error handling for `Pathname` paths (#2397).
* `BasicSocket#*_nonblock(exception: false)` now only return `:wait_readable/:wait_writable` for `EAGAIN`/`EWOULDBLOCK` like MRI (#2400).
* Fix issue with `strspn` used in the `date` C extension compiled as a macro on older glibc and then missing the `__strspn_c1` symbol on newer glibc (#2406).
* Fix constant lookup when loading the same file multiple times (#2408).
* Fix handling of `break`, `next` and `redo` in `define_method(name, &block)` methods (#2418).
* Fix handling of incompatible types in `Float#<=>` (#2432, @chrisseaton).
* Fix issue with escaping curly braces for `Dir.glob` (#2425).
* Fix `base64` decoding issue with missing output (#2435).
* Fix `StringIO#ungetbyte` to treat a byte as a byte, not a code point (#2436). 
* Fix `defined?(yield)` when used inside a block (#2446).
* Fix a couple issues related to native memory allocation and release.

Compatibility:

* Implement `Process::Status.wait` (#2378).
* Update `rb_str_modify` and `rb_str_modify_expand` to raise a `FrozenError` when given a frozen string (#2392).
* Implement `rb_fiber_*` functions (#2402).
* Implement `rb_str_vcatf`.
* Add support for tracing allocations from C functions (#2403, @chrisseaton).
* Implement `rb_str_catf`.
* Search the executable in the passed env `PATH` for subprocesses (#2419).
* Accept a string as the pattern argument to `StringScanner#scan` and `StringScanner#check` (#2423).

Performance:

* Moved most of `MonitorMixin` to primitives to deal with interrupts more efficiently (#2375).
* Improved the performance of `rb_enc_from_index` by adding cached lookups (#2379, @nirvdrum).
* Improved the performance of many `MatchData` operations (#2384, @nirvdrum).
* Significantly improved performance of TRegex calls by allowing Truffle splitting (#2389, @nirvdrum).
* Improved `String#gsub` performance by adding a fast path for the `string_byte_index` primitive (#2380, @nirvdrum).
* Improved `String#index` performance by adding a fast path for the `string_character_index` primitive (#2383, @LillianZ).
* Optimized conversion of strings to integers if the string contained a numeric value (#2401, @nirvdrum).
* Use Truffle's `ContextThreadLocal` to speedup access to thread-local data.
* Provide a new fast path for `rb_backref*` and `rb_lastline*`functions from C extensions.

Changes:

* `foreign_object.class` on foreign objects is no longer special and uses `Kernel#class` (it used to return the `java.lang.Class` object for a Java type or `getMetaObject()`, but that is too incompatible with Ruby code).
* `Java.import name` imports a Java class in the enclosing module instead of always as a top-level constant.
* `foreign_object.keys` no longer returns members, use `foreign_object.instance_variables` or `foreign_object.methods` instead.
* `foreign_object.respond_to?(:class)` is now always true (before it was only for Java classes), since the method is always defined.

Security:

* Updated to Ruby 2.7.4 to fix CVE-2021-31810, CVE-2021-32066 and CVE-2021-31799.

# 21.2.0

New features:

* New `TruffleRuby::ConcurrentMap` data structure for use in [`concurrent-ruby`](https://github.com/ruby-concurrency/concurrent-ruby) (#2339, @wildmaples).

Bug fixes:

* Fix of different values of self in different scopes.
* `Truffle::POSIX.select` was being redefined repeatedly (#2332).
* Fix the `--backtraces-raise` and `--backtraces-rescue` options in JVM mode (#2335).
* Fix `File.{atime, mtime, ctime}` to include nanoseconds (#2337).
* Fix `Array#[a, b] = "frozen string literal".freeze` (#2355).
* `rb_funcall()` now releases the C-extension lock (similar to MRI).

Compatibility:

* Updated to Ruby 2.7.3. The `resolv` stdlib was not updated (`resolv` in 2.7.3 has [bugs](https://bugs.ruby-lang.org/issues/17748)).
* Make interpolated strings frozen for compatibility with Ruby 2.7 (#2304, @kirs).
* `require 'socket'` now also requires `'io/wait'` like CRuby (#2326).
* Support precision when formatting strings (#2281, @kirs).
* Make rpartition compatible with Ruby 2.7 (#2320, @gogainda).
* Include the type name in exception messages from `rb_check_type` (#2307).
* Fix `Hash#rehash` to remove duplicate keys after modifications (#2266, @MattAlp)
* Only fail `rb_check_type` for typed data, not wrapped untyped structs (#2331).
* Decide the visibility in `Module#define_method` based on `self` and the default definee (#2334).
* Configure `mandir` value in `RbConfig::CONFIG` and `RbConfig::MAKEFILE_CONFIG` (#2315).
* TruffleRuby now supports the Truffle polyglot Hash interop API.
* Implement `Fiber#raise` (#2338).
* Update `File.basename` to return new `String` instances (#2343).
* Allow `Fiber#raise` after `Fiber#transfer` like Ruby 3.0 (#2342).
* Fix `ObjectSpace._id2ref` for Symbols and frozen String literals (#2358).
* Implemented `Enumerator::Lazy#filter_map` (#2356).
* Fix LLVM toolchain issue on macOS 11.3 (#2352, [oracle/graal#3383](https://github.com/oracle/graal/issues/3383)).
* Implement `IO#set_encoding_by_bom` (#2372, pawandubey).
* Implemented `Enumerator::Lazy#with_index` (#2356).
* Implement `rb_backref_set`.
* Fix `Float#<=>` when comparing `Infinity` to other `#infinite?` values.
* Implement `date` library as a C extension to improve compatibility (#2344).

Performance:

* Make `#dig` iterative to make it faster and compile better for calls with 3+ arguments (#2301, @chrisseaton, @jantnovi).
* Make `Struct#dig` faster in interpreter by avoiding exceptions (#2306, @kirs).
* Reduce the number of AST nodes created for methods and blocks (#2261).
* Fiber-local variables are much faster now by using less synchronization.
* Improved the performance of the exceptional case of `String#chr` (#2318, @chrisseaton).
* Improved the performance of `IO#read_nonblock` when no data is available to be read.
* `TruffleSafepoint` is now used instead of custom logic, which no longer invalidates JITed code for guest safepoints (e.g., `Thread#{backtrace,raise,kill}`, `ObjectSpace`, etc)
* Significantly improved performance of `Time#strftime` for common formats (#2361, @wildmaples, @chrisseaton).
* Faster solution for lazy integer length (#2365, @lemire, @chrisseaton).
* Speedup `rb_funcallv*()` by directly unwrapping the C arguments array instead of going through a Ruby `Array` (#2089).
* Improved the performance of several `Truffle::RegexOperations` methods (#2374, @wildmapes, @nirvdrum).

Changes:

* `rb_iterate()` (deprecated since 1.9) no longer magically passes the block to `rb_funcall()`, use `rb_block_call()` instead.

Security:

* Updated to Ruby 2.7.3 to fix CVE-2021-28965 and CVE-2021-28966.

# 21.1.0

New features:

* Access to local variables of the interactive Binding via language bindings is now supported: `context.getBindings("ruby").putMember("my_var", 42);` (#2030).
* `VALUE`s in C extensions now expose the Ruby object when viewed in the debugger, as long as they have not been converted to native values.
* Signal handlers can now be run without triggering multi-threading.
* Fibers no longer trigger Truffle multi-threading.

Bug fixes:

* `Range#to_a` wasn't working for `long` ranges (#2198, @tomstuart and @LillianZ).
* Show the interleaved host and guest stacktrace for host exceptions (#2226).
* Fix the label of the first location reported by `Thread#backtrace_locations` (#2229).
* Fix `Thread.handle_interrupt` to defer non-pure interrupts until the end of the `handle_interrupt` block (#2219).
* Clear and restore errinfo on entry and normal return from methods in C extensions (#2227).
* Fix extra whitespace in squiggly heredoc with escaped newline (#2238, @wildmaples and @norswap).
* Fix handling of signals with `--single-threaded` (#2265).
* Fix `Enumerator::Lazy#{chunk_while, slice_before, slice_after, slice_when}` to return instances of `Enumerator::Lazy` (#2273).
* Fix `Truffle::Interop.source_location` to return unavailable source sections for modules instead of null (#2257).
* Fix usage of `Thread.handle_interrupt` in `MonitorMixin#mon_synchronize`.
* Fixed `TruffleRuby.synchronized` to handle guest safepoints (#2277).
* Fix control flow bug when assigning constants using ||= (#1489).
* Fix `Kernel#raise` argument handling for hashes (#2298).
* Set errinfo when `rb_protect` captures a Ruby exception (#2245).
* Fixed handling of multiple optional arguments and keywords when passed a positional `Hash` (#2302).

Compatibility:

* Prepend the GraalVM LLVM Toolchain to `PATH` when installing gems (#1974, #1088, #1343, #1400, #1947, #1931, #1588).
* Installing the `nokogiri` gem now defaults to use the vendored `libxml2` and `libxslt`, similar to CRuby, which means the corresponding system packages are no longer needed (#62).
* Implemented `$LOAD_PATH.resolve_feature_path`.
* Add `Pathname#/` alias to `Pathname#+` (#2178).
* Fixed issue with large `Integer`s in `Math.log` (#2184).
* Updated `Regexp.last_match` to support `Symbol` and `String` parameter (#2179).
* Added support for numbered block parameters (`_1` etc).
* Fixed `String#upto` issue with non-ascii strings (#2183).
* Implemented partial support for pattern matching (#2186).
* Make `File.extname` return `'.'` if the path ends with one (#2192, @tomstuart).
* Include fractional seconds in `Time#inspect` output (#2194, @tomstuart).
* Add support for `Integer#[Range]` and `Integer#[start, length]` (#2182, @gogainda).
* Allow private calls with `self` as an explicit receiver (#2196, @wildmaples).
* Fixed `:perm` parameter for `File.write`.
* Implemented `Time#floor` and `#ceil` (#2201, @wildmaples).
* Allow `Range#include?` and `#member?` with `Time` (#2202, @wildmaples).
* Implemented `Comparable#clamp(Range)` (#2200, @wildmaples).
* Added a `Array#minmax` to override `Enumerable#minmax` (#2199, @wildmaples).
* Implemented `chomp` parameter for `IO.{readlines, foreach}` (#2205).
* Implemented the Debug Inspector C API.
* Added beginless range support for `Range#{new, bsearch, count, each, equal_value, first, inspect, max, min, size, cover?, include?, ===}`.
* Added beginless range support for `Array#{[], []=, slice, slice!, to_a, fill, values_at}` (#2155, @LillianZ).
* Added beginless range support for `String#{byteslice, slice, slice!}` and `Symbol#slice` (#2211, @LillianZ).
* Added beginless range support for `Kernel#{caller, caller_locations}` and `Thread#backtrace_locations` (#2211, @LillianZ).
* Make rand work with exclusive range with Float (#1506, @gogainda)
* Fixed `String#dump`'s formatting of escaped unicode characters (#2217, @meganniu).
* Switched to the io-console C extension from C ruby for better performance and compatibility in `irb`.
* Coerce the message to a `String` for `BasicSocket#send` (#2209, @HoneyryderChuck).
* Support buffer argument for `UDPSocket#recvfrom_nonblock` (#2209, @HoneyryderChuck).
* Fixed `Integer#digits` implementation to handle more bases (#2224, #2225).
* Support the `inherit` parameter for `Module#{private, protected, public}_method_defined?`.
* Implement `Thread.pending_interrupt?` and `Thread#pending_interrupt?` (#2219).
* Implement `rb_lastline_set` (#2170).
* Implemented `Module#const_source_location` (#2212, @tomstuart and @wildmaples).
* Do not call `File.exist?` in `Dir.glob` as `File.exist?` is often mocked (#2236, @gogainda).
* Coerce the inherit argument to a boolean in `Module#const_defined?` and `Module#const_get` (#2240).
* Refinements take place at `Object#method` and `Module#instance_method` (#2004, @ssnickolay).
* Add support for `rb_scan_args_kw` in C API (#2244, @LillianZ).
* Update random implementation layout to be more compatible (#2234).
* Set `RbConfig::CONFIG['LIBPATHFLAG'/'RPATHFLAG']` like MRI to let `$LIBPATH` changes in `extconf.rb` work.
* Access to path and mode via `rb_io_t` from C has been changed to improve compatibility for io-console.
* Implemented the `Time.at` `in:` parameter.
* Implemented `Kernel#raise` `cause` parameter.
* Improved compatibility of `Signal.trap` and `Kernel#trap` (#2287, @chrisseaton).
* Implemented `GC.stat(:total_allocated_objects)` as `0` (#2292, @chrisseaton).
* `ObjectSpace::WeakMap` now supports immediate and frozen values as both keys and values (#2267).
* Call `divmod` when coercion to `Float` fails for `#sleep` (#2289, @LillianZ).

Performance:

* Multi-Tier compilation is now enabled by default, which improves warmup significantly.
* Improve the performance of checks for recursion (#2189, @LillianZ).
* Improve random number generation performance by avoiding synchronization (#2190, @ivoanjo).
* We now create a single call target per block by default instead of two.
* Some uses of class variables are now much better optimized (#2259, @chrisseaton).
* Several methods that need the caller frame are now always inlined in their caller, which speeds up the interpreter and reduces footprint.
* Pasting code in IRB should be reasonably fast, by updating to `irb` 1.3.3 and `reline` 0.2.3 (#2233).

Changes:

* Standalone builds of TruffleRuby are now based on JDK11 (they used JDK8 previously). There should be no user-visible changes. Similarly, JDK11 is now used by default in development instead of JDK8.
* The deprecated `Truffle::System.synchronized` has been removed.
* `Java.synchronized` has been removed, it did not work on host objects.

# 21.0.0

Release notes:

* The new IRB is quite slow when copy/pasting code into it. This is due to an inefficient `io/console` implementation which will be addressed in the next release. A workaround is to use `irb --readline`, which disables some IRB features but is much faster for copy/pasting code.

New features:

* Updated to Ruby 2.7.2 (#2004).

Bug fixes:

* Fix error message when the method name is not a Symbol or String for `Kernel#respond_to?` (#2132, @ssnickolay)
* Fixed setting of special variables in enumerators and enumerables (#1484).
* Fixed return value of `Enumerable#count` and `Enumerable#uniq` with multiple yielded arguments (#2145, @LillianZ).
* Fixed `String#unpack` for `w*` format (#2143).
* Fixed issue with ``Kernel#` `` when invalid UTF-8 given (#2118).
* Fixed issue with `Method#to_proc` and special variable storage (#2156).
* Add missing `offset` parameter for `FFI::Pointer#put_array_of_*` (#1525).
* Fixed issue with different `Struct`s having the same hash values (#2214).

Compatibility:

* Implement `String#undump` (#2131, @kustosz)
* `Errno` constants with the same `errno` number are now the same class.
* Implement `Enumerable#tally` and `Enumerable#filter_map` (#2144 and #2152, @LillianZ).
* Implement `Range#minmax`.
* Pass more `Enumerator::Lazy#uniq` and `Enumerator::Lazy#chunk` specs (#2146, @LillianZ).
* Implement `Enumerator#produce` (#2160, @zverok)
* Implement `Complex#<=>` (#2004, @ssnickolay).
* Add warning for `proc` without block (#2004, @ssnickolay).
* Implemented `FrozenError#receiver`.
* `Proc#<<` and `Proc#>>` raises TypeError if passed not callable object (#2004, @ssnickolay).
* Support time and date related messages for `Time` (#2166).
* Updated `Dir.{glob,[]}` to raise `ArgumentError` for nul-separated strings.
* `Kernel#lambda` with no block in a method called with a block raises an exception (#2004, @ssnickolay).
* Implemented `BigDecimal` as C extension to improve compatibility.
* Comment lines can be placed between fluent dot now (#2004, @ssnickolay).
* Implemented `rb_make_exception`.
* `**kwargs` now accept non-Symbol keys like Ruby 2.7.
* Updated the Unicode Emoji version (#2173, @wildmaples).
* Added `Enumerator::Yielder#to_proc`.
* Implemented `Enumerator::Lazy#eager`.
* Updated `Method#inspect` to include paremeter information.
* Update `Module#name` to return the same frozen string.
* Implemented `inherit` argument for `Module#autoload?`.

Performance:

* Refactor and implement more performant `MatchData#length` (#2147, @LillianZ).
* Refactor and implement more performant `Array#sample` (#2148, @LillianZ).
* `String#inspect` is now more efficient.

Changes:

* All `InteropLibrary` messages are now exposed consistently as methods on `Truffle::Interop` (#2139). Some methods were renamed to match the scheme described in the documentation.

# 20.3.0

Bug fixes:

* Handle foreign null object as falsy value (#1902, @ssnickolay)
* Fixed return value of `Enumerable#first` with multiple yielded arguments (#2056, @LillianZ).
* Improve reliability of the post install hook by disabling RubyGems (#2075).
* Fixed top level exception handler to print exception cause (#2013).
* Fixed issue when extending FFI from File (#2094).
* Fixed issue with `Kernel#freeze` not freezing singleton class (#2093).
* Fixed `String#encode` with options issue (#2091, #2095, @LillianZ)
* Fixed issue with `spawn` when `:close` redirect is used (#2097).
* Fixed `coverage` issue when `*eval` is used (#2078).
* Use expanded load paths for feature matching (#1501).
* Fixed handling of post arguments for `super()` (#2111).
* Fixed `SystemStackError` sometimes replaced by an internal Java `NoClassDefFoundError` on JVM (#1743).
* Fixed constant/identifier detection in lexer for non-ASCII encodings (#2079, #2102, @ivoanjo).
* Fixed parsing of `--jvm` as an application argument (#2108).
* Fix `rb_rescue2` to ignore the end marker `(VALUE)0` (#2127, #2130).
* Fix status and output when SystemExit is subclassed and raised (#2128)
* Fix `String#{chomp, chomp!}` issue with invalid encoded strings (#2133).

Compatibility:

* Run `at_exit` handlers even if parsing the main script fails (#2047).
* Load required libraries (`-r`) before parsing the main script (#2047).
* `String#split` supports block (#2052, @ssnickolay)
* Implemented `String#{grapheme_clusters, each_grapheme_cluster}`.
* Fix the caller location for `#method_added` (#2059).
* Fix issue with `Float#round` when `self` is `-0.0`.
* Fix `String#unpack` issue with `m0` format (#2065).
* Fix issue with `File.absolute_path` returning a path to current directory (#2062).
* Update `Range#cover?` to handle `Range` parameter.
* Fix `String#{casecmp, casecmp?}` parameter conversion.
* Fix `Regexp` issue which raised syntax error instead of `RegexpError` (#2066).
* Handle `Object#autoload` when autoload itself (#1616, @ssnickolay)
* Skip upgraded default gems while loading RubyGems (#2075).
* Verify that gem paths are correct before loading RubyGems (#2075).
* Implement `rb_ivar_count`.
* Implemented `rb_yield_values2`.
* Implemented `Digest::Base#{update, <<}` (#2100).
* Pass the final `super` specs (#2104, @chrisseaton).
* Fix arity for arguments with optional kwargs (#1669, @ssnickolay)
* Fix arity for `Proc` (#2098, @ssnickolay)
* Check bounds for `FFI::Pointer` accesses when the size of the memory behind is known.
* Implement negative line numbers for eval (#1482).
* Support refinements for `#to_s` called by string interpolation (#2110, @ssnickolay)
* Module#using raises error in method scope (#2112, @ssnickolay)
* `File#path` now returns a new mutable String on every call like MRI (#2115).
* Avoid infinite recursion when redefining `Warning#warn` and calling `Kernel#warn` (#2109).
* Convert objects with `#to_path` in `$LOAD_PATH` (#2119).
* Handle the functions being native for `rb_thread_call_without_gvl()` (#2090).
* Support refinements for Kernel#respond_to? (#2120, @ssnickolay)
* JCodings has been updated from 1.0.45 to 1.0.55.
* Joni has been updated from 2.1.30 to 2.1.40.

Performance:

* Calls with a literal block are no longer always split but instead the decision is made by the Truffle splitting heuristic.
* `Symbol#to_proc` is now AST-inlined in order to not rely on splitting and to avoid needing the caller frame to find refinements which apply.
* `Symbol#to_proc` is now globally cached per Symbol and refinements, to avoid creating many redundant `CallTargets`.
* Setting and access to the special variables `$~` and `$_` has been refactored to require less splitting.

Changes:

* Migrated from JLine 2 to JLine 3 for the `readline` standard library.

# 20.2.0

New features:

* Updated to Ruby 2.6.6.
* Use `InteropLibrary#toDisplayString()` to better display objects from other languages.
* Implement writing to the top scope for global variables (#2024).
* `foreign_object.to_s` now uses `InteropLibrary#toDisplayString()` (and still `asString()` if `isString()`).
* `foreign_object.inspect` has been improved to be more useful (include the language and meta object).
* `foreign_object.class` now calls `getMetaObject()` (except for Java classes, same as before).
* Add basic support for Linux AArch64.
* `foreign_object.name = value` will now call `Interoplibrary#writeMember("name", value)` instead of `invokeMember("name=", value)`.
* Always show the Ruby core library files in backtraces (#1414).
* The Java stacktrace is now shown when sending SIGQUIT to the process, also on TruffleRuby Native, see [Debugging](doc/user/debugging.md) for details (#2041).
* Calls to foreign objects with a block argument will now pass the block as the last argument.
* `foreign.name` will now use `invokeMember` if invocable and if not use `readMember`, see `doc/contrib/interop_implicit_api.md` for details.
* `foreign.to_f` and `foreign.to_i` will now attempt to convert to Ruby `Float` and `Integer` (#2038).
* `foreign.equal?(other)` now uses `InteropLibrary#isIdentical(other)` and `foreign.object_id/__id__` now uses `InteropLibrary#identityHashCode()`.

Bug fixes:

* Fix `#class_exec`, `#module_exec`, `#instance_eval`, and `instance_exec` to use activated refinements (#1988, @ssnickolay).
* Fixed missing method error for FFI calls with `blocking: true` when interrupted.
* Use upgraded default gems when installed (#1956).
* Fixed `NameError` when requiring an autoload path that does not define the autoload constant (#1905).
* Thread local IO buffers are now allocated using a stack to ensure safe operating if a signal handler uses one during an IO operation.
* Fixed `TracePoint` thread-safety by storing the state on the Ruby `Thread` (like MRI) instead of inside the `TracePoint` instance.
* Make `require 'rubygems/package'` succeed and define `Gem::Deprecate` correctly (#2014).
* Fix `MBCLEN_CHARFOUND_P` error.
* Fix `rb_enc_str_new` when `NULL` encoding is given with a constant string.
* Fixed `rb_enc_precise_mbclen` to handle more inputs.
* The output for `--engine.TraceCompilation` is now significantly easier to read, by having shorter method names and source names (oracle/graal#2052).
* Fix indentation for squiggly heredoc with single quotes (#1564).
* Only print members which are readable for foreign `#inspect` (#2027).
* Fixed the return value of the first call to `Kernel#srand` in a Thread (#2028).
* Fix missing flushing when printing an exception at top-level with a custom backtrace, which caused no output being shown (#1750, #1895).
* Use the mode of the given `IO` for `IO#reopen(IO)` which is important for the 3 standard IOs (#2034).
* Fix potential deadlock when running finalizers (#2041).
* Let `require 'rubygems/specification'` work before `require 'rubygems'`.

Compatibility:

* Implement `UnboundMethod#bind_call`.
* Implemented `ObjectSpace::WeakMap` (#1385, #1958).
* Implemented `strtod` and `ruby_strtod` (#2007).
* Fix detection of `#find_type` in FFI to ignore `MakeMakefile#find_type` from `mkmf` (#1896, #2010).
* Implemented `rb_uv_to_utf8` (#1998, @skateman).
* Implemented `rb_str_cat_cstr`.
* Implemented `rb_fstring`.
* Support `#refine` for Module (#2021, @ssnickolay).
* Implemented `rb_ident_hash_new`.
* Improved the compatibility of `Symbol.all_symbols` (#2022, @chrisseaton).
* Implemented `rb_enc_str_buf_cat`.
* Implemented `rb_int_positive_pow`.
* Implemented `rb_usascii_str_new_lit`.
* Define `#getch` and `#getpass` on `StringIO` when `io/console` is required.
* Implemented `rb_uv_to_utf8` (#1998).
* Single character IDs now behave more like those in MRI to improve C extension compatibility, so `rb_funcall(a, '+', b)` will now do the same thing as in MRI.
* Removed extra public methods on `String`.
* Implemented `rb_array_sort` and `rb_array_sort_bang`.
* Do not create a finalizers `Thread` if there are other public languages, which is helpful for polyglot cases (#2035).
* Implemented `rb_enc_isalnum` and `rb_enc_isspace`.
* `RUBY_REVISION` is now the full commit hash used to build TruffleRuby, similar to MRI 2.7+.
* Implemented `rb_enc_mbc_to_codepoint`.
* Changed the lookup methods to achieve Refinements specification (#2033, @ssnickolay)
* Implemented `Digest::Instance#new` (#2040).
* Implemented `ONIGENC_MBC_CASE_FOLD`.
* Fixed `Thread#raise` to call the exception class' constructor with no arguments when given no message (#2045).
* Fixed `refine + super` compatibility (#2039, #2048, @ssnickolay)
* Make the top-level exception handler more compatible with MRI (#2047).
* Implemented `rb_enc_codelen`.
* Implemented `Ripper` by using the C extension (#1585).

Changes:

* RubyGems gem commands updated to use the `--no-document` option by default.

Performance:

* Enable lazy translation from the parser AST to the Truffle AST for user code by default. This should improve application startup time (#1992).
* `instance variable ... not initialized` and similar warnings are now optimized to have no peak performance impact if they are not printed (depends on `$VERBOSE`).
* Implement integer modular exponentiation using `BigInteger#mod_pow` (#1999, @skateman)
* Fixed a performance issue when computing many substrings of a given non-leaf `String` with non-US-ASCII characters.
* Speedup native handle to Ruby object lookup for C extensions.

# 20.1.0

New features:

* Nightly builds of TruffleRuby are now available, see the README for details (#1483).
* `||=` will not compile the right-hand-side if it's only executed once, to match the idiomatic lazy-initialisation use-case ([blog post](https://engineering.shopify.com/blogs/engineering/optimizing-ruby-lazy-initialization-in-truffleruby-with-deoptimization), #1887, @kipply).
* Added `--metrics-profile-require` option to profile searching, parsing, translating and loading files.
* Added support for captured variables for the Truffle instruments (e.g. Chrome debugger).

Bug fixes:

* Fixed `Exception#dup` to copy the `Exception#backtrace` string array.
* Fixed `rb_warn` and `rb_warning` when used as statements (#1886, @chrisseaton).
* Fixed `NameError.new` and `NoMethodError.new` `:receiver` argument.
* Correctly handle large numbers of arguments to `rb_funcall` (#1882).
* Added arity check to `Module#{include, prepend}`.
* Fix `OpenSSL::Digest.{digest,hexdigest,base64digest}` to handle `algorithm, data` arguments (#1889, @bdewater).
* Fixed `SystemCallError.new` parameter conversion.
* Fixed `File#{chmod, umask}` argument conversion check.
* Added warning in `Hash.[]` for non-array elements.
* Fixed `File.lchmod` to raise `NotImplementedError` when not available.
* `RSTRING_PTR()` now always returns a native pointer, resolving two bugs `memcpy`ing to (#1822) and from (#1772) Ruby Strings.
* Fixed issue with duping during splat (#1883).
* Fixed `Dir#children` implementation.
* Fixed `SignalException.new` error when bad parameter given.
* Added deprecation warning to `Kernel#=~`.
* Fixed `puts` for a foreign objects, e.g. `puts Polyglot.eval('js', '[]')` (#1881).
* Fixed `Exception#full_message` implementation.
* Updated `Kernel.Complex()` to handle the `exception: false` parameter.
* Fixed `Kernel#dup` to return self for `Complex` and `Rational` objects.
* Updated `Kernel.Float()` to handle the `exception: false` parameter.
* Fixed `String#unpack` `M` format (#1901).
* Fixed error when `SystemCallError` message contained non-ASCII characters.
* Fixed `rb_rescue` to allow null rescue methods. (#1909, @kipply).
* Fixed incorrect comparisons between bignums and doubles.
* Prevented some internal uses of `Kernel#caller_locations` to be overridden by user code (#1934).
* Fixed an issue caused by recursing inlining within `Regexp#quote` (#1927).
* Updated `Kernel.Float()` to return given string in error message (#1945).
* Parameters and arity of methods derived from `method_missing` should now match MRI (#1921).
* Fixed compile error in `RB_FLOAT_TYPE_P` macro (#1928).
* Fixed `Symbol#match` to call the block with the `MatchData` (#1933).
* Fixed `Digest::SHA2.hexdigest` error with long messages (#1922).
* Fixed `Date.parse` to dup the coerced string to not modify original (#1946).
* Update `Comparable` error messages for special constant values (#1941).
* Fixed `File.ftype` parameter conversion (#1961).
* Fixed `Digest::Instance#file` to not modify string literals (#1964).
* Make sure that string interpolation returns a `String`, and not a subclass (#1950).
* `alias_method` and `instance_methods` should now work correctly inside a refinement (#1942).
* Fixed `Regexp.union` parameter conversion (#1963).
* `IO#read(n)` no longer buffers more than needed, which could cause hanging if detecting readability via a native call such as `select(2)` (#1951).
* Fixed `Random::DEFAULT.seed` to be different on boot (#1965, @kipply)
* `rb_encoding->name` can now be read even if the `rb_encoding` is stored in native memory.
* Detect and cut off recursion when inspecting a foreign object, substituting an ellipsis instead.
* Fixed feature lookup order to check every `$LOAD_PATH` path entry for `.rb`, then every entry for native extension when `require` is called with no extension.
* Define the `_DARWIN_C_SOURCE` macro in extension makefiles (#1592).
* Change handling of var args in `rb_rescue2` to handle usage in C extensions (#1823).
* Fixed incorrect `Encoding::CompatibilityError` raised for some interpolated Regexps (#1967).
* Actually unset environment variables with a `nil` value for `Process.spawn` instead of setting them to an empty String.
* Core library methods part of the Native Image heap are no longer added in the compilation queue on the first call, but after they reach the thresholds like other methods.
* Fix `RbConfig::CONFIG['LIBRUBY_SO']` file extension.
* Fix `char`, `short`, `unsigned char`,  `unsigned int`, and `unsigned short` types in `Fiddle` (#1971).
* Fix `IO#select` to reallocate its buffer if it is interrupted by a signal.
* Fix issue where interpolated string matched `#` within string as being a variable (#1495).
* Fix `File.join` to raise error on strings with null bytes.
* Fix initialization of Ruby Thread for foreign thread created in Java.
* Fix registration of default specs in RubyGems (#1987).

Compatibility:

* The C API type `VALUE` is now defined as `unsigned long` as on MRI. This enables `switch (VALUE)` and other expressions which rely on `VALUE` being an integer type (#1409, #1541, #1675, #1917, #1954).
* Implemented `Float#{floor, ceil}` with `ndigits` argument.
* Implemented `Thread#fetch`.
* Implemented `Float#truncate` with `ndigits` argument.
* Made `String#{byteslice, slice, slice!}` and `Symbol#slice` compatible with endless ranges.
* Implemented "instance variable not initialized" warning.
* Make `Kernel#{caller, caller_locations}` and `Thread#backtrace_locations` compatible with endless ranges.
* Implemented `Dir#each_child`.
* Implemented `Kernel.{chomp, chop}` and `Kernel#{chomp, chop}`.
* Implemented `-p` and `-a`, and `-l` CLI options.
* Convert the argument to `File.realpath` with `#to_path` (#1894).
* `StringIO#binmode` now sets the external encoding to BINARY like MRI (#1898).
* `StringIO#inspect` should not include the contents of the `StringIO` (#1898).
* Implemented `rb_fd_*` functions (#1623).
* Fixed uninitialized variable warnings in core and lib (#1897).
* Make `Thread#backtrace` support omit, length and range arguments.
* Implemented `Range#%`.
* Fixed the type of the `flags` field of `rb_data_type_t` (#1911).
* Implemented `rb_obj_is_proc` (#1908, @kipply, @XrXr).
* Implemented C API macro `RARRAY_ASET()`.
* Implemented `num2short` (#1910, @kipply).
* `RSTRING_END()` now always returns a native pointer.
* Removed `register` specifier for `rb_mem_clear()` (#1924).
* Implemented `Thread::Backtrace::Locations#base_label` (#1920).
* Implemented `rb_mProcess` (#1936).
* Implemented `rb_gc_latest_gc_info` (#1937).
* Implemented `RBASIC_CLASS` (#1935).
* Yield 2 arguments for `Hash#map` if the arity of the block is > 1 (#1944).
* Add all `Errno` constants to match MRI, needed by recent RubyGems.
* Silence `ruby_dep` warnings since that gem is unmaintained.
* Clarify error message for not implemented `Process.daemon` (#1962).
* Allow multiple assignments in conditionals (#1513).
* Update `NoMethodError#message` to match MRI (#1957).
* Make `StringIO` work with `--enable-frozen-string-literal` (#1969).
* Support `NULL` for the status of `rb_protect()`.
* Ensure `BigDecimal#inspect` does not call `BigDecimal#to_s` to avoid behaviour change on `to_s` override (#1960).
* Define all C-API `rb_{c,m,e}*` constants as C global variables (#1541).
* Raise `ArgumentError` for `Socket.unpack_sockaddr_un` if the socket family is incorrect.
* Implemented `RTYPEDDATA_*()` macros and `rb_str_tmp_new()` (#1975).
* Implemented `rb_set_end_proc` (#1959).
* Implemented `rb_to_symbol`.
* Implemented `rb_class_instance_methods`, `rb_class_public_instance_methods`, `rb_class_protected_instance_methods`, and `rb_class_private_instance_methods`.
* Implemented `rb_tracepoint_new`, `rb_tracepoint_disable`, `rb_tracepoint_enable`, and `rb_tracepoint_enabled_p` (#1450).
* Implemented `RbConfig::CONFIG['AR']` and `RbConfig::CONFIG['STRIP']` (#1973).
* Not yet implemented C API functions are now correctly detected as missing via `mkmf`'s `have_func` (#1980).
* Accept `RUBY_INTERNAL_EVENT_{NEWOBJ,FREEOBJ}` events but warn they are not triggered (#1978, #1983).
* `IO.copy_stream(in, STDOUT)` now writes to `STDOUT` without buffering like MRI.
* Implemented `RbConfig['vendordir']`.
* Implemented `Enumerator::ArithmeticSequence`.
* Support `(struct RBasic *)->flags` and `->klass` from `ruby.h` (#1891, #1884, #1978).

Changes:

* `TRUFFLERUBY_RESILIENT_GEM_HOME` has been removed. Unset `GEM_HOME` and `GEM_PATH` instead if you need to.
* The deprecated `Truffle::System.full_memory_barrier`, `Truffle::Primitive.logical_processors`, and  `Truffle::AtomicReference` have been removed.
* The implicit interface for allowing Ruby objects to behave as polyglot arrays with `#size`, `#[]` methods has been removed and replaced with an explicit interface where each method starts with `polyglot_*`.
* Hash keys are no longer reported as polyglot members.
* All remaining implicit polyglot behaviour for `#[]` method was replaced with `polyglot_*` methods.
* Rename dynamic API to match InteropLibrary. All the methods keep the name as it is in InteropLibrary with the following changes: use snake_case, add `polyglot_` prefix, drop `get` and `is` prefix, append `?` on all predicates.
* Split `Truffle::Interop.write` into `.write_array_element` and `.write_member` methods.
* Rename `Truffle::Interop.size` to `.array_size`.
* Rename `Truffle::Interop.is_boolean?` to `.boolean?`.
* Split `Truffle::Interop.read` into `.read_member` and `.read_array_element`.
* Drop `is_` prefix in `Truffle::Interop.is_array_element_*` predicates.
* `Truffle::Interop.hash_keys_as_members` has been added to treat a Ruby Hash as a polyglot object with the Hash keys as members.

Performance:

* Optimized `RSTRING_PTR()` accesses by going to native directly, optimized various core methods, use Mode=latency and tune GC heap size for Bundler. This speeds up `bundle install` from 84s to 19s for a small Gemfile with 6 gems (#1398).
* Fixed memory footprint issue due to large compilation on Native Image, notably during `bundle install` (#1893).
* `ArrayBuilderNode` now uses a new Truffle library for manipulating array stores.
* Ruby objects passed to C extensions are now converted less often to native handles.
* Calling blocking system calls and running C code with unblocking actions has been refactored to remove some optimisation boundaries.
* `return` expressions are now rewritten as implicit return expressions where control flow allows this to be safely done as a tail optimisation. This can improve interpreter performance by up to 50% in some benchmarks, and can be applied to approximately 80% of return nodes seen in Rails and its dependencies (#1977).
* The old array strategy code has been removed and all remaining nodes converted to the new `ArrayStoreLibrary`.
* Updated `nil` to be a global immutable singleton (#1835).

# 20.0.0

New features:

* Enable and document `--coverage` option (#1840, @chrisseaton).
* Update the internal LLVM toolchain to LLVM 9 and reduce its download size.
* Updated to Ruby 2.6.5 (#1749).
* Automatically set `PKG_CONFIG_PATH` as needed for compiling OpenSSL on macOS (#1830).

Bug fixes:

* Fix `Tempfile#{size,length}` when the IO is not flushed (#1765, @rafaelfranca).
* Dump and load instance variables in subclasses of `Exception` (#1766, @rafaelfranca).
* Fix `Date._iso8601` and `Date._rfc3339` when the string is an invalid date (#1773, @rafaelfranca).
* Fail earlier for bad handle unwrapping (#1777, @chrisseaton).
* Match out of range `ArgumentError` message with MRI (#1774, @rafaelfranca).
* Raise `Encoding::CompatibilityError` with incompatible encodings on `Regexp` (#1775, @rafaelfranca).
* Fixed interactions between attributes and instance variables in `Struct` (#1776, @chrisseaton).
* Coercion fixes for `TCPServer.new` (#1780, @XrXr).
* Fix `Float#<=>` not calling `coerce` when `other` argument responds to it (#1783, @XrXr).
* Do not warn / crash when requiring a file that sets and trigger autoload on itself (#1779, @XrXr).
* Strip trailing whitespaces when creating a `BigDecimal` with a `String` (#1796, @XrXr).
* Default `close_others` in `Process.exec` to `false` like Ruby 2.6 (#1798, @XrXr).
* Don't clone methods when setting method to the same visibility (#1794, @XrXr).
* `BigDecimal()` deal with large rationals precisely (#1797, @XrXr).
* Make it possible to call `instance_exec` with `rb_block_call` (#1802, @XrXr).
* Check for duplicate members in `Struct.new` (#1803, @XrXr).
* `Process::Status#to_i` return raw `waitpid(2)` status (#1800, @XrXr).
* `Process#exec`: set close-on-exec to false for fd redirection (#1805, @XrXr, @rafaelfranca).
* Building C extensions should now work with frozen string literals (#1786).
* Keep the Truffle working directory in sync with the native working directory.
* Rename `to_native` to `polyglot_to_native` to match `polyglot_pointer?` and `polyglot_address` methods.
* Fixed missing partial evaluation boundary in `Array#{sort,sort!}` (#1727).
* Fixed the class of `self` and the wrapping `Module` for `Kernel#load(path, wrap=true)` (#1739).
* Fixed missing polyglot type declaration for `RSTRING_PTR` to help with native/managed interop.
* Fixed `Module#to_s` and `Module#inspect` to not return an extra `#<Class:` for singleton classes.
* Arrays backed by native storage now allocate the correct amount of memory (#1828).
* Fixed issue in `ConditionVariable#wait` that could lose a `ConditionVariable#signal`.
* Do not expose TruffleRuby-specific method `Array#swap` (#1816).
* Fixed `#inspect` on broken UTF-8 sequences (#1842, @chrisseaton).
* `Truffle::Interop.keys` should report methods of `String` and `Symbol` (#1817).
* `Kernel#sprintf` encoding validity has been fixed (#1852, @XrXr).
* Fixed `ArrayIndexOutOfBoundsException` in `File.fnmatch` (#1845).
* Make `String#concat` work with no or multiple arguments (#1519).
* Make `Array#concat` work with no or multiple arguments (#1519).
* Coerce `BigDecimal(arg)` using `to_str` (#1826).
* Fixed `NameError#dup`, `NoMethodError#dup`, and `SystemCallError#dup` to copy internal fields.
* Make `Enumerable#chunk` work without a block (#1518).
* Fixed issue with `SystemCallError.new` setting a backtrace too early.
* Fixed `BigDecimal#to_s` formatting issue (#1711).
* Run `END` keyword block only once at exit.
* Implement `Numeric#clone` to return `self`.
* Fixed `Symbol#to_proc` to create a `Proc` with `nil` `source_location` (#1663).
* Make `GC.start` work with keyword arguments.
* Fixed `Kernel#clone` for `nil`, `true`, `false`, `Integer`, and `Symbol`.
* Make top-level methods available in `Context#getBindings()` (#1838).
* Made `Kernel#caller_locations` accept a range argument, and return `nil` when appropriate.
* Made `rb_respond_to` work with primitives (#1869, @chrisseaton).
* Fixed issue with missing backtrace for `rescue $ERROR_INFO` (#1660).
* Fixed `Struct#hash` for `keyword_init: true` `Struct`.
* Fixed `String#{upcase!,downcase!,swapcase!}(:ascii)` for non-ASCII-compatible encodings like UTF-16.
* Fixed `String#capitalize!` for strings that weren't full ASCII.
* Fixed enumeration issue in `ENV.{select, filter}`.
* Fixed `Complex` and `Rational` should be frozen after initializing.
* Fixed `printf` should raise error when not enough arguments for positional argument.
* Removed "shadowing outer local variable" warning.
* Fixed parameter conversion to `String` in ENV methods.
* Fixed deprecation warning when `ENV.index` is called.
* Fixed issue with `ENV.each_key`.
* Fixed `ENV.replace` implementation.
* Fixed `ENV.udpate` implementation.
* Fixed argument handling in `Kernel.printf`.
* Fixed character length after conversion to binary from a non-US-ASCII String.
* Fixed issue with installing latest bundler (#1880).
* Fixed type conversion for `Numeric#step` `step` parameter.
* Fixed `Kernel#Integer` conversion.
* Fixed `IO.try_convert` parameter conversion.
* Fixed linking of always-inline C API functions with `-std=gnu90` (#1837, #1879).
* Avoid race conditions during `gem install` by using a single download thread.
* Do not use gems precompiled for MRI on TruffleRuby (#1837).
* Fixed printing foreign arrays that were also pointers (#1679).
* Fixed `nil#=~` to not warn.
* Fixed `Enumerable#collect` to give user block arity in the block passed to `Enumerable#each`.

Compatibility:

* Implemented `String#start_with?(Regexp)` (#1771, @zhublik).
* Various improvements to `SignalException` and signal handling (#1790, @XrXr).
* Implemented `rb_utf8_str_new`, `rb_utf8_str_new_cstr`, `rb_utf8_str_new_static` (#1788, @chrisseaton).
* Implemented the `unit` argument of `Time.at` (#1791, @XrXr).
* Implemented `keyword_init: true` for `Struct.new` (#1789, @XrXr).
* Implemented `MatchData#dup` (#1792, @XrXr).
* Implemented a native storage strategy for `Array` to allow better C extension compatibility.
* Implemented `rb_check_symbol_cstr` (#1814).
* Implemented `rb_hash_start` (#1841, @XrXr).
* JCodings has been updated from 1.0.42 to 1.0.45.
* Joni has been updated from 2.1.25 to 2.1.30.
* Implemented `Method#<<` and `Method#>>` (#1821).
* The `.bundle` file extension is now used for C extensions on macOS (#1819, #1837).
* Implemented `Comparable#clamp` (#1517).
* Implemented `rb_gc_register_mark_object` and `rb_enc_str_asciionly_p` (#1856, @chrisseaton).
* Implemented `rb_io_set_nonblock` (#1741).
* Include the major kernel version in `RUBY_PLATFORM` on macOS like MRI (#1860, @eightbitraptor).
* Implemented `Enumerator::Chain`, `Enumerator#+`, and `Enumerable#chain` (#1859, #1858).
* Implemented `Thread#backtrace_locations` and `Exception#backtrace_locations` (#1556).
* Implemented `rb_module_new`, `rb_define_class_id`, `rb_define_module_id`, (#1876, @XrXr, @chrisseaton).
* Implemented `-n` CLI option (#1532).
* Cache the `Symbol` of method names in call nodes only when needed (#1872).
* Implemented `rb_get_alloc_func` and related functions (#1874, @XrXr).
* Implemented `rb_module_new`, `rb_define_class_id`, `rb_define_module_id`, (#1876, @chrisseaton).
* Implemented `ENV.slice`.
* Support for the Darkfish theme for RDoc generation has been added back.
* Implemented `Kernel#system` `exception: true` option.
* Implemented `Random.bytes`.
* Implemented `Random.random_number`.
* Added the ability to parse endless ranges.
* Made `Range#{to_a, step, each, bsearch, step, last, max, min, to_s, ==}` compatible with endless ranges.
* Made `Array#{[], []=, values_at, fill, slice!}` compatible with endless ranges.
* Defined `Array#{min, max}` methods.

Performance:

* Use a smaller limit for identity-based inline caches to improve warmup by avoiding too many deoptimizations.
* `long[]` array storage now correctly declare that they accept `int` values, reducing deoptimisations and promotions to `Object[]` storage.
* Enable inline caching of `Symbol` conversion for `rb_iv_get` and `rb_iv_set`.
* `rb_type` information is now cached on classes as a hidden variable to improve performance.
* Change to using thread local buffers for socket calls to reduce allocations.
* Refactor `IO.select` to reduce copying and optimisation boundaries.
* Refactor various `String` and `Rope` nodes to avoid Truffle performance warnings.
* Reading caller frames should now work in more cases without deoptimisation.

# 19.3.0

New features:

* Compilation of C extensions is now done with an internal LLVM toolchain producing both native code and bitcode. This means more C extensions should compile out of the box and this should resolve most linker-related issues.
* It is no longer necessary to install LLVM for installing C extensions on TruffleRuby.
* It is no longer necessary to install libc++ and libc++abi for installing C++ extensions on TruffleRuby.
* On macOS, it is no longer necessary to install the system headers package (#1417).
* License updated to EPL 2.0/GPL 2.0/LGPL 2.1 like recent JRuby.

Bug fixes:

* `rb_undef_method` now works for private methods (#1731, @cky).
* Fixed several issues when requiring C extensions concurrently (#1565).
* `self.method ||= value` with a private method now works correctly (#1673).
* Fixed `RegexpError: invalid multibyte escape` for binary regexps with a non-binary String (#1433).
* Arrays now report their methods to other languages for interopability (#1768).
* Installing `sassc` now works due to using the LLVM toolchain (#1753).
* Renamed `Truffle::Interop.respond_to?` to avoid conflict with Ruby's `respond_to?` (#1491).
* Warn only if `$VERBOSE` is `true` when a magic comment is ignored (#1757, @nirvdrum).
* Make C extensions use the same libssl as the one used for the openssl C extension (#1770).

Compatibility:

* `GC.stat` can now take an optional argument (#1716, @kirs).
* `Kernel#load` with `wrap` has been implemented (#1739).
* Implemented `Kernel#spawn` with `:chdir` (#1492).
* Implemented `rb_str_drop_bytes`, notably used by OpenSSL (#1740, @cky).
* Include executables of default gems, needed for `rails new` in Rails 6.
* Use compilation flags similar to MRI for C extension compilation.
* Warn for `gem update --system` as it is not fully supported yet and is often not needed.
* Pass `-undefined dynamic_lookup` to the linker on macOS like MRI.

Performance:

* Core methods are no longer always cloned, which reduces memory footprint and should improve warmup.
* Inline cache calls to `rb_intern()` with a constant name in C extensions.
* Improve allocation speed of native handles for C extensions.
* Improve the performance of `NIL_P` and `INT2FIX` in C extensions.
* Various fixes to improve Rack performance.
* Optimize `String#gsub(String)` by not creating a `Regexp` and using `String#index` instead.
* Fixed "FrameWithoutBoxing should not be materialized" compilation issue in `TryNode`.

# 19.2.0, August 2019

New features:

* `Fiddle` has been implemented.

Bug fixes:

* Set `RbConfig::CONFIG['ruby_version']` to the same value as the TruffleRuby version. This fixes reusing C extensions between different versions of TruffleRuby with Bundler (#1715).
* Fixed `Symbol#match` returning `MatchData` (#1706, @zhublik).
* Allow `Time#strftime` to be called with binary format strings.
* Do not modify the argument passed to `IO#write` when the encoding does not match (#1714).
* Use the class where the method was defined to check if an `UnboundMethod` can be used for `#define_method` (#1710).
* Fixed setting `$~` for `Enumerable` and `Enumerator::Lazy`'s `#grep` and `#grep_v`.
* Improved errors when interacting with single-threaded languages (#1709).

Compatibility:

* Added `Kernel#then` (#1703, @zhublik).
* `FFI::Struct#[]=` is now supported for inline character arrays.
* `blocking: true` is now supported for `FFI::Library#attach_function`.
* Implemented `Proc#>>` and `#<<` (#1688).
* `Thread.report_on_exception` is now `true` by default like MRI 2.5+.
* `BigDecimal` compatibility has been generally improved in several ways.

Changes:

* An interop read message sent to a `Proc` will no longer call the `Proc`.

Performance:

* Several `String` methods have been made faster by the usage of vector instructions
  when searching for a single-byte character in a String.
* Methods needing the caller frame are now better optimized.

# 19.1.0, June 2019

*Ruby is an experimental language in the GraalVM 19.1.0 release*

Bug fixes:

* Sharing for thread-safety of objects is now triggered later as intended, e.g., when a second `Thread` is started.
* Fixed `Array#to_h` so it doesn't set a default value (#1698).
* Removed extra `public` methods on `IO` (#1702).
* Fixed `Process.kill(signal, Process.pid)` when the signal is trapped as `:IGNORE` (#1702).
* Fixed `Addrinfo.new(String)` to reliably find the address family (#1702).
* Fixed argument checks in `BasicSocket#setsockopt` (#1460).
* Fixed `ObjectSpace.trace_object_allocations` (#1456).
* Fixed `BigDecimal#{clone,dup}` so it now just returns the receiver, per Ruby 2.5+ semantics (#1680).
* Fixed creating `BigDecimal` instances from non-finite `Float` values (#1685).
* Fixed `BigDecimal#inspect` output for non-finite values (e.g, NaN or -Infinity) (#1683).
* Fixed `BigDecimal#hash` to return the same value for two `BigDecimal` objects that are equal (#1656).
* Added missing `BigDecimal` constant definitions (#1684).
* Implemented `rb_eval_string_protect`.
* Fixed `rb_get_kwargs` to correctly handle optional and rest arguments.
* Calling `Kernel#raise` with a raised exception will no longer set the cause of the exception to itself (#1682).
* Return a `FFI::Function` correctly for functions returning a callback.
* Convert to intuitive Ruby exceptions when INVOKE fails (#1690).
* Implemented `FFI::Pointer#clear` (#1687).
* Procs will now yield to the block in their declaration context even when called with a block argument (#1657).
* Fixed problems with calling POSIX methods if `Symbol#[]` is redefined (#1665).
* Fixed sharing of `Array` and `Hash` elements for thread-safety of objects (#1601).
* Fixed concurrent modifications of `Gem::Specification::LOAD_CACHE` (#1601).
* Fix `TCPServer#accept` to set `#do_not_reverse_lookup` correctly on the created `TCPSocket`.

Compatibility:

* Exceptions from `coerce` are no longer rescued, like MRI.
* Implemented `Integer#{allbits?,anybits?,nobits?}`.
* `Integer#{ceil,floor,truncate}` now accept a precision and `Integer#round` accepts a rounding mode.
* Added missing `Enumerable#filter` and `Enumerator::Lazy#filter` aliases to the respective `select` method (#1610).
* Implemented more `Ripper` methods as no-ops (#1694, @Mogztter).
* Implemented `rb_enc_sprintf` (#1702).
* Implemented `ENV#{filter,filter!}` aliases for `select` and `select!`.
* Non-blocking `StringIO` and `Socket` APIs now support `exception: false` like MRI (#1702).
* Increased compatibility of `BigDecimal`.
* `String#-@` now performs string deduplication (#1608).
* `Hash#merge` now preserves the key order from the original hash for merged values (#1650).
* Coerce values given to `FFI::Pointer` methods.
* `FrozenError` is now defined and is used for `can't modify frozen` object exceptions.
* `StringIO` is now available by default like in MRI, because it is required by RubyGems.

Changes:

* Interactive sources (like the GraalVM polyglot shell) now all share the same binding (#1695).
* Hash code calculation has been improved to reduce hash collisions for `Hash` and other cases.

Performance:

* `eval(code, binding)` for a fixed `code` containing blocks is now much faster. This improves the performance of rendering `ERB` templates containing loops.
* `rb_str_cat` is faster due to the C string now being concatenated without first being converted to a Ruby string or having its encoding checked. As a side effect the behaviour of `rb_str_cat` should now more closely match that of MRI.

# 19.0.0, May 2019

*Ruby is an experimental language in the GraalVM 19.0.0 release*

Bug fixes:

* The debugger now sees global variables as the global scope.
* Temporary variables are no longer visible in the debugger.
* Setting breakpoints on some lines has been fixed.
* The OpenSSL C extension is now always recompiled, fixing various bugs when using the extension (e.g., when using Bundler in TravisCI) (#1676, #1627, #1632).
* Initialize `$0` when not run from the 'ruby' launcher, which is needed to `require` gems (#1653).

Compatibility:

* `do...end` blocks can now have `rescue/else/ensure` clauses like MRI (#1618).

Changes:

* `TruffleRuby.sulong?` has been replaced by `TruffleRuby.cexts?`, and `TruffleRuby.graal?` has been replaced by `TruffleRuby.jit?`. The old methods will continue to work for now, but will produce warnings, and will be removed at a future release.

# 1.0 RC 16, 19 April 2019

Bug fixes:

* Fixed `Hash#merge` with no arguments to return a new copy of the receiver (#1645).
* Fixed yield with a splat and keyword arguments (#1613).
* Fixed `rb_scan_args` to correctly handle kwargs in combination with optional args.
* Many fixes for `FFI::Pointer` to be more compatible with the `ffi` gem.

New features:

* Rounding modes have been implemented or improved for `Float`, `Rational`, `BigDecimal` (#1509).
* Support Homebrew installed in other prefixes than `/usr/local` (#1583).
* Added a pure-Ruby implementation of FFI which passes almost all Ruby FFI specs (#1529, #1524).

Changes:

* Support for the Darkfish theme for RDoc generation has been removed.

Compatibility:

* The `KeyError` raised from `ENV#fetch` and `Hash#fetch` now matches MRI's message formatting (#1633).
* Add the missing `key` and `receiver` values to `KeyError` raised from `ENV#fetch`.
* `String#unicode_normalize` has been moved to the core library like in MRI.
* `StringScanner` will now match a regexp beginning with `^` even when not scanning from the start of the string.
* `Module#define_method` is now public like in MRI.
* `Kernel#warn` now supports the `uplevel:` keyword argument.

# 1.0 RC 15, 5 April 2019

Bug fixes:

* Improved compatibility with MRI's `Float#to_s` formatting (#1626).
* Fixed `String#inspect` when the string uses a non-UTF-8 ASCII-compatible encoding and has non-ASCII characters.
* Fixed `puts` for strings with non-ASCII-compatible encodings.
* `rb_protect` now returns `Qnil` when an error occurs.
* Fixed a race condition when using the interpolate-once (`/o`) modifier in regular expressions.
* Calling `StringIO#close` multiple times no longer raises an exception (#1640).
* Fixed a bug in include file resolution when compiling C extensions.

New features:

* `Process.clock_getres` has been implemented.

Changes:

* `debug`, `profile`, `profiler`, which were already marked as unsupported, have been removed.
* Our experimental JRuby-compatible Java interop has been removed - use `Polyglot` and `Java` instead.
* The Trufle handle patches applied to `psych` C extension have now been removed.
* The `rb_tr_handle_*` functions have been removed as they are no longer used in any C extension patches.
* Underscores and dots in options have become hyphens, so `--exceptions.print_uncaught_java` is now `--exceptions-print-uncaught-java`, for example.
* The `rb_tr_handle_*` functions have been removed as they are no longer used in any C extension patches.

Bug fixes:

* `autoload :C, "path"; require "path"` now correctly triggers the autoload.
* Fixed `UDPSocket#bind` to specify family and socktype when resolving address.
* The `shell` standard library can now be `require`-d.
* Fixed a bug where `for` could result in a `NullPointerException` when trying to assign the iteration variable.
* Existing global variables can now become aliases of other global variables (#1590).

Compatibility:

* ERB now uses StringScanner and not the fallback, like on MRI. As a result `strscan` is required by `require 'erb'` (#1615).
* Yield different number of arguments for `Hash#each` and `Hash#each_pair` based on the block arity like MRI (#1629).
* Add support for the `base` keyword argument to `Dir.{[], glob}`.

# 1.0 RC 14, 18 March 2019

Updated to Ruby 2.6.2.

Bug fixes:

* Implement `rb_io_wait_writable` (#1586).
* Fixed error when using arrows keys first within `irb` or `pry` (#1478, #1486).
* Coerce the right hand side for all `BigDecimal` operations (#1598).
* Combining multiple `**` arguments containing duplicate keys produced an incorrect hash. This has now been fixed (#1469).
* `IO#read_nonblock` now returns the passed buffer object, if one is supplied.
* Worked out autoloading issue (#1614).

New features:

* Implemented `String#delete_prefix`, `#delete_suffix`, and related methods.
* Implemented `Dir.children` and `Dir#children`.
* Implemented `Integer#sqrt`.

Changes:

* `-Xoptions` has been removed - use `--help:languages` instead.
* `-Xlog=` has been removed - use `--log.level=` instead.
* `-J` has been removed - use `--vm.` instead.
* `-J-cp lib.jar` and so on have removed - use `--vm.cp=lib.jar` or `--vm.classpath=lib.jar` instead.
* `--jvm.` and `--native.` have been deprecated, use `--vm.` instead to pass VM options.
* `-Xoption=value` has been removed - use `--option=value` instead.
* The `-X` option now works as in MRI.
* `--help:debug` is now `--help:internal`.
* `ripper` is still not implemented, but the module now exists and has some methods that are implemented as no-ops.

# 1.0 RC 13, 5 March 2019

Note that as TruffleRuby RC 13 is built on Ruby 2.4.4 it is still vulnerable to CVE-2018-16395. This will be fixed in the next release.

New features:

* Host interop with Java now works on SubstrateVM too.

Bug fixes:

* Fixed `Enumerator::Lazy` which wrongly rescued `StandardError` (#1557).
* Fixed several problems with `Numeric#step` related to default arguments, infinite sequences, and bad argument types (#1520).
* Fixed incorrect raising of `ArgumentError` with `Range#step` when at least one component of the `Range` is `Float::INFINITY` (#1503).
* Fixed the wrong encoding being associated with certain forms of heredoc strings (#1563).
* Call `#coerce` on right hand operator if `BigDecimal` is the left hand operator (#1533, @Quintasan).
* Fixed return type of division of `Integer.MIN_VALUE` and `Long.MIN_VALUE` by -1 (#1581).
* `Exception#cause` is now correctly set for internal exceptions (#1560).
* `rb_num2ull` is now implemented as well as being declared in the `ruby.h` header (#1573).
* `rb_sym_to_s` is now implemented (#1575).
* `R_TYPE_P` now returns the type number for a wider set of Ruby objects (#1574).
* `rb_fix2str` has now been implemented.
* `rb_protect` will now work even if `NilClass#==` has been redefined.
* `BigDecimal` has been moved out of the `Truffle` module to match MRI.
* `StringIO#puts` now correctly handles `to_s` methods which do not return strings (#1577).
* `Array#each` now behaves like MRI when the array is modified (#1580).
* Clarified that `$SAFE` can never be set to a non-zero value.
* Fix compatibility with RubyGems 3 (#1558).
* `Kernel#respond_to?` now returns false if a method is protected and the `include_all` argument is false (#1568).

Changes:

* `TRUFFLERUBY_CEXT_ENABLED` is no longer supported and C extensions are now always built, regardless of the value of this environment variable.
* Getting a substring of a string created by a C extension now uses less memory as only the requested portion will be copied to a managed string.
* `-Xoptions` has been deprecated and will be removed - use `--help:languages` instead.
* `-Xlog=` has been deprecated and will be removed - use `--log.level=` instead.
* `-J` has been deprecated and will be removed - use `--jvm.` instead.
* `-J-cp lib.jar` and so on have been deprecated and will be removed - use `--jvm.cp=lib.jar` or `--jvm.classpath=lib.jar` instead.
* `-J-cmd`, `--jvm.cmd`, `JAVA_HOME`, `JAVACMD`, and `JAVA_OPTS` do not work in any released configuration of TruffleRuby, so have been removed.
* `-Xoption=value` has been deprecated and will be removed - use `--option=value` instead.
* `TracePoint` now raises an `ArgumentError` for unsupported events.
* `TracePoint.trace` and `TracePoint#inspect` have been implemented.

Compatibility:

* Improved the exception when an `-S` file isn't found.
* Removed the message from exceptions raised by bare `raise` to better match MRI (#1487).
* `TracePoint` now handles the `:class` event.

Performance:

* Sped up `String` handling in native extensions, quite substantially in some cases, by reducing conversions between native and managed strings and allowing for mutable metadata in native strings.

# 1.0 RC 12, 4 February 2019

Bug fixes:

* Fixed a bug with `String#lines` and similar methods with multibyte characters (#1543).
* Fixed an issue with `String#{encode,encode!}` double-processing strings using XML conversion options and a new destination encoding (#1545).
* Fixed a bug where a raised cloned exception would be caught as the original exception (#1542).
* Fixed a bug with `StringScanner` and patterns starting with `^` (#1544).
* Fixed `Enumerable::Lazy#uniq` with infinite streams (#1516).

Compatibility:

* Change to a new system for handling Ruby objects in C extensions which greatly increases compatibility with MRI.
* Implemented `BigDecimal#to_r` (#1521).
* `Symbol#to_proc` now returns `-1` like on MRI (#1462).

# 1.0 RC 11, 15 January 2019

New features:

* macOS clocks `CLOCK_MONOTONIC_RAW`, `_MONOTONIC_RAW_APPROX`, `_UPTIME_RAW`, `_UPTIME_RAW_APPROX`, and `_PROCESS_CPUTIME_ID` have been implemented (#1480).
* TruffleRuby now automatically detects native access and threading permissions from the `Context` API, and can run code with no permissions given (`Context.create()`).

Bug fixes:

* FFI::Pointer now does the correct range checks for signed and unsigned values.
* Allow signal `0` to be used with `Process.kill` (#1474).
* `IO#dup` now properly sets the new `IO` instance to be close-on-exec.
* `IO#reopen` now properly resets the receiver to be close-on-exec.
* `StringIO#set_encoding` no longer raises an exception if the underlying `String` is frozen (#1473).
* Fix handling of `Symbol` encodings in `Marshal#dump` and `Marshal#load` (#1530).

Compatibility:

* Implemented `Dir.each_child`.
* Adding missing support for the `close_others` option to `exec` and `spawn`.
* Implemented the missing `MatchData#named_captures` method (#1512).

Changes:

* `Process::CLOCK_` constants have been given the same value as in standard Ruby.

Performance:

* Sped up accesses to native memory through FFI::Pointer.
* All core files now make use of frozen `String` literals, reducing the number of `String` allocations for core methods.
* New -Xclone.disable option to disable all manual cloning.

# 1.0 RC 10, 5 December 2018

New features:

* The `nkf` and `kconv` standard libraries were added (#1439).
* `Mutex` and `ConditionVariable` have a new fast path for acquiring locks that are unlocked.
* `Queue` and `SizedQueue`, `#close` and `#closed?`, have been implemented.
* `Kernel#clone(freeze)` has been implemented (#1454).
* `Warning.warn` has been implemented (#1470).
* `Thread.report_on_exception` has been implemented (#1476).
* The emulation symbols for `Process.clock_gettime` have been implemented.

Bug fixes:

* Added `rb_eEncodingError` for C extensions (#1437).
* Fixed race condition when creating threads (#1445).
* Handle `exception: false` for IO#write_nonblock (#1457, @ioquatix).
* Fixed `Socket#connect_nonblock` for the `EISCONN` case (#1465, @ioquatix).
* `File.expand_path` now raises an exception for a non-absolute user-home.
* `ArgumentError` messages now better match MRI (#1467).
* Added support for `:float_millisecond`, `:millisecond`, and `:second` time units to `Process.clock_gettime` (#1468).
* Fixed backtrace of re-raised exceptions (#1459).
* Updated an exception message in Psych related to loading a non-existing class so that it now matches MRI.
* Fixed a JRuby-style Java interop compatibility issue seen in `test-unit`.
* Fixed problem with calling `warn` if `$stderr` has been reassigned.
* Fixed definition of `RB_ENCODING_GET_INLINED` (#1440).

Changes:

* Timezone messages are now logged at `CONFIG` level, use `-Xlog=CONFIG` to debug if the timezone is incorrectly shown as `UTC`.

# 1.0 RC 9, 5 November 2018

Security:

* CVE-2018-16396, *tainted flags are not propagated in Array#pack and String#unpack with some directives* has been mitigated by adding additional taint operations.

New features:

* LLVM for Oracle Linux 7 can now be installed without building from source.

Bug fixes:

* Times can now be created with UTC offsets in `+/-HH:MM:SS` format.
* `Proc#to_s` now has `ASCII-8BIT` as its encoding instead of the incorrect `UTF-8`.
* `String#%` now has the correct encoding for `UTF-8` and `US-ASCII` format strings, instead of the incorrect `ASCII-8BIT`.
* Updated `BigDecimal#to_s` to use `e` instead of `E` for exponent notation.
* Fixed `BigDecimal#to_s` to allow `f` as a format flag to indicate conventional floating point notation. Previously only `F` was allowed.

Changes:

* The supported version of LLVM for Oracle Linux has been updated from 3.8 to 4.0.
* `mysql2` is now patched to avoid a bug in passing `NULL` to `rb_scan_args`, and now passes the majority of its test suite.
* The post-install script now automatically detects if recompiling the OpenSSL C extension is needed. The post-install script should always be run in TravisCI as well, see `doc/user/standalone-distribution.md`.
* Detect when the system libssl is incompatible more accurately and add instructions on how to recompile the extension.

# 1.0 RC 8, 19 October 2018

New features:

* `Java.synchronized(object) { }` and `TruffleRuby.synchronized(object) { }` methods have been added.
* Added a `TruffleRuby::AtomicReference` class.
* Ubuntu 18.04 LTS is now supported.
* macOS 10.14 (Mojave) is now supported.

Changes:

* Random seeds now use Java's `NativePRNGNonBlocking`.
* The supported version of Fedora is now 28, upgraded from 25.
* The FFI gem has been updated from 1.9.18 to 1.9.25.
* JCodings has been updated from 1.0.30 to 1.0.40.
* Joni has been updated from 2.1.16 to 2.1.25.

Performance:

* Performance of setting the last exception on a thread has now been improved.

# 1.0 RC 7, 3 October 2018

New features:

* Useful `inspect` strings have been added for more foreign objects.
* The C extension API now defines a preprocessor macro `TRUFFLERUBY`.
* Added the rbconfig/sizeof native extension for better MRI compatibility.
* Support for `pg` 1.1. The extension now compiles successfully, but may still have issues with some datatypes.

Bug fixes:

* `readline` can now be interrupted by the interrupt signal (Ctrl+C). This fixes Ctrl+C to work in IRB.
* Better compatibility with C extensions due to a new "managed struct" type.
* Fixed compilation warnings which produced confusing messages for end users (#1422).
* Improved compatibility with Truffle polyglot STDIO.
* Fixed version check preventing TruffleRuby from working with Bundler 2.0 and later (#1413).
* Fixed problem with `Kernel.public_send` not tracking its caller properly (#1425).
* `rb_thread_call_without_gvl()` no longer holds the C-extensions lock.
* Fixed `caller_locations` when called inside `method_added`.
* Fixed `mon_initialize` when called inside `initialize_copy` (#1428).
* `Mutex` correctly raises a `TypeError` when trying to serialize with `Marshal.dump`.

Performance:

* Reduced memory footprint for private/internal AST nodes.
* Increased the number of cases in which string equality checks will become compile-time constants.
* Major performance improvement for exceptional paths where the rescue body does not access the exception object (e.g., `x.size rescue 0`).

Changes:

* Many clean-ups to our internal patching mechanism used to make some native extensions run on TruffleRuby.
* Removed obsoleted patches for Bundler compatibility now that Bundler 1.16.5 has built-in support for TruffleRuby.
* Reimplemented exceptions and other APIs that can return a backtrace to use Truffle's lazy stacktraces API.

# 1.0 RC 6, 3 September 2018

New features:

* `Polyglot.export` can now be used with primitives, and will now convert strings to Java, and `.import` will convert them from Java.
* Implemented `--encoding`, `--external-encoding`, `--internal-encoding`.
* `rb_object_tainted` and similar C functions have been implemented.
* `rb_struct_define_under` has been implemented.
* `RbConfig::CONFIG['sysconfdir']` has been implemented.
* `Etc` has been implemented (#1403).
* The `-Xcexts=false` option disables C extensions.
* Instrumentation such as the CPUSampler reports methods in a clearer way like `Foo#bar`, `Gem::Specification.each_spec`, `block in Foo#bar` instead of just `bar`, `each_spec`, `block in bar` (which is what MRI displays in backtraces).
* TruffleRuby is now usable as a JSR 223 (`javax.script`) language.
* A migration guide from JRuby (`doc/user/jruby-migration.md`) is now included.
* `kind_of?` works as an alias for `is_a?` on foreign objects.
* Boxed foreign strings unbox on `to_s`, `to_str`, and `inspect`.

Bug fixes:

* Fix false-positive circular warning during autoload.
* Fix Truffle::AtomicReference for `concurrent-ruby`.
* Correctly look up `llvm-link` along `clang` and `opt` so it is no longer needed to add LLVM to `PATH` on macOS for Homebrew and MacPorts.
* Fix `alias` to work when in a refinement module (#1394).
* `Array#reject!` no longer truncates the array if the block raises an exception for an element.
* WeakRef now has the same inheritance and methods as MRI's version.
* Support `-Wl` linker argument for C extensions. Fixes compilation of`mysql2` and `pg`.
* Using `Module#const_get` with a scoped argument will now correctly autoload the constant if needed.
* Loaded files are read as raw bytes, rather than as a UTF-8 string and then converted back into bytes.
* Return 'DEFAULT' for `Signal.trap(:INT) {}`. Avoids a backtrace when quitting a Sinatra server with Ctrl+C.
* Support `Signal.trap('PIPE', 'SYSTEM_DEFAULT')`, used by the gem `rouge` (#1411).
* Fix arity checks and handling of arity `-2` for `rb_define_method()`.
* Setting `$SAFE` to a negative value now raises a `SecurityError`.
* The offset of `DATA` is now correct in the presence of heredocs.
* Fix double-loading of the `json` gem, which led to duplicate constant definition warnings.
* Fix definition of `RB_NIL_P` to be early enough. Fixes compilation of `msgpack`.
* Fix compilation of megamorphic interop calls.
* `Kernel#singleton_methods` now correctly ignores prepended modules of non-singleton classes. Fixes loading `sass` when `activesupport` is loaded.
* Object identity numbers should never be negative.

Performance:

* Optimize keyword rest arguments (`def foo(**kwrest)`).
* Optimize rejected (non-Symbol keys) keyword arguments.
* Source `SecureRandom.random_bytes` from `/dev/urandom` rather than OpenSSL.
* C extension bitcode is no longer encoded as Base64 to pass it to Sulong.
* Faster `String#==` using vectorization.

Changes:

* Clarified that all sources that come in from the Polyglot API `eval` method will be treated as UTF-8, and cannot be re-interpreted as another encoding using a magic comment.
* The `-Xembedded` option can now be set set on the launcher command line.
* The `-Xplatform.native=false` option can now load the core library, by enabling `-Xpolyglot.stdio`.
* `$SAFE` and `Thread#safe_level` now cannot be set to `1` - raising an error rather than warning as before. `-Xsafe` allows it to be set, but there are still no checks.
* Foreign objects are now printed as `#<Foreign:system-identity-hash-code>`, except for foreign arrays which are now printed as `#<Foreign [elements...]>`.
* Foreign objects `to_s` now calls `inspect` rather than Java's `toString`.
* The embedded configuration (`-Xembedded`) now warns about features which may not work well embedded, such as signals.
* The `-Xsync.stdio` option has been removed - use standard Ruby `STDOUT.sync = true` in your program instead.

# 1.0 RC 5, 3 August 2018

New features:

* It is no longer needed to add LLVM (`/usr/local/opt/llvm@4/bin`) to `PATH` on macOS.
* Improve error message when LLVM, `clang` or `opt` is missing.
* Automatically find LLVM and libssl with MacPorts on macOS (#1386).
* `--log.ruby.level=` can be used to set the log level from any launcher.
* Add documentation about installing with Ruby managers/installers and how to run TruffleRuby in CI such as TravisCI (#1062, #1070).
* `String#unpack1` has been implemented.

Bug fixes:

* Allow any name for constants with `rb_const_get()`/`rb_const_set()` (#1380).
* Fix `defined?` with an autoload constant to not raise but return `nil` if the autoload fails (#1377).
* Binary Ruby Strings can now only be converted to Java Strings if they only contain US-ASCII characters. Otherwise, they would produce garbled Java Strings (#1376).
* `#autoload` now correctly calls `main.require(path)` dynamically.
* Hide internal file from user-level backtraces (#1375).
* Show caller information in warnings from the core library (#1375).
* `#require` and `#require_relative` should keep symlinks in `$"` and `__FILE__` (#1383).
* Random seeds now always come directly from `/dev/urandom` for MRI compatibility.
* SIGINFO, SIGEMT and SIGPWR are now defined (#1382).
* Optional and operator assignment expressions now return the value assigned, not the value returned by an assignment method (#1391).
* `WeakRef.new` will now return the correct type of object, even if `WeakRef` is subclassed (#1391).
* Resolving constants in prepended modules failed, this has now been fixed (#1391).
* Send and `Symbol#to_proc` now take account of refinements at their call sites (#1391).
* Better warning when the timezone cannot be found on WSL (#1393).
* Allow special encoding names in `String#force_encoding` and raise an exception on bad encoding names (#1397).
* Fix `Socket.getifaddrs` which would wrongly return an empty array (#1375).
* `Binding` now remembers the file and line at which it was created for `#eval`. This is notably used by `pry`'s `binding.pry`.
* Resolve symlinks in `GEM_HOME` and `GEM_PATH` to avoid related problems (#1383).
* Refactor and fix `#autoload` so other threads see the constant defined while the autoload is in progress (#1332).
* Strings backed by `NativeRope`s now make a copy of the rope when `dup`ed.
* `String#unpack` now taints return strings if the format was tainted, and now does not taint the return array if the format was tainted.
* Lots of fixes to `Array#pack` and `String#unpack` tainting, and a better implementation of `P` and `p`.
* Array literals could evaluate an element twice under some circumstances. This has now been fixed.

Performance:

* Optimize required and optional keyword arguments.
* `rb_enc_to_index` is now faster by eliminating an expensive look-up.

Changes:

* `-Xlog=` now needs log level names to be upper case.
* `-Dtruffleruby.log` and `TRUFFLERUBY_LOG` have been removed - use `-Dpolyglot.log.ruby.level`.
* The log format, handlers, etc are now managed by the Truffle logging system.
* The custom log levels `PERFORMANCE` and `PATCH` have been removed.

# 1.0 RC 4, 18 July 2018

*TruffleRuby was not updated in RC 4*

# 1.0 RC 3, 2 July 2018

New features:

* `is_a?` can be called on foreign objects.

Bug fixes:

* It is no longer needed to have `ruby` in `$PATH` to run the post-install hook.
* `Qnil`/`Qtrue`/`Qfalse`/`Qundef` can now be used as initial value for global variables in C extensions.
* Fixed error message when the runtime libssl has no SSLv2 support (on Ubuntu 16.04 for instance).
* `RbConfig::CONFIG['extra_bindirs']` is now a String as other RbConfig values.
* `SIGPIPE` is correctly caught on SubstrateVM, and the corresponding write() raises `Errno::EPIPE` when the read end of a pipe or socket is closed.
* Use the magic encoding comment for determining the source encoding when using eval().
* Fixed a couple bugs where the encoding was not preserved correctly.

Performance:

* Faster stat()-related calls, by returning the relevant field directly and avoiding extra allocations.
* `rb_str_new()`/`rb_str_new_cstr()` are much faster by avoiding extra copying and allocations.
* `String#{sub,sub!}` are faster in the common case of an empty replacement string.
* Eliminated many unnecessary memory copy operations when reading from `IO` with a delimiter (e.g., `IO#each`), leading to overall improved `IO` reading for common use cases such as iterating through lines in a `File`.
* Use the byte[] of the given Ruby String when calling eval() directly for parsing.

# 1.0 RC 2, 6 June 2018

New features:

* We are now compatible with Ruby 2.4.4.
* `object.class` on a Java `Class` object will give you an object on which you can call instance methods, rather than static methods which is what you get by default.
* The log level can now also be set with `-Dtruffleruby.log=info` or `TRUFFLERUBY_LOG=info`.
* `-Xbacktraces.raise` will print Ruby backtraces whenever an exception is raised.
* `Java.import name` imports Java classes as top-level constants.
* Coercion of foreign numbers to Ruby numbers now works.
* `to_s` works on all foreign objects and calls the Java `toString`.
* `to_str` will try to `UNBOX` and then re-try `to_str`, in order to provoke the unboxing of foreign strings.

Changes:

* The version string now mentions if you're running GraalVM Community Edition (`GraalVM CE`) or GraalVM Enterprise Edition (`GraalVM EE`).
* The inline JavaScript functionality `-Xinline_js` has been removed.
* Line numbers `< 0`, in the various eval methods, are now warned about, because we don't support these at all. Line numbers `> 1` are warned about (at the fine level) but they are shimmed by adding blank lines in front to get to the correct offset. Line numbers starting at `0` are also warned about at the fine level and set to `1` instead.
* The `erb` standard library has been patched to stop using a -1 line number.
* `-Xbacktraces.interleave_java` now includes all the trailing Java frames.
* Objects with a `[]` method, except for `Hash`, now do not return anything for `KEYS`, to avoid the impression that you could `READ` them. `KEYINFO` also returns nothing for these objects, except for `Array` where it returns information on indices.
* `String` now returns `false` for `HAS_KEYS`.
* The supported additional functionality module has been renamed from `Truffle` to `TruffleRuby`. Anything not documented in `doc/user/truffleruby-additions.md` should not be used.
* Imprecise wrong gem directory detection was replaced. TruffleRuby newly marks its gem directories with a marker file, and warns if you try to use TruffleRuby with a gem directory which is lacking the marker.

Bug fixes:

* TruffleRuby on SubstrateVM now correctly determines the system timezone.
* `Kernel#require_relative` now coerces the feature argument to a path and canonicalizes it before requiring, and it now uses the current directory as the directory for a synthetic file name from `#instance_eval`.

# 1.0 RC 1, 17 April 2018

New features:

* The Ruby version has been updated to version 2.3.7.

Security:

* CVE-2018-6914, CVE-2018-8779, CVE-2018-8780, CVE-2018-8777, CVE-2017-17742 and CVE-2018-8778 have been mitigated.

Changes:

* `RubyTruffleError` has been removed and uses replaced with standard exceptions.
* C++ libraries like `libc++` are now not needed if you don't run C++ extensions. `libc++abi` is now never needed. Documentation updated to make it more clear what the minimum requirements for pure Ruby, C extensions, and C++ extensions separately.
* C extensions are now built by default - `TRUFFLERUBY_CEXT_ENABLED` is assumed `true` unless set to `false`.
* The `KEYS` interop message now returns an array of Java strings, rather than Ruby strings. `KEYS` on an array no longer returns indices.
* `HAS_SIZE` now only returns `true` for `Array`.
* A method call on a foreign object that looks like an operator (the method name does not begin with a letter) will call `IS_BOXED` on the object and based on that will possibly `UNBOX` and convert to Ruby.
* Now using the native version of Psych.
* The supported version of LLVM on Oracle Linux has been dropped to 3.8.
* The supported version of Fedora has been dropped to 25, and the supported version of LLVM to 3.8, due to LLVM incompatibilities. The instructions for installing `libssl` have changed to match.

# 0.33, April 2018

New features:

* The Ruby version has been updated to version 2.3.6.
* Context pre-initialization with TruffleRuby `--native`, which significantly improves startup time and loads the `did_you_mean` gem ahead of time.
* The default VM is changed to SubstrateVM, where the startup is significantly better. Use `--jvm` option for full JVM VM.
* The `Truffle::Interop` module has been replaced with a new `Polyglot` module which is designed to use more idiomatic Ruby syntax rather than explicit methods. A [new document](doc/user/polyglot.md) describes polyglot programming at a higher level.
* The `REMOVABLE`, `MODIFIABLE` and `INSERTABLE` Truffle interop key info flags have been implemented.
* `equal?` on foreign objects will check if the underlying objects are equal if both are Java interop objects.
* `delete` on foreign objects will send `REMOVE`, `size` will send `GET_SIZE`, and `keys` will send `KEYS`. `respond_to?(:size)` will send `HAS_SIZE`, `respond_to?(:keys)` will send `HAS_KEYS`.
* Added a new Java-interop API similar to the one in the Nashorn JavaScript implementation, as also implemented by Graal.js. The `Java.type` method returns a Java class object on which you can use normal interop methods. Needs the `--jvm` flag to be used.
* Supported and tested versions of LLVM for different platforms have been more precisely [documented](doc/user/installing-llvm.md).

Changes:

* Interop semantics of `INVOKE`, `READ`, `WRITE`, `KEYS` and `KEY_INFO` have changed significantly, so that `INVOKE` maps to Ruby method calls, `READ` calls `[]` or returns (bound) `Method` objects, and `WRITE` calls `[]=`.

Performance:

* `Dir.glob` is much faster and more memory efficient in cases that can reduce to direct filename lookups.
* `SecureRandom` now defers loading OpenSSL until it's needed, reducing time to load `SecureRandom`.
* `Array#dup` and `Array#shift` have been made constant-time operations by sharing the array storage and keeping a starting index.

Bug fixes:

* Interop key-info works with non-string-like names.

Internal changes:

* Changes to the lexer and translator to reduce regular expression calls.
* Some JRuby sources have been updated to 9.1.13.0.

# 0.32, March 2018

New features:

* A new embedded configuration is used when TruffleRuby is used from another language or application. This disables features like signals which may conflict with the embedding application, and threads which may conflict with other languages, and enables features such as the use of polyglot IO streams.

Performance:

* Conversion of ASCII-only Ruby strings to Java strings is now faster.
* Several operations on multi-byte character strings are now faster.
* Native I/O reads are about 22% faster.

Bug fixes:

* The launcher accepts `--native` and similar options in  the `TRUFFLERUBYOPT` environment variable.

Internal changes:

* The launcher is now part of the TruffleRuby repository, rather than part of the GraalVM repository.
* `ArrayBuilderNode` now uses `ArrayStrategies` and `ArrayMirrors` to remove direct knowledge of array storage.
* `RStringPtr` and `RStringPtrEnd` now report as pointers for interop purposes, fixing several issues with `char *` usage in C extensions.<|MERGE_RESOLUTION|>--- conflicted
+++ resolved
@@ -24,19 +24,16 @@
 * Implement `rb_warning_category_enabled_p` to support the `syntax_tree` gem (#2764, @andrykonchin).
 * Fix desctructuring of a single block argument that implements `#to_ary` dynamically (#2719, @andrykonchin).
 * Fix `Kernel#Complex` and raise exception when an argument is formatted incorrectly (#2765, @andrykonchin).
-<<<<<<< HEAD
 * Add `#public?`, `#private?` and `#protected?` methods for `Method` and `UnboundMethod` classes (@andrykonchin).
 * Add optional argument to `Thread::Queue.new` (@andrykonchin).
 * Support a module as the second argument of `Kernel#load` (@andrykonchin).
 * Improve argument validation in `Struct#valies_at` - raise `IndexError` or `RangeError` when arguments are out of range (#2773, @andrykonchin).
 * Fix `MatchData#values_at` and handling indices that are out of range (#2783, @andrykonchin).
-=======
 * Add support for `%-z` (UTC for unknown local time offset, RFC 3339) to `Time#strftime` (@andrykonchin).
 * Add support for `UTC` and `A`-`Z` utc offset values, as well as `+/-HH`, `+/-HHMM`, `+/-HHMMSS` (without `:`) (@andrykonchin).
 * Treat time with `UTC`, `Z` and `-00:00` utc offset as UTC time (@andrykonchin).
 * Raise `FrozenError` when `Time#localtime`, `Time#utc` and `Time#gmtime` is called on a frozen time object (@andrykonchin).
 * Validate a microseconds argument used to create a time object (@andrykonchin).
->>>>>>> c9e45bdc
 
 Performance:
 
