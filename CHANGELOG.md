# 22.2.0

New features:


Bug fixes:

* Fix `rb_id2name` to ensure the native string will have the same lifetime as the id (#2630, @aardvark179).
* Fix `MatchData#[]` exception when passing a length argument larger than the number of match values (#2636, @nirvdrum).
* Fix `MatchData#[]` exception when supplying a large negative index along with a length argument (@nirvdrum).

Compatibility:

* Fix `Marshal.dump` to raise an error when an object has singleton methods (@bjfish).

Performance:


Changes:

* `-Werror=implicit-function-declaration` is now used for compiling C extensions to fail more clearly and earlier if a function is missing, like CRuby 3.2 (#2618, @eregon).

# 22.1.0

New features:

* Foreign exceptions are now fully integrated and have most methods of `Exception` (@eregon).
* Foreign exceptions can now be rescued with `rescue Polyglot::ForeignException` or `rescue foreign_meta_object` (#2544, @eregon).

Bug fixes:

* Guard against unterminated ranges in file matching patterns (#2556, @aardvark179).
* Fixed `rb_proc_new` to return a proc that will pass all required arguments to C (#2556, @aardvark179).
* Fixed `String#split` to return empty array when splitting all whitespace on whitespace (#2565, @bjfish).
* Raise `RangeError` for `Time.at(bignum)` (#2580, @eregon).
* Fix `Integer#{<<,>>}` with RHS bignum and long (@eregon).
* Fix a resource leak from allocators defined in C extensions (@aardvark179).
* `SIGINT`/`Interrupt`/`Ctrl+C` now shows the backtrace and exits as signaled, like CRuby (@eregon).
* Update patch feature finding to prefer the longest matching load path (#2605, @bjfish).
* Fix `Hash#{to_s,inspect}` for keys whose `#inspect` return a frozen String (#2613, @eregon).
* Fix `Array#pack` with `x*` to not output null characters (#2614, @bjfish).
* Fix `Random#rand` not returning random floats when given float ranges (#2612, @bjfish).
* Fix `Array#sample` for `[]` when called without `n` and a `Random` is given (#2612, @bjfish).
* Fix `Module#const_get` to raise a `NameError` when nested modules do not exist (#2610, @bjfish).
* Ensure native `VALUE`s returned from C are unwrapped before the objects can be collected (@aardvark179).
<<<<<<< HEAD
* Fix `Enumerator::Lazy#with_index` to start with new index for multiple enumerations (@bjfish).
* Fix `rb_id2name` to ensure the native string will have the same lifetime as the id (#2630, @aardvark179).
=======
* Fix `Integer#fdiv` and `Rational#to_f` for large `Integer` values (#2631, @bjfish).
>>>>>>> 7c5ea076

Compatibility:

* Implement full Ruby 3 keyword arguments semantics (#2453, @eregon, @chrisseaton).
* Implement `ruby_native_thread_p` for compatibility (#2556, @aardvark179).
* Add `rb_argv0` for the `tk` gem. (#2556, @aardvark179).
* Implement more correct conversion of array elements by `Array#pack`(#2503, #2504, @aardvark179).
* Implement `Pathname#{empty?, glob}` (#2559, @bjfish)
* Fixed `Rational('')` to raise error like MRI (#2566, @aardvark179).
* Freeze instances of `Range` but not subclasses, like CRuby (#2570, @MattAlp).
* When writing to STDOUT redirected to a closed pipe, no broken pipe error message will be shown now. (#2532, @gogainda).
* Use `#to_a` for converting `list` in `rescue *list` (#2572, @eregon).
* Implement 'rb_str_buf_append' (@bjfish).
* Add patch for `digest` so that TruffleRuby implementation is not overridden (@bjfish).
* Handle encoding conversion errors when reading directory entries (@aardvark179).
* Follow symlinks when processing `*/` directory glob patterns. (#2589, @aardvark179).
* Set `@gem_prelude_index` variable on the default load paths (#2586 , @bjfish)
* Do not call `IO#flush` dynamically from `IO#close` (#2594, @gogainda).
* Implement `rb_str_new_static` for C extensions that use it (@aardvark179).
* Rewrote `ArrayEachIteratorNode` and re-introduced `each` specs for MRI parity when mutating arrays whilst iterating, rather than crashing (#2587, @MattAlp)
* Update `String#rindex` to only accept `Regexp` or objects convertable to `String` as the first parameter (#2608, @bjfish).
* Update `String#<<` to require one argument (#2609, @bjfish).
* Update `String#split` to raise `TypeError` when false is given (#2606, @bjfish).
* Update `String#lstrip!` to remove leading null characters (#2607, @bjfish).
* Update `File.utime` to return the number of file names in the arguments (#2616, @bjfish).
* Update `Dir.foreach` to accept an `encoding` parameter (#2627, @bjfish).
* Update `IO.readlines` to ignore negative limit parameters (#2625 , @bjfish).
* Update `Math.sqrt` to raise a `Math::DomainError` for negative numbers (#2621, @bjfish).
* Update `Enumerable#inject` to raise an `ArgumentError` if no block or symbol are given (#2626, @bjfish).

Performance:

* Increase dispatch limit for string library to handle mutable, immutable and non-strings (@aardvark179)
* Switch to `Arrays.mismatch()` in string comparison for better performance (@aardvark179).
* Removed extra array allocations for method calls in the interpreter to improve warmup performance (@aardvark179).
* Optimize `Dir[]` by sorting entries as they are found and grouping syscalls (#2092, @aardvark179).
* Reduce memory footprint by tracking `VALUE`s created during C extension init separately (@aardvark179).
* Rewrote `ArrayEachIteratorNode` to optimize performance for a constant-sized array and reduce specializations to 1 general case (#2587, @MattAlp)
* Reduce conversion of `VALUE`s to native handle during common operations in C extensions (@aardvark179).
* Improved performance of regex boolean matches (e.g., `Regexp#match?`) by avoiding match data allocation in TRegex (#2588, @nirvdrum).
* Remove overhead when getting using `RDATA_PTR` (@aardvark179).
* Additional copy operations have been reduced when performing IO (#2536, @aardvark179).

Changes:

* Foreign exceptions are no longer translated to `RuntimeError` but instead remain as foreign exceptions, see the [documentation](doc/user/polyglot.md) for how to rescue them (@eregon).

# 22.0.0

New features:

* Updated to Ruby 3.0.2 (#2453, @eregon).

Bug fixes:

* Fix `File.utime` to use nanoseconds (#2448, @bjfish).
* Capture the intercepted feature path during patching to reuse during patch require (#2441, @bjfish).
* Update `Module#constants` to filter invalid constant identifiers (#2452, @bjfish).
* Fixed `-0.0 <=> 0.0` and `-0.0 <=> 0` to return `0` like on CRuby (#1391, @eregon).
* Fixed `Range#step` to return correct class with begin-less range (@ccocchi, #2516).
* Fixed exception creation when an `Errno` is sub-classed (@bjfish, #2521).
* Fixed `String#[]=` to use the negotiated encoding (@bjfish, #2545).

Compatibility:

* Implement `rb_sprintf` in our format compiler to provide consistent formatting across C standard libraries (@eregon).
* Update `defined?` to return frozen strings (#2450, @bjfish).
* Use compensated summation for `{Array,Enumerable}#sum` when floating point values are included (@eregon).
* `Module#attr_*` methods now return an array of method names (#2498, @gogainda).
* Fixed `Socket#(local|remote)_address` to retrieve family and type from the file descriptor (#2444, @larskanis).
* Add `Thread.ignore_deadlock` accessor (#2453, @bjfish).
* Allow `Hash#transform_keys` to take a hash argument (@ccocchi, #2464).
* Add `Enumerable#grep{_v}` optimization for `Regexp` (#2453, @bjfish).
* Update `IO#write` to accept multiple arguments (#2501, @bjfish).
* Do not warn when uninitialized instance variable is accessed (#2502, @andrykonchin).
* Remove `TRUE`, `FALSE`, and `NIL` constants like CRuby 3.0 (#2505, @andrykonchin).
* `Symbol#to_proc` now returns a lambda like in Ruby 3 (#2508, @andrykonchin).
* `Kernel#lambda` now warns if called without a literal block (#2500, @andrykonchin).
* Implement Hash#except (#2463, @wildmaples).
* Remove special `$SAFE` global and related C API methods (#2453, @bjfish).
* Assigning to a numbered parameter raises `SyntaxError` (#2506, @andrykonchin).
* Implement `--backtrace-limit` option (#2453, @bjfish).
* Update `String` methods to return `String` instances when called on a subclass (#2453, @bjfish).
* Update `String#encode` to support the `:fallback` option (#1391, @aardvark179).
* `Module#alias_method` now returns the defined alias as a symbol(#2499, @gogainda).
* Implement `Symbol#name` (#2453, @bjfish).
* Update `Module#{public, protected, private, public_class_method, private_class_method}` and top-level `private` and `public` methods to accept single array argument with a list of method names (#2453, @bjfish).
* Constants deprecated by `Module#deprecate_constant` only warn if `Warning[:deprecated]` is `true` (@eregon).
* All Array methods now return Array instances and not subclasses (#2510, @Strech).
* Integer#zero? overrides Numeric#zero? for optimization (#2453, @bjfish).
* Default `Kernel#eval` source file and line to `(eval):1` like CRuby 3 (#2453, @aardvark179).
* Add `GC.auto_compact` accessors for compatibility (#2453, @bjfish).
* Update accessing a class variable from the top-level scope to be a `RuntimeError` (#2453, @bjfish).
* Update interpolated strings to not be frozen (#2453, @bjfish).
* Add `WERRORFLAG` to `RbConfig` (#2519, @bjfish).
* Update `MatchData` methods to return `String` instances when called on a subclass (#2453, @bjfish).
* Implement `Proc#{==,eql?}` (#2453, @bjfish).
* Implement all `StringScanner` methods (#2520, @eregon).
* Handle `Kernel#clone(freeze: true)` (#2512, @andrykonchin).
* Relax `Fiber#transfer` limitations (#2453, @bjfish).
* Implement `Fiber#blocking?` like CRuby 3 (#2453, @aardvark179).
* Sort by default for `Dir.{glob,[]}` and add `sort:` keyword argument (#2523, @Strech).
* Implement `rb_str_locktmp` and `rb_str_unlocktmp` (#2524, @bjfish).
* Update `Kernel#instance_variables` to return insertion order (@bjfish).
* Fixed `rb_path2class()` to not error for a module (#2511, @eregon).
* Update `Kernel#print` to print `$_` when no arguments are given (#2531, @bjfish).
* Add category kwarg to Kernel.warn and Warning.warn (#2533, @Strech).
* Implement `GC.{measure_total_time, total_time}` and update `GC.stat` to update provided hash (#2535, @bjfish).
* Implement `Array#slice` with `ArithmeticSequence` (#2526, @ccocchi).
* Update `Hash#each` to consistently yield a 2-element array (#2453, @bjfish).
* Remove `Hash#{__store__, index}` methods for compatibility (#2546, @bjfish).
* Implement more correct conversion of array elements by `Array#pack` (#2503, #2504, @aardvark179).
* Update `String#split` to raise a `RangeError` when `limit` is larger than `int` (@bjfish).

Performance:

* Regexp objects are now interned in a similar way to symbols (@aardvark179).
* Improve performance of regexps using POSIX bracket expressions (e.g., `[[:lower:]]`) matching against ASCII-only strings (#2447, @nirvdrum).
* `String#sub`, `sub!`, `gsub`, and `gsub!` have been refactored for better performance (@aardvark179).
* Don't allocate a `MatchData` object when `Regexp#match?` or `String#match?` is used (#2509, @nirvdrum).
* Add `ENV.except` (#2507, @Strech).
* Fully inline the `Integer#+` and `Integer#-` logic for interpreter speed (#2518, @smarr).
* Remove unnecessary work in negotiating the encoding to use in a Regexp match (#2522, @nirvdrum).
* Add new fast paths for encoding negotiation between strings with different encodings, but which match common default cases (#2522, @nirvdrum).
* Reduce footprint by removing unnecessary nodes for accessing the `FrameOnStackMarker` (#2530, @smarr).

Changes:

* TruffleRuby now requires Java 11+ and no longer supports Java 8 (@eregon).

# 21.3.0

New features:

* [TRegex](https://github.com/oracle/graal/tree/master/regex) is now used by default, which provides large speedups for matching regular expressions.
* Add `Polyglot.languages` to expose the list of available languages.
* Add `Polyglot::InnerContext` to eval code in any available language in an inner isolated context (#2169).
* Foreign objects now have a dynamically-generated class based on their interop traits like `ForeignArray` and are better integrated with Ruby objects (#2149).
* Foreign arrays now have all methods of Ruby `Enumerable` and many methods of `Array` (#2149).
* Foreign hashes now have all methods of Ruby `Enumerable` and many methods of `Hash` (#2149).
* Foreign iterables (`InteropLibrary#hasIterator`) now have all methods of Ruby `Enumerable` (#2149).
* Foreign objects now implement `#instance_variables` (readable non-invocable members) and `#methods` (invocable members + Ruby methods).

Bug fixes:

* Fix `Marshal.load` of multiple `Symbols` with an explicit encoding (#1624).
* Fix `rb_str_modify_expand` to preserve existing bytes (#2392).
* Fix `String#scrub` when replacement is frozen (#2398, @LillianZ).
* Fix `Dir.mkdir` error handling for `Pathname` paths (#2397).
* `BasicSocket#*_nonblock(exception: false)` now only return `:wait_readable/:wait_writable` for `EAGAIN`/`EWOULDBLOCK` like MRI (#2400).
* Fix issue with `strspn` used in the `date` C extension compiled as a macro on older glibc and then missing the `__strspn_c1` symbol on newer glibc (#2406).
* Fix constant lookup when loading the same file multiple times (#2408).
* Fix handling of `break`, `next` and `redo` in `define_method(name, &block)` methods (#2418).
* Fix handling of incompatible types in `Float#<=>` (#2432, @chrisseaton).
* Fix issue with escaping curly braces for `Dir.glob` (#2425).
* Fix `base64` decoding issue with missing output (#2435).
* Fix `StringIO#ungetbyte` to treat a byte as a byte, not a code point (#2436). 
* Fix `defined?(yield)` when used inside a block (#2446).
* Fix a couple issues related to native memory allocation and release.

Compatibility:

* Implement `Process::Status.wait` (#2378).
* Update `rb_str_modify` and `rb_str_modify_expand` to raise a `FrozenError` when given a frozen string (#2392).
* Implement `rb_fiber_*` functions (#2402).
* Implement `rb_str_vcatf`.
* Add support for tracing allocations from C functions (#2403, @chrisseaton).
* Implement `rb_str_catf`.
* Search the executable in the passed env `PATH` for subprocesses (#2419).
* Accept a string as the pattern argument to `StringScanner#scan` and `StringScanner#check` (#2423).

Performance:

* Moved most of `MonitorMixin` to primitives to deal with interrupts more efficiently (#2375).
* Improved the performance of `rb_enc_from_index` by adding cached lookups (#2379, @nirvdrum).
* Improved the performance of many `MatchData` operations (#2384, @nirvdrum).
* Significantly improved performance of TRegex calls by allowing Truffle splitting (#2389, @nirvdrum).
* Improved `String#gsub` performance by adding a fast path for the `string_byte_index` primitive (#2380, @nirvdrum).
* Improved `String#index` performance by adding a fast path for the `string_character_index` primitive (#2383, @LillianZ).
* Optimized conversion of strings to integers if the string contained a numeric value (#2401, @nirvdrum).
* Use Truffle's `ContextThreadLocal` to speedup access to thread-local data.
* Provide a new fast path for `rb_backref*` and `rb_lastline*`functions from C extensions.

Changes:

* `foreign_object.class` on foreign objects is no longer special and uses `Kernel#class` (it used to return the `java.lang.Class` object for a Java type or `getMetaObject()`, but that is too incompatible with Ruby code).
* `Java.import name` imports a Java class in the enclosing module instead of always as a top-level constant.
* `foreign_object.keys` no longer returns members, use `foreign_object.instance_variables` or `foreign_object.methods` instead.
* `foreign_object.respond_to?(:class)` is now always true (before it was only for Java classes), since the method is always defined.

Security:

* Updated to Ruby 2.7.4 to fix CVE-2021-31810, CVE-2021-32066 and CVE-2021-31799.

# 21.2.0

New features:

* New `TruffleRuby::ConcurrentMap` data structure for use in [`concurrent-ruby`](https://github.com/ruby-concurrency/concurrent-ruby) (#2339, @wildmaples).

Bug fixes:

* Fix of different values of self in different scopes.
* `Truffle::POSIX.select` was being redefined repeatedly (#2332).
* Fix the `--backtraces-raise` and `--backtraces-rescue` options in JVM mode (#2335).
* Fix `File.{atime, mtime, ctime}` to include nanoseconds (#2337).
* Fix `Array#[a, b] = "frozen string literal".freeze` (#2355).
* `rb_funcall()` now releases the C-extension lock (similar to MRI).

Compatibility:

* Updated to Ruby 2.7.3. The `resolv` stdlib was not updated (`resolv` in 2.7.3 has [bugs](https://bugs.ruby-lang.org/issues/17748)).
* Make interpolated strings frozen for compatibility with Ruby 2.7 (#2304, @kirs).
* `require 'socket'` now also requires `'io/wait'` like CRuby (#2326).
* Support precision when formatting strings (#2281, @kirs).
* Make rpartition compatible with Ruby 2.7 (#2320, @gogainda).
* Include the type name in exception messages from `rb_check_type` (#2307).
* Fix `Hash#rehash` to remove duplicate keys after modifications (#2266, @MattAlp)
* Only fail `rb_check_type` for typed data, not wrapped untyped structs (#2331).
* Decide the visibility in `Module#define_method` based on `self` and the default definee (#2334).
* Configure `mandir` value in `RbConfig::CONFIG` and `RbConfig::MAKEFILE_CONFIG` (#2315).
* TruffleRuby now supports the Truffle polyglot Hash interop API.
* Implement `Fiber#raise` (#2338).
* Update `File.basename` to return new `String` instances (#2343).
* Allow `Fiber#raise` after `Fiber#transfer` like Ruby 3.0 (#2342).
* Fix `ObjectSpace._id2ref` for Symbols and frozen String literals (#2358).
* Implemented `Enumerator::Lazy#filter_map` (#2356).
* Fix LLVM toolchain issue on macOS 11.3 (#2352, [oracle/graal#3383](https://github.com/oracle/graal/issues/3383)).
* Implement `IO#set_encoding_by_bom` (#2372, pawandubey).
* Implemented `Enumerator::Lazy#with_index` (#2356).
* Implement `rb_backref_set`.
* Fix `Float#<=>` when comparing `Infinity` to other `#infinite?` values.
* Implement `date` library as a C extension to improve compatibility (#2344).

Performance:

* Make `#dig` iterative to make it faster and compile better for calls with 3+ arguments (#2301, @chrisseaton, @jantnovi).
* Make `Struct#dig` faster in interpreter by avoiding exceptions (#2306, @kirs).
* Reduce the number of AST nodes created for methods and blocks (#2261).
* Fiber-local variables are much faster now by using less synchronization.
* Improved the performance of the exceptional case of `String#chr` (#2318, @chrisseaton).
* Improved the performance of `IO#read_nonblock` when no data is available to be read.
* `TruffleSafepoint` is now used instead of custom logic, which no longer invalidates JITed code for guest safepoints (e.g., `Thread#{backtrace,raise,kill}`, `ObjectSpace`, etc)
* Significantly improved performance of `Time#strftime` for common formats (#2361, @wildmaples, @chrisseaton).
* Faster solution for lazy integer length (#2365, @lemire, @chrisseaton).
* Speedup `rb_funcallv*()` by directly unwrapping the C arguments array instead of going through a Ruby `Array` (#2089).
* Improved the performance of several `Truffle::RegexOperations` methods (#2374, @wildmapes, @nirvdrum).

Changes:

* `rb_iterate()` (deprecated since 1.9) no longer magically passes the block to `rb_funcall()`, use `rb_block_call()` instead.

Security:

* Updated to Ruby 2.7.3 to fix CVE-2021-28965 and CVE-2021-28966.

# 21.1.0

New features:

* Access to local variables of the interactive Binding via language bindings is now supported: `context.getBindings("ruby").putMember("my_var", 42);` (#2030).
* `VALUE`s in C extensions now expose the Ruby object when viewed in the debugger, as long as they have not been converted to native values.
* Signal handlers can now be run without triggering multi-threading.
* Fibers no longer trigger Truffle multi-threading.

Bug fixes:

* `Range#to_a` wasn't working for `long` ranges (#2198, @tomstuart and @LillianZ).
* Show the interleaved host and guest stacktrace for host exceptions (#2226).
* Fix the label of the first location reported by `Thread#backtrace_locations` (#2229).
* Fix `Thread.handle_interrupt` to defer non-pure interrupts until the end of the `handle_interrupt` block (#2219).
* Clear and restore errinfo on entry and normal return from methods in C extensions (#2227).
* Fix extra whitespace in squiggly heredoc with escaped newline (#2238, @wildmaples and @norswap).
* Fix handling of signals with `--single-threaded` (#2265).
* Fix `Enumerator::Lazy#{chunk_while, slice_before, slice_after, slice_when}` to return instances of `Enumerator::Lazy` (#2273).
* Fix `Truffle::Interop.source_location` to return unavailable source sections for modules instead of null (#2257).
* Fix usage of `Thread.handle_interrupt` in `MonitorMixin#mon_synchronize`.
* Fixed `TruffleRuby.synchronized` to handle guest safepoints (#2277).
* Fix control flow bug when assigning constants using ||= (#1489).
* Fix `Kernel#raise` argument handling for hashes (#2298).
* Set errinfo when `rb_protect` captures a Ruby exception (#2245).
* Fixed handling of multiple optional arguments and keywords when passed a positional `Hash` (#2302).

Compatibility:

* Prepend the GraalVM LLVM Toolchain to `PATH` when installing gems (#1974, #1088, #1343, #1400, #1947, #1931, #1588).
* Installing the `nokogiri` gem now defaults to use the vendored `libxml2` and `libxslt`, similar to CRuby, which means the corresponding system packages are no longer needed (#62).
* Implemented `$LOAD_PATH.resolve_feature_path`.
* Add `Pathname#/` alias to `Pathname#+` (#2178).
* Fixed issue with large `Integer`s in `Math.log` (#2184).
* Updated `Regexp.last_match` to support `Symbol` and `String` parameter (#2179).
* Added support for numbered block parameters (`_1` etc).
* Fixed `String#upto` issue with non-ascii strings (#2183).
* Implemented partial support for pattern matching (#2186).
* Make `File.extname` return `'.'` if the path ends with one (#2192, @tomstuart).
* Include fractional seconds in `Time#inspect` output (#2194, @tomstuart).
* Add support for `Integer#[Range]` and `Integer#[start, length]` (#2182, @gogainda).
* Allow private calls with `self` as an explicit receiver (#2196, @wildmaples).
* Fixed `:perm` parameter for `File.write`.
* Implemented `Time#floor` and `#ceil` (#2201, @wildmaples).
* Allow `Range#include?` and `#member?` with `Time` (#2202, @wildmaples).
* Implemented `Comparable#clamp(Range)` (#2200, @wildmaples).
* Added a `Array#minmax` to override `Enumerable#minmax` (#2199, @wildmaples).
* Implemented `chomp` parameter for `IO.{readlines, foreach}` (#2205).
* Implemented the Debug Inspector C API.
* Added beginless range support for `Range#{new, bsearch, count, each, equal_value, first, inspect, max, min, size, cover?, include?, ===}`.
* Added beginless range support for `Array#{[], []=, slice, slice!, to_a, fill, values_at}` (#2155, @LillianZ).
* Added beginless range support for `String#{byteslice, slice, slice!}` and `Symbol#slice` (#2211, @LillianZ).
* Added beginless range support for `Kernel#{caller, caller_locations}` and `Thread#backtrace_locations` (#2211, @LillianZ).
* Make rand work with exclusive range with Float (#1506, @gogainda)
* Fixed `String#dump`'s formatting of escaped unicode characters (#2217, @meganniu).
* Switched to the io-console C extension from C ruby for better performance and compatibility in `irb`.
* Coerce the message to a `String` for `BasicSocket#send` (#2209, @HoneyryderChuck).
* Support buffer argument for `UDPSocket#recvfrom_nonblock` (#2209, @HoneyryderChuck).
* Fixed `Integer#digits` implementation to handle more bases (#2224, #2225).
* Support the `inherit` parameter for `Module#{private, protected, public}_method_defined?`.
* Implement `Thread.pending_interrupt?` and `Thread#pending_interrupt?` (#2219).
* Implement `rb_lastline_set` (#2170).
* Implemented `Module#const_source_location` (#2212, @tomstuart and @wildmaples).
* Do not call `File.exist?` in `Dir.glob` as `File.exist?` is often mocked (#2236, @gogainda).
* Coerce the inherit argument to a boolean in `Module#const_defined?` and `Module#const_get` (#2240).
* Refinements take place at `Object#method` and `Module#instance_method` (#2004, @ssnickolay).
* Add support for `rb_scan_args_kw` in C API (#2244, @LillianZ).
* Update random implementation layout to be more compatible (#2234).
* Set `RbConfig::CONFIG['LIBPATHFLAG'/'RPATHFLAG']` like MRI to let `$LIBPATH` changes in `extconf.rb` work.
* Access to path and mode via `rb_io_t` from C has been changed to improve compatibility for io-console.
* Implemented the `Time.at` `in:` parameter.
* Implemented `Kernel#raise` `cause` parameter.
* Improved compatibility of `Signal.trap` and `Kernel#trap` (#2287, @chrisseaton).
* Implemented `GC.stat(:total_allocated_objects)` as `0` (#2292, @chrisseaton).
* `ObjectSpace::WeakMap` now supports immediate and frozen values as both keys and values (#2267).
* Call `divmod` when coercion to `Float` fails for `#sleep` (#2289, @LillianZ).

Performance:

* Multi-Tier compilation is now enabled by default, which improves warmup significantly.
* Improve the performance of checks for recursion (#2189, @LillianZ).
* Improve random number generation performance by avoiding synchronization (#2190, @ivoanjo).
* We now create a single call target per block by default instead of two.
* Some uses of class variables are now much better optimized (#2259, @chrisseaton).
* Several methods that need the caller frame are now always inlined in their caller, which speeds up the interpreter and reduces footprint.
* Pasting code in IRB should be reasonably fast, by updating to `irb` 1.3.3 and `reline` 0.2.3 (#2233).

Changes:

* Standalone builds of TruffleRuby are now based on JDK11 (they used JDK8 previously). There should be no user-visible changes. Similarly, JDK11 is now used by default in development instead of JDK8.
* The deprecated `Truffle::System.synchronized` has been removed.
* `Java.synchronized` has been removed, it did not work on host objects.

# 21.0.0

Release notes:

* The new IRB is quite slow when copy/pasting code into it. This is due to an inefficient `io/console` implementation which will be addressed in the next release. A workaround is to use `irb --readline`, which disables some IRB features but is much faster for copy/pasting code.

New features:

* Updated to Ruby 2.7.2 (#2004).

Bug fixes:

* Fix error message when the method name is not a Symbol or String for `Kernel#respond_to?` (#2132, @ssnickolay)
* Fixed setting of special variables in enumerators and enumerables (#1484).
* Fixed return value of `Enumerable#count` and `Enumerable#uniq` with multiple yielded arguments (#2145, @LillianZ).
* Fixed `String#unpack` for `w*` format (#2143).
* Fixed issue with ``Kernel#` `` when invalid UTF-8 given (#2118).
* Fixed issue with `Method#to_proc` and special variable storage (#2156).
* Add missing `offset` parameter for `FFI::Pointer#put_array_of_*` (#1525).
* Fixed issue with different `Struct`s having the same hash values (#2214).

Compatibility:

* Implement `String#undump` (#2131, @kustosz)
* `Errno` constants with the same `errno` number are now the same class.
* Implement `Enumerable#tally` and `Enumerable#filter_map` (#2144 and #2152, @LillianZ).
* Implement `Range#minmax`.
* Pass more `Enumerator::Lazy#uniq` and `Enumerator::Lazy#chunk` specs (#2146, @LillianZ).
* Implement `Enumerator#produce` (#2160, @zverok)
* Implement `Complex#<=>` (#2004, @ssnickolay).
* Add warning for `proc` without block (#2004, @ssnickolay).
* Implemented `FrozenError#receiver`.
* `Proc#<<` and `Proc#>>` raises TypeError if passed not callable object (#2004, @ssnickolay).
* Support time and date related messages for `Time` (#2166).
* Updated `Dir.{glob,[]}` to raise `ArgumentError` for nul-separated strings.
* `Kernel#lambda` with no block in a method called with a block raises an exception (#2004, @ssnickolay).
* Implemented `BigDecimal` as C extension to improve compatibility.
* Comment lines can be placed between fluent dot now (#2004, @ssnickolay).
* Implemented `rb_make_exception`.
* `**kwargs` now accept non-Symbol keys like Ruby 2.7.
* Updated the Unicode Emoji version (#2173, @wildmaples).
* Added `Enumerator::Yielder#to_proc`.
* Implemented `Enumerator::Lazy#eager`.
* Updated `Method#inspect` to include paremeter information.
* Update `Module#name` to return the same frozen string.
* Implemented `inherit` argument for `Module#autoload?`.

Performance:

* Refactor and implement more performant `MatchData#length` (#2147, @LillianZ).
* Refactor and implement more performant `Array#sample` (#2148, @LillianZ).
* `String#inspect` is now more efficient.

Changes:

* All `InteropLibrary` messages are now exposed consistently as methods on `Truffle::Interop` (#2139). Some methods were renamed to match the scheme described in the documentation.

# 20.3.0

Bug fixes:

* Handle foreign null object as falsy value (#1902, @ssnickolay)
* Fixed return value of `Enumerable#first` with multiple yielded arguments (#2056, @LillianZ).
* Improve reliability of the post install hook by disabling RubyGems (#2075).
* Fixed top level exception handler to print exception cause (#2013).
* Fixed issue when extending FFI from File (#2094).
* Fixed issue with `Kernel#freeze` not freezing singleton class (#2093).
* Fixed `String#encode` with options issue (#2091, #2095, @LillianZ)
* Fixed issue with `spawn` when `:close` redirect is used (#2097).
* Fixed `coverage` issue when `*eval` is used (#2078).
* Use expanded load paths for feature matching (#1501).
* Fixed handling of post arguments for `super()` (#2111).
* Fixed `SystemStackError` sometimes replaced by an internal Java `NoClassDefFoundError` on JVM (#1743).
* Fixed constant/identifier detection in lexer for non-ASCII encodings (#2079, #2102, @ivoanjo).
* Fixed parsing of `--jvm` as an application argument (#2108).
* Fix `rb_rescue2` to ignore the end marker `(VALUE)0` (#2127, #2130).
* Fix status and output when SystemExit is subclassed and raised (#2128)
* Fix `String#{chomp, chomp!}` issue with invalid encoded strings (#2133).

Compatibility:

* Run `at_exit` handlers even if parsing the main script fails (#2047).
* Load required libraries (`-r`) before parsing the main script (#2047).
* `String#split` supports block (#2052, @ssnickolay)
* Implemented `String#{grapheme_clusters, each_grapheme_cluster}`.
* Fix the caller location for `#method_added` (#2059).
* Fix issue with `Float#round` when `self` is `-0.0`.
* Fix `String#unpack` issue with `m0` format (#2065).
* Fix issue with `File.absolute_path` returning a path to current directory (#2062).
* Update `Range#cover?` to handle `Range` parameter.
* Fix `String#{casecmp, casecmp?}` parameter conversion.
* Fix `Regexp` issue which raised syntax error instead of `RegexpError` (#2066).
* Handle `Object#autoload` when autoload itself (#1616, @ssnickolay)
* Skip upgraded default gems while loading RubyGems (#2075).
* Verify that gem paths are correct before loading RubyGems (#2075).
* Implement `rb_ivar_count`.
* Implemented `rb_yield_values2`.
* Implemented `Digest::Base#{update, <<}` (#2100).
* Pass the final `super` specs (#2104, @chrisseaton).
* Fix arity for arguments with optional kwargs (#1669, @ssnickolay)
* Fix arity for `Proc` (#2098, @ssnickolay)
* Check bounds for `FFI::Pointer` accesses when the size of the memory behind is known.
* Implement negative line numbers for eval (#1482).
* Support refinements for `#to_s` called by string interpolation (#2110, @ssnickolay)
* Module#using raises error in method scope (#2112, @ssnickolay)
* `File#path` now returns a new mutable String on every call like MRI (#2115).
* Avoid infinite recursion when redefining `Warning#warn` and calling `Kernel#warn` (#2109).
* Convert objects with `#to_path` in `$LOAD_PATH` (#2119).
* Handle the functions being native for `rb_thread_call_without_gvl()` (#2090).
* Support refinements for Kernel#respond_to? (#2120, @ssnickolay)
* JCodings has been updated from 1.0.45 to 1.0.55.
* Joni has been updated from 2.1.30 to 2.1.40.

Performance:

* Calls with a literal block are no longer always split but instead the decision is made by the Truffle splitting heuristic.
* `Symbol#to_proc` is now AST-inlined in order to not rely on splitting and to avoid needing the caller frame to find refinements which apply.
* `Symbol#to_proc` is now globally cached per Symbol and refinements, to avoid creating many redundant `CallTargets`.
* Setting and access to the special variables `$~` and `$_` has been refactored to require less splitting.

Changes:

* Migrated from JLine 2 to JLine 3 for the `readline` standard library.

# 20.2.0

New features:

* Updated to Ruby 2.6.6.
* Use `InteropLibrary#toDisplayString()` to better display objects from other languages.
* Implement writing to the top scope for global variables (#2024).
* `foreign_object.to_s` now uses `InteropLibrary#toDisplayString()` (and still `asString()` if `isString()`).
* `foreign_object.inspect` has been improved to be more useful (include the language and meta object).
* `foreign_object.class` now calls `getMetaObject()` (except for Java classes, same as before).
* Add basic support for Linux ARM64.
* `foreign_object.name = value` will now call `Interoplibrary#writeMember("name", value)` instead of `invokeMember("name=", value)`.
* Always show the Ruby core library files in backtraces (#1414).
* The Java stacktrace is now shown when sending SIGQUIT to the process, also on TruffleRuby Native, see [Debugging](doc/user/debugging.md) for details (#2041).
* Calls to foreign objects with a block argument will now pass the block as the last argument.
* `foreign.name` will now use `invokeMember` if invocable and if not use `readMember`, see `doc/contrib/interop_implicit_api.md` for details.
* `foreign.to_f` and `foreign.to_i` will now attempt to convert to Ruby `Float` and `Integer` (#2038).
* `foreign.equal?(other)` now uses `InteropLibrary#isIdentical(other)` and `foreign.object_id/__id__` now uses `InteropLibrary#identityHashCode()`.

Bug fixes:

* Fix `#class_exec`, `#module_exec`, `#instance_eval`, and `instance_exec` to use activated refinements (#1988, @ssnickolay).
* Fixed missing method error for FFI calls with `blocking: true` when interrupted.
* Use upgraded default gems when installed (#1956).
* Fixed `NameError` when requiring an autoload path that does not define the autoload constant (#1905).
* Thread local IO buffers are now allocated using a stack to ensure safe operating if a signal handler uses one during an IO operation.
* Fixed `TracePoint` thread-safety by storing the state on the Ruby `Thread` (like MRI) instead of inside the `TracePoint` instance.
* Make `require 'rubygems/package'` succeed and define `Gem::Deprecate` correctly (#2014).
* Fix `MBCLEN_CHARFOUND_P` error.
* Fix `rb_enc_str_new` when `NULL` encoding is given with a constant string.
* Fixed `rb_enc_precise_mbclen` to handle more inputs.
* The output for `--engine.TraceCompilation` is now significantly easier to read, by having shorter method names and source names (oracle/graal#2052).
* Fix indentation for squiggly heredoc with single quotes (#1564).
* Only print members which are readable for foreign `#inspect` (#2027).
* Fixed the return value of the first call to `Kernel#srand` in a Thread (#2028).
* Fix missing flushing when printing an exception at top-level with a custom backtrace, which caused no output being shown (#1750, #1895).
* Use the mode of the given `IO` for `IO#reopen(IO)` which is important for the 3 standard IOs (#2034).
* Fix potential deadlock when running finalizers (#2041).
* Let `require 'rubygems/specification'` work before `require 'rubygems'`.

Compatibility:

* Implement `UnboundMethod#bind_call`.
* Implemented `ObjectSpace::WeakMap` (#1385, #1958).
* Implemented `strtod` and `ruby_strtod` (#2007).
* Fix detection of `#find_type` in FFI to ignore `MakeMakefile#find_type` from `mkmf` (#1896, #2010).
* Implemented `rb_uv_to_utf8` (#1998, @skateman).
* Implemented `rb_str_cat_cstr`.
* Implemented `rb_fstring`.
* Support `#refine` for Module (#2021, @ssnickolay).
* Implemented `rb_ident_hash_new`.
* Improved the compatibility of `Symbol.all_symbols` (#2022, @chrisseaton).
* Implemented `rb_enc_str_buf_cat`.
* Implemented `rb_int_positive_pow`.
* Implemented `rb_usascii_str_new_lit`.
* Define `#getch` and `#getpass` on `StringIO` when `io/console` is required.
* Implemented `rb_uv_to_utf8` (#1998).
* Single character IDs now behave more like those in MRI to improve C extension compatibility, so `rb_funcall(a, '+', b)` will now do the same thing as in MRI.
* Removed extra public methods on `String`.
* Implemented `rb_array_sort` and `rb_array_sort_bang`.
* Do not create a finalizers `Thread` if there are other public languages, which is helpful for polyglot cases (#2035).
* Implemented `rb_enc_isalnum` and `rb_enc_isspace`.
* `RUBY_REVISION` is now the full commit hash used to build TruffleRuby, similar to MRI 2.7+.
* Implemented `rb_enc_mbc_to_codepoint`.
* Changed the lookup methods to achieve Refinements specification (#2033, @ssnickolay)
* Implemented `Digest::Instance#new` (#2040).
* Implemented `ONIGENC_MBC_CASE_FOLD`.
* Fixed `Thread#raise` to call the exception class' constructor with no arguments when given no message (#2045).
* Fixed `refine + super` compatibility (#2039, #2048, @ssnickolay)
* Make the top-level exception handler more compatible with MRI (#2047).
* Implemented `rb_enc_codelen`.
* Implemented `Ripper` by using the C extension (#1585).

Changes:

* RubyGems gem commands updated to use the `--no-document` option by default.

Performance:

* Enable lazy translation from the parser AST to the Truffle AST for user code by default. This should improve application startup time (#1992).
* `instance variable ... not initialized` and similar warnings are now optimized to have no peak performance impact if they are not printed (depends on `$VERBOSE`).
* Implement integer modular exponentiation using `BigInteger#mod_pow` (#1999, @skateman)
* Fixed a performance issue when computing many substrings of a given non-leaf `String` with non-US-ASCII characters.
* Speedup native handle to Ruby object lookup for C extensions.

# 20.1.0

New features:

* Nightly builds of TruffleRuby are now available, see the README for details (#1483).
* `||=` will not compile the right-hand-side if it's only executed once, to match the idiomatic lazy-initialisation use-case ([blog post](https://engineering.shopify.com/blogs/engineering/optimizing-ruby-lazy-initialization-in-truffleruby-with-deoptimization), #1887, @kipply).
* Added `--metrics-profile-require` option to profile searching, parsing, translating and loading files.
* Added support for captured variables for the Truffle instruments (e.g. Chrome debugger).

Bug fixes:

* Fixed `Exception#dup` to copy the `Exception#backtrace` string array.
* Fixed `rb_warn` and `rb_warning` when used as statements (#1886, @chrisseaton).
* Fixed `NameError.new` and `NoMethodError.new` `:receiver` argument.
* Correctly handle large numbers of arguments to `rb_funcall` (#1882).
* Added arity check to `Module#{include, prepend}`.
* Fix `OpenSSL::Digest.{digest,hexdigest,base64digest}` to handle `algorithm, data` arguments (#1889, @bdewater).
* Fixed `SystemCallError.new` parameter conversion.
* Fixed `File#{chmod, umask}` argument conversion check.
* Added warning in `Hash.[]` for non-array elements.
* Fixed `File.lchmod` to raise `NotImplementedError` when not available.
* `RSTRING_PTR()` now always returns a native pointer, resolving two bugs `memcpy`ing to (#1822) and from (#1772) Ruby Strings.
* Fixed issue with duping during splat (#1883).
* Fixed `Dir#children` implementation.
* Fixed `SignalException.new` error when bad parameter given.
* Added deprecation warning to `Kernel#=~`.
* Fixed `puts` for a foreign objects, e.g. `puts Polyglot.eval('js', '[]')` (#1881).
* Fixed `Exception#full_message` implementation.
* Updated `Kernel.Complex()` to handle the `exception: false` parameter.
* Fixed `Kernel#dup` to return self for `Complex` and `Rational` objects.
* Updated `Kernel.Float()` to handle the `exception: false` parameter.
* Fixed `String#unpack` `M` format (#1901).
* Fixed error when `SystemCallError` message contained non-ASCII characters.
* Fixed `rb_rescue` to allow null rescue methods. (#1909, @kipply).
* Fixed incorrect comparisons between bignums and doubles.
* Prevented some internal uses of `Kernel#caller_locations` to be overridden by user code (#1934).
* Fixed an issue caused by recursing inlining within `Regexp#quote` (#1927).
* Updated `Kernel.Float()` to return given string in error message (#1945).
* Parameters and arity of methods derived from `method_missing` should now match MRI (#1921).
* Fixed compile error in `RB_FLOAT_TYPE_P` macro (#1928).
* Fixed `Symbol#match` to call the block with the `MatchData` (#1933).
* Fixed `Digest::SHA2.hexdigest` error with long messages (#1922).
* Fixed `Date.parse` to dup the coerced string to not modify original (#1946).
* Update `Comparable` error messages for special constant values (#1941).
* Fixed `File.ftype` parameter conversion (#1961).
* Fixed `Digest::Instance#file` to not modify string literals (#1964).
* Make sure that string interpolation returns a `String`, and not a subclass (#1950).
* `alias_method` and `instance_methods` should now work correctly inside a refinement (#1942).
* Fixed `Regexp.union` parameter conversion (#1963).
* `IO#read(n)` no longer buffers more than needed, which could cause hanging if detecting readability via a native call such as `select(2)` (#1951).
* Fixed `Random::DEFAULT.seed` to be different on boot (#1965, @kipply)
* `rb_encoding->name` can now be read even if the `rb_encoding` is stored in native memory.
* Detect and cut off recursion when inspecting a foreign object, substituting an ellipsis instead.
* Fixed feature lookup order to check every `$LOAD_PATH` path entry for `.rb`, then every entry for native extension when `require` is called with no extension.
* Define the `_DARWIN_C_SOURCE` macro in extension makefiles (#1592).
* Change handling of var args in `rb_rescue2` to handle usage in C extensions (#1823).
* Fixed incorrect `Encoding::CompatibilityError` raised for some interpolated Regexps (#1967).
* Actually unset environment variables with a `nil` value for `Process.spawn` instead of setting them to an empty String.
* Core library methods part of the Native Image heap are no longer added in the compilation queue on the first call, but after they reach the thresholds like other methods.
* Fix `RbConfig::CONFIG['LIBRUBY_SO']` file extension.
* Fix `char`, `short`, `unsigned char`,  `unsigned int`, and `unsigned short` types in `Fiddle` (#1971).
* Fix `IO#select` to reallocate its buffer if it is interrupted by a signal.
* Fix issue where interpolated string matched `#` within string as being a variable (#1495).
* Fix `File.join` to raise error on strings with null bytes.
* Fix initialization of Ruby Thread for foreign thread created in Java.
* Fix registration of default specs in RubyGems (#1987).

Compatibility:

* The C API type `VALUE` is now defined as `unsigned long` as on MRI. This enables `switch (VALUE)` and other expressions which rely on `VALUE` being an integer type (#1409, #1541, #1675, #1917, #1954).
* Implemented `Float#{floor, ceil}` with `ndigits` argument.
* Implemented `Thread#fetch`.
* Implemented `Float#truncate` with `ndigits` argument.
* Made `String#{byteslice, slice, slice!}` and `Symbol#slice` compatible with endless ranges.
* Implemented "instance variable not initialized" warning.
* Make `Kernel#{caller, caller_locations}` and `Thread#backtrace_locations` compatible with endless ranges.
* Implemented `Dir#each_child`.
* Implemented `Kernel.{chomp, chop}` and `Kernel#{chomp, chop}`.
* Implemented `-p` and `-a`, and `-l` CLI options.
* Convert the argument to `File.realpath` with `#to_path` (#1894).
* `StringIO#binmode` now sets the external encoding to BINARY like MRI (#1898).
* `StringIO#inspect` should not include the contents of the `StringIO` (#1898).
* Implemented `rb_fd_*` functions (#1623).
* Fixed uninitialized variable warnings in core and lib (#1897).
* Make `Thread#backtrace` support omit, length and range arguments.
* Implemented `Range#%`.
* Fixed the type of the `flags` field of `rb_data_type_t` (#1911).
* Implemented `rb_obj_is_proc` (#1908, @kipply, @XrXr).
* Implemented C API macro `RARRAY_ASET()`.
* Implemented `num2short` (#1910, @kipply).
* `RSTRING_END()` now always returns a native pointer.
* Removed `register` specifier for `rb_mem_clear()` (#1924).
* Implemented `Thread::Backtrace::Locations#base_label` (#1920).
* Implemented `rb_mProcess` (#1936).
* Implemented `rb_gc_latest_gc_info` (#1937).
* Implemented `RBASIC_CLASS` (#1935).
* Yield 2 arguments for `Hash#map` if the arity of the block is > 1 (#1944).
* Add all `Errno` constants to match MRI, needed by recent RubyGems.
* Silence `ruby_dep` warnings since that gem is unmaintained.
* Clarify error message for not implemented `Process.daemon` (#1962).
* Allow multiple assignments in conditionals (#1513).
* Update `NoMethodError#message` to match MRI (#1957).
* Make `StringIO` work with `--enable-frozen-string-literal` (#1969).
* Support `NULL` for the status of `rb_protect()`.
* Ensure `BigDecimal#inspect` does not call `BigDecimal#to_s` to avoid behaviour change on `to_s` override (#1960).
* Define all C-API `rb_{c,m,e}*` constants as C global variables (#1541).
* Raise `ArgumentError` for `Socket.unpack_sockaddr_un` if the socket family is incorrect.
* Implemented `RTYPEDDATA_*()` macros and `rb_str_tmp_new()` (#1975).
* Implemented `rb_set_end_proc` (#1959).
* Implemented `rb_to_symbol`.
* Implemented `rb_class_instance_methods`, `rb_class_public_instance_methods`, `rb_class_protected_instance_methods`, and `rb_class_private_instance_methods`.
* Implemented `rb_tracepoint_new`, `rb_tracepoint_disable`, `rb_tracepoint_enable`, and `rb_tracepoint_enabled_p` (#1450).
* Implemented `RbConfig::CONFIG['AR']` and `RbConfig::CONFIG['STRIP']` (#1973).
* Not yet implemented C API functions are now correctly detected as missing via `mkmf`'s `have_func` (#1980).
* Accept `RUBY_INTERNAL_EVENT_{NEWOBJ,FREEOBJ}` events but warn they are not triggered (#1978, #1983).
* `IO.copy_stream(in, STDOUT)` now writes to `STDOUT` without buffering like MRI.
* Implemented `RbConfig['vendordir']`.
* Implemented `Enumerator::ArithmeticSequence`.
* Support `(struct RBasic *)->flags` and `->klass` from `ruby.h` (#1891, #1884, #1978).

Changes:

* `TRUFFLERUBY_RESILIENT_GEM_HOME` has been removed. Unset `GEM_HOME` and `GEM_PATH` instead if you need to.
* The deprecated `Truffle::System.full_memory_barrier`, `Truffle::Primitive.logical_processors`, and  `Truffle::AtomicReference` have been removed.
* The implicit interface for allowing Ruby objects to behave as polyglot arrays with `#size`, `#[]` methods has been removed and replaced with an explicit interface where each method starts with `polyglot_*`.
* Hash keys are no longer reported as polyglot members.
* All remaining implicit polyglot behaviour for `#[]` method was replaced with `polyglot_*` methods.
* Rename dynamic API to match InteropLibrary. All the methods keep the name as it is in InteropLibrary with the following changes: use snake_case, add `polyglot_` prefix, drop `get` and `is` prefix, append `?` on all predicates.
* Split `Truffle::Interop.write` into `.write_array_element` and `.write_member` methods.
* Rename `Truffle::Interop.size` to `.array_size`.
* Rename `Truffle::Interop.is_boolean?` to `.boolean?`.
* Split `Truffle::Interop.read` into `.read_member` and `.read_array_element`.
* Drop `is_` prefix in `Truffle::Interop.is_array_element_*` predicates.
* `Truffle::Interop.hash_keys_as_members` has been added to treat a Ruby Hash as a polyglot object with the Hash keys as members.

Performance:

* Optimized `RSTRING_PTR()` accesses by going to native directly, optimized various core methods, use Mode=latency and tune GC heap size for Bundler. This speeds up `bundle install` from 84s to 19s for a small Gemfile with 6 gems (#1398).
* Fixed memory footprint issue due to large compilation on Native Image, notably during `bundle install` (#1893).
* `ArrayBuilderNode` now uses a new Truffle library for manipulating array stores.
* Ruby objects passed to C extensions are now converted less often to native handles.
* Calling blocking system calls and running C code with unblocking actions has been refactored to remove some optimisation boundaries.
* `return` expressions are now rewritten as implicit return expressions where control flow allows this to be safely done as a tail optimisation. This can improve interpreter performance by up to 50% in some benchmarks, and can be applied to approximately 80% of return nodes seen in Rails and its dependencies (#1977).
* The old array strategy code has been removed and all remaining nodes converted to the new `ArrayStoreLibrary`.
* Updated `nil` to be a global immutable singleton (#1835).

# 20.0.0

New features:

* Enable and document `--coverage` option (#1840, @chrisseaton).
* Update the internal LLVM toolchain to LLVM 9 and reduce its download size.
* Updated to Ruby 2.6.5 (#1749).
* Automatically set `PKG_CONFIG_PATH` as needed for compiling OpenSSL on macOS (#1830).

Bug fixes:

* Fix `Tempfile#{size,length}` when the IO is not flushed (#1765, @rafaelfranca).
* Dump and load instance variables in subclasses of `Exception` (#1766, @rafaelfranca).
* Fix `Date._iso8601` and `Date._rfc3339` when the string is an invalid date (#1773, @rafaelfranca).
* Fail earlier for bad handle unwrapping (#1777, @chrisseaton).
* Match out of range `ArgumentError` message with MRI (#1774, @rafaelfranca).
* Raise `Encoding::CompatibilityError` with incompatible encodings on `Regexp` (#1775, @rafaelfranca).
* Fixed interactions between attributes and instance variables in `Struct` (#1776, @chrisseaton).
* Coercion fixes for `TCPServer.new` (#1780, @XrXr).
* Fix `Float#<=>` not calling `coerce` when `other` argument responds to it (#1783, @XrXr).
* Do not warn / crash when requiring a file that sets and trigger autoload on itself (#1779, @XrXr).
* Strip trailing whitespaces when creating a `BigDecimal` with a `String` (#1796, @XrXr).
* Default `close_others` in `Process.exec` to `false` like Ruby 2.6 (#1798, @XrXr).
* Don't clone methods when setting method to the same visibility (#1794, @XrXr).
* `BigDecimal()` deal with large rationals precisely (#1797, @XrXr).
* Make it possible to call `instance_exec` with `rb_block_call` (#1802, @XrXr).
* Check for duplicate members in `Struct.new` (#1803, @XrXr).
* `Process::Status#to_i` return raw `waitpid(2)` status (#1800, @XrXr).
* `Process#exec`: set close-on-exec to false for fd redirection (#1805, @XrXr, @rafaelfranca).
* Building C extensions should now work with frozen string literals (#1786).
* Keep the Truffle working directory in sync with the native working directory.
* Rename `to_native` to `polyglot_to_native` to match `polyglot_pointer?` and `polyglot_address` methods.
* Fixed missing partial evaluation boundary in `Array#{sort,sort!}` (#1727).
* Fixed the class of `self` and the wrapping `Module` for `Kernel#load(path, wrap=true)` (#1739).
* Fixed missing polyglot type declaration for `RSTRING_PTR` to help with native/managed interop.
* Fixed `Module#to_s` and `Module#inspect` to not return an extra `#<Class:` for singleton classes.
* Arrays backed by native storage now allocate the correct amount of memory (#1828).
* Fixed issue in `ConditionVariable#wait` that could lose a `ConditionVariable#signal`.
* Do not expose TruffleRuby-specific method `Array#swap` (#1816).
* Fixed `#inspect` on broken UTF-8 sequences (#1842, @chrisseaton).
* `Truffle::Interop.keys` should report methods of `String` and `Symbol` (#1817).
* `Kernel#sprintf` encoding validity has been fixed (#1852, @XrXr).
* Fixed `ArrayIndexOutOfBoundsException` in `File.fnmatch` (#1845).
* Make `String#concat` work with no or multiple arguments (#1519).
* Make `Array#concat` work with no or multiple arguments (#1519).
* Coerce `BigDecimal(arg)` using `to_str` (#1826).
* Fixed `NameError#dup`, `NoMethodError#dup`, and `SystemCallError#dup` to copy internal fields.
* Make `Enumerable#chunk` work without a block (#1518).
* Fixed issue with `SystemCallError.new` setting a backtrace too early.
* Fixed `BigDecimal#to_s` formatting issue (#1711).
* Run `END` keyword block only once at exit.
* Implement `Numeric#clone` to return `self`.
* Fixed `Symbol#to_proc` to create a `Proc` with `nil` `source_location` (#1663).
* Make `GC.start` work with keyword arguments.
* Fixed `Kernel#clone` for `nil`, `true`, `false`, `Integer`, and `Symbol`.
* Make top-level methods available in `Context#getBindings()` (#1838).
* Made `Kernel#caller_locations` accept a range argument, and return `nil` when appropriate.
* Made `rb_respond_to` work with primitives (#1869, @chrisseaton).
* Fixed issue with missing backtrace for `rescue $ERROR_INFO` (#1660).
* Fixed `Struct#hash` for `keyword_init: true` `Struct`.
* Fixed `String#{upcase!,downcase!,swapcase!}(:ascii)` for non-ASCII-compatible encodings like UTF-16.
* Fixed `String#capitalize!` for strings that weren't full ASCII.
* Fixed enumeration issue in `ENV.{select, filter}`.
* Fixed `Complex` and `Rational` should be frozen after initializing.
* Fixed `printf` should raise error when not enough arguments for positional argument.
* Removed "shadowing outer local variable" warning.
* Fixed parameter conversion to `String` in ENV methods.
* Fixed deprecation warning when `ENV.index` is called.
* Fixed issue with `ENV.each_key`.
* Fixed `ENV.replace` implementation.
* Fixed `ENV.udpate` implementation.
* Fixed argument handling in `Kernel.printf`.
* Fixed character length after conversion to binary from a non-US-ASCII String.
* Fixed issue with installing latest bundler (#1880).
* Fixed type conversion for `Numeric#step` `step` parameter.
* Fixed `Kernel#Integer` conversion.
* Fixed `IO.try_convert` parameter conversion.
* Fixed linking of always-inline C API functions with `-std=gnu90` (#1837, #1879).
* Avoid race conditions during `gem install` by using a single download thread.
* Do not use gems precompiled for MRI on TruffleRuby (#1837).
* Fixed printing foreign arrays that were also pointers (#1679).
* Fixed `nil#=~` to not warn.
* Fixed `Enumerable#collect` to give user block arity in the block passed to `Enumerable#each`.

Compatibility:

* Implemented `String#start_with?(Regexp)` (#1771, @zhublik).
* Various improvements to `SignalException` and signal handling (#1790, @XrXr).
* Implemented `rb_utf8_str_new`, `rb_utf8_str_new_cstr`, `rb_utf8_str_new_static` (#1788, @chrisseaton).
* Implemented the `unit` argument of `Time.at` (#1791, @XrXr).
* Implemented `keyword_init: true` for `Struct.new` (#1789, @XrXr).
* Implemented `MatchData#dup` (#1792, @XrXr).
* Implemented a native storage strategy for `Array` to allow better C extension compatibility.
* Implemented `rb_check_symbol_cstr` (#1814).
* Implemented `rb_hash_start` (#1841, @XrXr).
* JCodings has been updated from 1.0.42 to 1.0.45.
* Joni has been updated from 2.1.25 to 2.1.30.
* Implemented `Method#<<` and `Method#>>` (#1821).
* The `.bundle` file extension is now used for C extensions on macOS (#1819, #1837).
* Implemented `Comparable#clamp` (#1517).
* Implemented `rb_gc_register_mark_object` and `rb_enc_str_asciionly_p` (#1856, @chrisseaton).
* Implemented `rb_io_set_nonblock` (#1741).
* Include the major kernel version in `RUBY_PLATFORM` on macOS like MRI (#1860, @eightbitraptor).
* Implemented `Enumerator::Chain`, `Enumerator#+`, and `Enumerable#chain` (#1859, #1858).
* Implemented `Thread#backtrace_locations` and `Exception#backtrace_locations` (#1556).
* Implemented `rb_module_new`, `rb_define_class_id`, `rb_define_module_id`, (#1876, @XrXr, @chrisseaton).
* Implemented `-n` CLI option (#1532).
* Cache the `Symbol` of method names in call nodes only when needed (#1872).
* Implemented `rb_get_alloc_func` and related functions (#1874, @XrXr).
* Implemented `rb_module_new`, `rb_define_class_id`, `rb_define_module_id`, (#1876, @chrisseaton).
* Implemented `ENV.slice`.
* Support for the Darkfish theme for RDoc generation has been added back.
* Implemented `Kernel#system` `exception: true` option.
* Implemented `Random.bytes`.
* Implemented `Random.random_number`.
* Added the ability to parse endless ranges.
* Made `Range#{to_a, step, each, bsearch, step, last, max, min, to_s, ==}` compatible with endless ranges.
* Made `Array#{[], []=, values_at, fill, slice!}` compatible with endless ranges.
* Defined `Array#{min, max}` methods.

Performance:

* Use a smaller limit for identity-based inline caches to improve warmup by avoiding too many deoptimizations.
* `long[]` array storage now correctly declare that they accept `int` values, reducing deoptimisations and promotions to `Object[]` storage.
* Enable inline caching of `Symbol` conversion for `rb_iv_get` and `rb_iv_set`.
* `rb_type` information is now cached on classes as a hidden variable to improve performance.
* Change to using thread local buffers for socket calls to reduce allocations.
* Refactor `IO.select` to reduce copying and optimisation boundaries.
* Refactor various `String` and `Rope` nodes to avoid Truffle performance warnings.
* Reading caller frames should now work in more cases without deoptimisation.

# 19.3.0

New features:

* Compilation of C extensions is now done with an internal LLVM toolchain producing both native code and bitcode. This means more C extensions should compile out of the box and this should resolve most linker-related issues.
* It is no longer necessary to install LLVM for installing C extensions on TruffleRuby.
* It is no longer necessary to install libc++ and libc++abi for installing C++ extensions on TruffleRuby.
* On macOS, it is no longer necessary to install the system headers package (#1417).
* License updated to EPL 2.0/GPL 2.0/LGPL 2.1 like recent JRuby.

Bug fixes:

* `rb_undef_method` now works for private methods (#1731, @cky).
* Fixed several issues when requiring C extensions concurrently (#1565).
* `self.method ||= value` with a private method now works correctly (#1673).
* Fixed `RegexpError: invalid multibyte escape` for binary regexps with a non-binary String (#1433).
* Arrays now report their methods to other languages for interopability (#1768).
* Installing `sassc` now works due to using the LLVM toolchain (#1753).
* Renamed `Truffle::Interop.respond_to?` to avoid conflict with Ruby's `respond_to?` (#1491).
* Warn only if `$VERBOSE` is `true` when a magic comment is ignored (#1757, @nirvdrum).
* Make C extensions use the same libssl as the one used for the openssl C extension (#1770).

Compatibility:

* `GC.stat` can now take an optional argument (#1716, @kirs).
* `Kernel#load` with `wrap` has been implemented (#1739).
* Implemented `Kernel#spawn` with `:chdir` (#1492).
* Implemented `rb_str_drop_bytes`, notably used by OpenSSL (#1740, @cky).
* Include executables of default gems, needed for `rails new` in Rails 6.
* Use compilation flags similar to MRI for C extension compilation.
* Warn for `gem update --system` as it is not fully supported yet and is often not needed.
* Pass `-undefined dynamic_lookup` to the linker on macOS like MRI.

Performance:

* Core methods are no longer always cloned, which reduces memory footprint and should improve warmup.
* Inline cache calls to `rb_intern()` with a constant name in C extensions.
* Improve allocation speed of native handles for C extensions.
* Improve the performance of `NIL_P` and `INT2FIX` in C extensions.
* Various fixes to improve Rack performance.
* Optimize `String#gsub(String)` by not creating a `Regexp` and using `String#index` instead.
* Fixed "FrameWithoutBoxing should not be materialized" compilation issue in `TryNode`.

# 19.2.0, August 2019

New features:

* `Fiddle` has been implemented.

Bug fixes:

* Set `RbConfig::CONFIG['ruby_version']` to the same value as the TruffleRuby version. This fixes reusing C extensions between different versions of TruffleRuby with Bundler (#1715).
* Fixed `Symbol#match` returning `MatchData` (#1706, @zhublik).
* Allow `Time#strftime` to be called with binary format strings.
* Do not modify the argument passed to `IO#write` when the encoding does not match (#1714).
* Use the class where the method was defined to check if an `UnboundMethod` can be used for `#define_method` (#1710).
* Fixed setting `$~` for `Enumerable` and `Enumerator::Lazy`'s `#grep` and `#grep_v`.
* Improved errors when interacting with single-threaded languages (#1709).

Compatibility:

* Added `Kernel#then` (#1703, @zhublik).
* `FFI::Struct#[]=` is now supported for inline character arrays.
* `blocking: true` is now supported for `FFI::Library#attach_function`.
* Implemented `Proc#>>` and `#<<` (#1688).
* `Thread.report_on_exception` is now `true` by default like MRI 2.5+.
* `BigDecimal` compatibility has been generally improved in several ways.

Changes:

* An interop read message sent to a `Proc` will no longer call the `Proc`.

Performance:

* Several `String` methods have been made faster by the usage of vector instructions
  when searching for a single-byte character in a String.
* Methods needing the caller frame are now better optimized.

# 19.1.0, June 2019

*Ruby is an experimental language in the GraalVM 19.1.0 release*

Bug fixes:

* Sharing for thread-safety of objects is now triggered later as intended, e.g., when a second `Thread` is started.
* Fixed `Array#to_h` so it doesn't set a default value (#1698).
* Removed extra `public` methods on `IO` (#1702).
* Fixed `Process.kill(signal, Process.pid)` when the signal is trapped as `:IGNORE` (#1702).
* Fixed `Addrinfo.new(String)` to reliably find the address family (#1702).
* Fixed argument checks in `BasicSocket#setsockopt` (#1460).
* Fixed `ObjectSpace.trace_object_allocations` (#1456).
* Fixed `BigDecimal#{clone,dup}` so it now just returns the receiver, per Ruby 2.5+ semantics (#1680).
* Fixed creating `BigDecimal` instances from non-finite `Float` values (#1685).
* Fixed `BigDecimal#inspect` output for non-finite values (e.g, NaN or -Infinity) (#1683).
* Fixed `BigDecimal#hash` to return the same value for two `BigDecimal` objects that are equal (#1656).
* Added missing `BigDecimal` constant definitions (#1684).
* Implemented `rb_eval_string_protect`.
* Fixed `rb_get_kwargs` to correctly handle optional and rest arguments.
* Calling `Kernel#raise` with a raised exception will no longer set the cause of the exception to itself (#1682).
* Return a `FFI::Function` correctly for functions returning a callback.
* Convert to intuitive Ruby exceptions when INVOKE fails (#1690).
* Implemented `FFI::Pointer#clear` (#1687).
* Procs will now yield to the block in their declaration context even when called with a block argument (#1657).
* Fixed problems with calling POSIX methods if `Symbol#[]` is redefined (#1665).
* Fixed sharing of `Array` and `Hash` elements for thread-safety of objects (#1601).
* Fixed concurrent modifications of `Gem::Specification::LOAD_CACHE` (#1601).
* Fix `TCPServer#accept` to set `#do_not_reverse_lookup` correctly on the created `TCPSocket`.

Compatibility:

* Exceptions from `coerce` are no longer rescued, like MRI.
* Implemented `Integer#{allbits?,anybits?,nobits?}`.
* `Integer#{ceil,floor,truncate}` now accept a precision and `Integer#round` accepts a rounding mode.
* Added missing `Enumerable#filter` and `Enumerator::Lazy#filter` aliases to the respective `select` method (#1610).
* Implemented more `Ripper` methods as no-ops (#1694, @Mogztter).
* Implemented `rb_enc_sprintf` (#1702).
* Implemented `ENV#{filter,filter!}` aliases for `select` and `select!`.
* Non-blocking `StringIO` and `Socket` APIs now support `exception: false` like MRI (#1702).
* Increased compatibility of `BigDecimal`.
* `String#-@` now performs string deduplication (#1608).
* `Hash#merge` now preserves the key order from the original hash for merged values (#1650).
* Coerce values given to `FFI::Pointer` methods.
* `FrozenError` is now defined and is used for `can't modify frozen` object exceptions.
* `StringIO` is now available by default like in MRI, because it is required by RubyGems.

Changes:

* Interactive sources (like the GraalVM polyglot shell) now all share the same binding (#1695).
* Hash code calculation has been improved to reduce hash collisions for `Hash` and other cases.

Performance:

* `eval(code, binding)` for a fixed `code` containing blocks is now much faster. This improves the performance of rendering `ERB` templates containing loops.
* `rb_str_cat` is faster due to the C string now being concatenated without first being converted to a Ruby string or having its encoding checked. As a side effect the behaviour of `rb_str_cat` should now more closely match that of MRI.

# 19.0.0, May 2019

*Ruby is an experimental language in the GraalVM 19.0.0 release*

Bug fixes:

* The debugger now sees global variables as the global scope.
* Temporary variables are no longer visible in the debugger.
* Setting breakpoints on some lines has been fixed.
* The OpenSSL C extension is now always recompiled, fixing various bugs when using the extension (e.g., when using Bundler in TravisCI) (#1676, #1627, #1632).
* Initialize `$0` when not run from the 'ruby' launcher, which is needed to `require` gems (#1653).

Compatibility:

* `do...end` blocks can now have `rescue/else/ensure` clauses like MRI (#1618).

Changes:

* `TruffleRuby.sulong?` has been replaced by `TruffleRuby.cexts?`, and `TruffleRuby.graal?` has been replaced by `TruffleRuby.jit?`. The old methods will continue to work for now, but will produce warnings, and will be removed at a future release.

# 1.0 RC 16, 19 April 2019

Bug fixes:

* Fixed `Hash#merge` with no arguments to return a new copy of the receiver (#1645).
* Fixed yield with a splat and keyword arguments (#1613).
* Fixed `rb_scan_args` to correctly handle kwargs in combination with optional args.
* Many fixes for `FFI::Pointer` to be more compatible with the `ffi` gem.

New features:

* Rounding modes have been implemented or improved for `Float`, `Rational`, `BigDecimal` (#1509).
* Support Homebrew installed in other prefixes than `/usr/local` (#1583).
* Added a pure-Ruby implementation of FFI which passes almost all Ruby FFI specs (#1529, #1524).

Changes:

* Support for the Darkfish theme for RDoc generation has been removed.

Compatibility:

* The `KeyError` raised from `ENV#fetch` and `Hash#fetch` now matches MRI's message formatting (#1633).
* Add the missing `key` and `receiver` values to `KeyError` raised from `ENV#fetch`.
* `String#unicode_normalize` has been moved to the core library like in MRI.
* `StringScanner` will now match a regexp beginning with `^` even when not scanning from the start of the string.
* `Module#define_method` is now public like in MRI.
* `Kernel#warn` now supports the `uplevel:` keyword argument.

# 1.0 RC 15, 5 April 2019

Bug fixes:

* Improved compatibility with MRI's `Float#to_s` formatting (#1626).
* Fixed `String#inspect` when the string uses a non-UTF-8 ASCII-compatible encoding and has non-ASCII characters.
* Fixed `puts` for strings with non-ASCII-compatible encodings.
* `rb_protect` now returns `Qnil` when an error occurs.
* Fixed a race condition when using the interpolate-once (`/o`) modifier in regular expressions.
* Calling `StringIO#close` multiple times no longer raises an exception (#1640).
* Fixed a bug in include file resolution when compiling C extensions.

New features:

* `Process.clock_getres` has been implemented.

Changes:

* `debug`, `profile`, `profiler`, which were already marked as unsupported, have been removed.
* Our experimental JRuby-compatible Java interop has been removed - use `Polyglot` and `Java` instead.
* The Trufle handle patches applied to `psych` C extension have now been removed.
* The `rb_tr_handle_*` functions have been removed as they are no longer used in any C extension patches.
* Underscores and dots in options have become hyphens, so `--exceptions.print_uncaught_java` is now `--exceptions-print-uncaught-java`, for example.
* The `rb_tr_handle_*` functions have been removed as they are no longer used in any C extension patches.

Bug fixes:

* `autoload :C, "path"; require "path"` now correctly triggers the autoload.
* Fixed `UDPSocket#bind` to specify family and socktype when resolving address.
* The `shell` standard library can now be `require`-d.
* Fixed a bug where `for` could result in a `NullPointerException` when trying to assign the iteration variable.
* Existing global variables can now become aliases of other global variables (#1590).

Compatibility:

* ERB now uses StringScanner and not the fallback, like on MRI. As a result `strscan` is required by `require 'erb'` (#1615).
* Yield different number of arguments for `Hash#each` and `Hash#each_pair` based on the block arity like MRI (#1629).
* Add support for the `base` keyword argument to `Dir.{[], glob}`.

# 1.0 RC 14, 18 March 2019

Updated to Ruby 2.6.2.

Bug fixes:

* Implement `rb_io_wait_writable` (#1586).
* Fixed error when using arrows keys first within `irb` or `pry` (#1478, #1486).
* Coerce the right hand side for all `BigDecimal` operations (#1598).
* Combining multiple `**` arguments containing duplicate keys produced an incorrect hash. This has now been fixed (#1469).
* `IO#read_nonblock` now returns the passed buffer object, if one is supplied.
* Worked out autoloading issue (#1614).

New features:

* Implemented `String#delete_prefix`, `#delete_suffix`, and related methods.
* Implemented `Dir.children` and `Dir#children`.
* Implemented `Integer#sqrt`.

Changes:

* `-Xoptions` has been removed - use `--help:languages` instead.
* `-Xlog=` has been removed - use `--log.level=` instead.
* `-J` has been removed - use `--vm.` instead.
* `-J-cp lib.jar` and so on have removed - use `--vm.cp=lib.jar` or `--vm.classpath=lib.jar` instead.
* `--jvm.` and `--native.` have been deprecated, use `--vm.` instead to pass VM options.
* `-Xoption=value` has been removed - use `--option=value` instead.
* The `-X` option now works as in MRI.
* `--help:debug` is now `--help:internal`.
* `ripper` is still not implemented, but the module now exists and has some methods that are implemented as no-ops.

# 1.0 RC 13, 5 March 2019

Note that as TruffleRuby RC 13 is built on Ruby 2.4.4 it is still vulnerable to CVE-2018-16395. This will be fixed in the next release.

New features:

* Host interop with Java now works on SubstrateVM too.

Bug fixes:

* Fixed `Enumerator::Lazy` which wrongly rescued `StandardError` (#1557).
* Fixed several problems with `Numeric#step` related to default arguments, infinite sequences, and bad argument types (#1520).
* Fixed incorrect raising of `ArgumentError` with `Range#step` when at least one component of the `Range` is `Float::INFINITY` (#1503).
* Fixed the wrong encoding being associated with certain forms of heredoc strings (#1563).
* Call `#coerce` on right hand operator if `BigDecimal` is the left hand operator (#1533, @Quintasan).
* Fixed return type of division of `Integer.MIN_VALUE` and `Long.MIN_VALUE` by -1 (#1581).
* `Exception#cause` is now correctly set for internal exceptions (#1560).
* `rb_num2ull` is now implemented as well as being declared in the `ruby.h` header (#1573).
* `rb_sym_to_s` is now implemented (#1575).
* `R_TYPE_P` now returns the type number for a wider set of Ruby objects (#1574).
* `rb_fix2str` has now been implemented.
* `rb_protect` will now work even if `NilClass#==` has been redefined.
* `BigDecimal` has been moved out of the `Truffle` module to match MRI.
* `StringIO#puts` now correctly handles `to_s` methods which do not return strings (#1577).
* `Array#each` now behaves like MRI when the array is modified (#1580).
* Clarified that `$SAFE` can never be set to a non-zero value.
* Fix compatibility with RubyGems 3 (#1558).
* `Kernel#respond_to?` now returns false if a method is protected and the `include_all` argument is false (#1568).

Changes:

* `TRUFFLERUBY_CEXT_ENABLED` is no longer supported and C extensions are now always built, regardless of the value of this environment variable.
* Getting a substring of a string created by a C extension now uses less memory as only the requested portion will be copied to a managed string.
* `-Xoptions` has been deprecated and will be removed - use `--help:languages` instead.
* `-Xlog=` has been deprecated and will be removed - use `--log.level=` instead.
* `-J` has been deprecated and will be removed - use `--jvm.` instead.
* `-J-cp lib.jar` and so on have been deprecated and will be removed - use `--jvm.cp=lib.jar` or `--jvm.classpath=lib.jar` instead.
* `-J-cmd`, `--jvm.cmd`, `JAVA_HOME`, `JAVACMD`, and `JAVA_OPTS` do not work in any released configuration of TruffleRuby, so have been removed.
* `-Xoption=value` has been deprecated and will be removed - use `--option=value` instead.
* `TracePoint` now raises an `ArgumentError` for unsupported events.
* `TracePoint.trace` and `TracePoint#inspect` have been implemented.

Compatibility:

* Improved the exception when an `-S` file isn't found.
* Removed the message from exceptions raised by bare `raise` to better match MRI (#1487).
* `TracePoint` now handles the `:class` event.

Performance:

* Sped up `String` handling in native extensions, quite substantially in some cases, by reducing conversions between native and managed strings and allowing for mutable metadata in native strings.

# 1.0 RC 12, 4 February 2019

Bug fixes:

* Fixed a bug with `String#lines` and similar methods with multibyte characters (#1543).
* Fixed an issue with `String#{encode,encode!}` double-processing strings using XML conversion options and a new destination encoding (#1545).
* Fixed a bug where a raised cloned exception would be caught as the original exception (#1542).
* Fixed a bug with `StringScanner` and patterns starting with `^` (#1544).
* Fixed `Enumerable::Lazy#uniq` with infinite streams (#1516).

Compatibility:

* Change to a new system for handling Ruby objects in C extensions which greatly increases compatibility with MRI.
* Implemented `BigDecimal#to_r` (#1521).
* `Symbol#to_proc` now returns `-1` like on MRI (#1462).

# 1.0 RC 11, 15 January 2019

New features:

* macOS clocks `CLOCK_MONOTONIC_RAW`, `_MONOTONIC_RAW_APPROX`, `_UPTIME_RAW`, `_UPTIME_RAW_APPROX`, and `_PROCESS_CPUTIME_ID` have been implemented (#1480).
* TruffleRuby now automatically detects native access and threading permissions from the `Context` API, and can run code with no permissions given (`Context.create()`).

Bug fixes:

* FFI::Pointer now does the correct range checks for signed and unsigned values.
* Allow signal `0` to be used with `Process.kill` (#1474).
* `IO#dup` now properly sets the new `IO` instance to be close-on-exec.
* `IO#reopen` now properly resets the receiver to be close-on-exec.
* `StringIO#set_encoding` no longer raises an exception if the underlying `String` is frozen (#1473).
* Fix handling of `Symbol` encodings in `Marshal#dump` and `Marshal#load` (#1530).

Compatibility:

* Implemented `Dir.each_child`.
* Adding missing support for the `close_others` option to `exec` and `spawn`.
* Implemented the missing `MatchData#named_captures` method (#1512).

Changes:

* `Process::CLOCK_` constants have been given the same value as in standard Ruby.

Performance:

* Sped up accesses to native memory through FFI::Pointer.
* All core files now make use of frozen `String` literals, reducing the number of `String` allocations for core methods.
* New -Xclone.disable option to disable all manual cloning.

# 1.0 RC 10, 5 December 2018

New features:

* The `nkf` and `kconv` standard libraries were added (#1439).
* `Mutex` and `ConditionVariable` have a new fast path for acquiring locks that are unlocked.
* `Queue` and `SizedQueue`, `#close` and `#closed?`, have been implemented.
* `Kernel#clone(freeze)` has been implemented (#1454).
* `Warning.warn` has been implemented (#1470).
* `Thread.report_on_exception` has been implemented (#1476).
* The emulation symbols for `Process.clock_gettime` have been implemented.

Bug fixes:

* Added `rb_eEncodingError` for C extensions (#1437).
* Fixed race condition when creating threads (#1445).
* Handle `exception: false` for IO#write_nonblock (#1457, @ioquatix).
* Fixed `Socket#connect_nonblock` for the `EISCONN` case (#1465, @ioquatix).
* `File.expand_path` now raises an exception for a non-absolute user-home.
* `ArgumentError` messages now better match MRI (#1467).
* Added support for `:float_millisecond`, `:millisecond`, and `:second` time units to `Process.clock_gettime` (#1468).
* Fixed backtrace of re-raised exceptions (#1459).
* Updated an exception message in Psych related to loading a non-existing class so that it now matches MRI.
* Fixed a JRuby-style Java interop compatibility issue seen in `test-unit`.
* Fixed problem with calling `warn` if `$stderr` has been reassigned.
* Fixed definition of `RB_ENCODING_GET_INLINED` (#1440).

Changes:

* Timezone messages are now logged at `CONFIG` level, use `-Xlog=CONFIG` to debug if the timezone is incorrectly shown as `UTC`.

# 1.0 RC 9, 5 November 2018

Security:

* CVE-2018-16396, *tainted flags are not propagated in Array#pack and String#unpack with some directives* has been mitigated by adding additional taint operations.

New features:

* LLVM for Oracle Linux 7 can now be installed without building from source.

Bug fixes:

* Times can now be created with UTC offsets in `+/-HH:MM:SS` format.
* `Proc#to_s` now has `ASCII-8BIT` as its encoding instead of the incorrect `UTF-8`.
* `String#%` now has the correct encoding for `UTF-8` and `US-ASCII` format strings, instead of the incorrect `ASCII-8BIT`.
* Updated `BigDecimal#to_s` to use `e` instead of `E` for exponent notation.
* Fixed `BigDecimal#to_s` to allow `f` as a format flag to indicate conventional floating point notation. Previously only `F` was allowed.

Changes:

* The supported version of LLVM for Oracle Linux has been updated from 3.8 to 4.0.
* `mysql2` is now patched to avoid a bug in passing `NULL` to `rb_scan_args`, and now passes the majority of its test suite.
* The post-install script now automatically detects if recompiling the OpenSSL C extension is needed. The post-install script should always be run in TravisCI as well, see `doc/user/standalone-distribution.md`.
* Detect when the system libssl is incompatible more accurately and add instructions on how to recompile the extension.

# 1.0 RC 8, 19 October 2018

New features:

* `Java.synchronized(object) { }` and `TruffleRuby.synchronized(object) { }` methods have been added.
* Added a `TruffleRuby::AtomicReference` class.
* Ubuntu 18.04 LTS is now supported.
* macOS 10.14 (Mojave) is now supported.

Changes:

* Random seeds now use Java's `NativePRNGNonBlocking`.
* The supported version of Fedora is now 28, upgraded from 25.
* The FFI gem has been updated from 1.9.18 to 1.9.25.
* JCodings has been updated from 1.0.30 to 1.0.40.
* Joni has been updated from 2.1.16 to 2.1.25.

Performance:

* Performance of setting the last exception on a thread has now been improved.

# 1.0 RC 7, 3 October 2018

New features:

* Useful `inspect` strings have been added for more foreign objects.
* The C extension API now defines a preprocessor macro `TRUFFLERUBY`.
* Added the rbconfig/sizeof native extension for better MRI compatibility.
* Support for `pg` 1.1. The extension now compiles successfully, but may still have issues with some datatypes.

Bug fixes:

* `readline` can now be interrupted by the interrupt signal (Ctrl+C). This fixes Ctrl+C to work in IRB.
* Better compatibility with C extensions due to a new "managed struct" type.
* Fixed compilation warnings which produced confusing messages for end users (#1422).
* Improved compatibility with Truffle polyglot STDIO.
* Fixed version check preventing TruffleRuby from working with Bundler 2.0 and later (#1413).
* Fixed problem with `Kernel.public_send` not tracking its caller properly (#1425).
* `rb_thread_call_without_gvl()` no longer holds the C-extensions lock.
* Fixed `caller_locations` when called inside `method_added`.
* Fixed `mon_initialize` when called inside `initialize_copy` (#1428).
* `Mutex` correctly raises a `TypeError` when trying to serialize with `Marshal.dump`.

Performance:

* Reduced memory footprint for private/internal AST nodes.
* Increased the number of cases in which string equality checks will become compile-time constants.
* Major performance improvement for exceptional paths where the rescue body does not access the exception object (e.g., `x.size rescue 0`).

Changes:

* Many clean-ups to our internal patching mechanism used to make some native extensions run on TruffleRuby.
* Removed obsoleted patches for Bundler compatibility now that Bundler 1.16.5 has built-in support for TruffleRuby.
* Reimplemented exceptions and other APIs that can return a backtrace to use Truffle's lazy stacktraces API.

# 1.0 RC 6, 3 September 2018

New features:

* `Polyglot.export` can now be used with primitives, and will now convert strings to Java, and `.import` will convert them from Java.
* Implemented `--encoding`, `--external-encoding`, `--internal-encoding`.
* `rb_object_tainted` and similar C functions have been implemented.
* `rb_struct_define_under` has been implemented.
* `RbConfig::CONFIG['sysconfdir']` has been implemented.
* `Etc` has been implemented (#1403).
* The `-Xcexts=false` option disables C extensions.
* Instrumentation such as the CPUSampler reports methods in a clearer way like `Foo#bar`, `Gem::Specification.each_spec`, `block in Foo#bar` instead of just `bar`, `each_spec`, `block in bar` (which is what MRI displays in backtraces).
* TruffleRuby is now usable as a JSR 223 (`javax.script`) language.
* A migration guide from JRuby (`doc/user/jruby-migration.md`) is now included.
* `kind_of?` works as an alias for `is_a?` on foreign objects.
* Boxed foreign strings unbox on `to_s`, `to_str`, and `inspect`.

Bug fixes:

* Fix false-positive circular warning during autoload.
* Fix Truffle::AtomicReference for `concurrent-ruby`.
* Correctly look up `llvm-link` along `clang` and `opt` so it is no longer needed to add LLVM to `PATH` on macOS for Homebrew and MacPorts.
* Fix `alias` to work when in a refinement module (#1394).
* `Array#reject!` no longer truncates the array if the block raises an exception for an element.
* WeakRef now has the same inheritance and methods as MRI's version.
* Support `-Wl` linker argument for C extensions. Fixes compilation of`mysql2` and `pg`.
* Using `Module#const_get` with a scoped argument will now correctly autoload the constant if needed.
* Loaded files are read as raw bytes, rather than as a UTF-8 string and then converted back into bytes.
* Return 'DEFAULT' for `Signal.trap(:INT) {}`. Avoids a backtrace when quitting a Sinatra server with Ctrl+C.
* Support `Signal.trap('PIPE', 'SYSTEM_DEFAULT')`, used by the gem `rouge` (#1411).
* Fix arity checks and handling of arity `-2` for `rb_define_method()`.
* Setting `$SAFE` to a negative value now raises a `SecurityError`.
* The offset of `DATA` is now correct in the presence of heredocs.
* Fix double-loading of the `json` gem, which led to duplicate constant definition warnings.
* Fix definition of `RB_NIL_P` to be early enough. Fixes compilation of `msgpack`.
* Fix compilation of megamorphic interop calls.
* `Kernel#singleton_methods` now correctly ignores prepended modules of non-singleton classes. Fixes loading `sass` when `activesupport` is loaded.
* Object identity numbers should never be negative.

Performance:

* Optimize keyword rest arguments (`def foo(**kwrest)`).
* Optimize rejected (non-Symbol keys) keyword arguments.
* Source `SecureRandom.random_bytes` from `/dev/urandom` rather than OpenSSL.
* C extension bitcode is no longer encoded as Base64 to pass it to Sulong.
* Faster `String#==` using vectorization.

Changes:

* Clarified that all sources that come in from the Polyglot API `eval` method will be treated as UTF-8, and cannot be re-interpreted as another encoding using a magic comment.
* The `-Xembedded` option can now be set set on the launcher command line.
* The `-Xplatform.native=false` option can now load the core library, by enabling `-Xpolyglot.stdio`.
* `$SAFE` and `Thread#safe_level` now cannot be set to `1` - raising an error rather than warning as before. `-Xsafe` allows it to be set, but there are still no checks.
* Foreign objects are now printed as `#<Foreign:system-identity-hash-code>`, except for foreign arrays which are now printed as `#<Foreign [elements...]>`.
* Foreign objects `to_s` now calls `inspect` rather than Java's `toString`.
* The embedded configuration (`-Xembedded`) now warns about features which may not work well embedded, such as signals.
* The `-Xsync.stdio` option has been removed - use standard Ruby `STDOUT.sync = true` in your program instead.

# 1.0 RC 5, 3 August 2018

New features:

* It is no longer needed to add LLVM (`/usr/local/opt/llvm@4/bin`) to `PATH` on macOS.
* Improve error message when LLVM, `clang` or `opt` is missing.
* Automatically find LLVM and libssl with MacPorts on macOS (#1386).
* `--log.ruby.level=` can be used to set the log level from any launcher.
* Add documentation about installing with Ruby managers/installers and how to run TruffleRuby in CI such as TravisCI (#1062, #1070).
* `String#unpack1` has been implemented.

Bug fixes:

* Allow any name for constants with `rb_const_get()`/`rb_const_set()` (#1380).
* Fix `defined?` with an autoload constant to not raise but return `nil` if the autoload fails (#1377).
* Binary Ruby Strings can now only be converted to Java Strings if they only contain US-ASCII characters. Otherwise, they would produce garbled Java Strings (#1376).
* `#autoload` now correctly calls `main.require(path)` dynamically.
* Hide internal file from user-level backtraces (#1375).
* Show caller information in warnings from the core library (#1375).
* `#require` and `#require_relative` should keep symlinks in `$"` and `__FILE__` (#1383).
* Random seeds now always come directly from `/dev/urandom` for MRI compatibility.
* SIGINFO, SIGEMT and SIGPWR are now defined (#1382).
* Optional and operator assignment expressions now return the value assigned, not the value returned by an assignment method (#1391).
* `WeakRef.new` will now return the correct type of object, even if `WeakRef` is subclassed (#1391).
* Resolving constants in prepended modules failed, this has now been fixed (#1391).
* Send and `Symbol#to_proc` now take account of refinements at their call sites (#1391).
* Better warning when the timezone cannot be found on WSL (#1393).
* Allow special encoding names in `String#force_encoding` and raise an exception on bad encoding names (#1397).
* Fix `Socket.getifaddrs` which would wrongly return an empty array (#1375).
* `Binding` now remembers the file and line at which it was created for `#eval`. This is notably used by `pry`'s `binding.pry`.
* Resolve symlinks in `GEM_HOME` and `GEM_PATH` to avoid related problems (#1383).
* Refactor and fix `#autoload` so other threads see the constant defined while the autoload is in progress (#1332).
* Strings backed by `NativeRope`s now make a copy of the rope when `dup`ed.
* `String#unpack` now taints return strings if the format was tainted, and now does not taint the return array if the format was tainted.
* Lots of fixes to `Array#pack` and `String#unpack` tainting, and a better implementation of `P` and `p`.
* Array literals could evaluate an element twice under some circumstances. This has now been fixed.

Performance:

* Optimize required and optional keyword arguments.
* `rb_enc_to_index` is now faster by eliminating an expensive look-up.

Changes:

* `-Xlog=` now needs log level names to be upper case.
* `-Dtruffleruby.log` and `TRUFFLERUBY_LOG` have been removed - use `-Dpolyglot.log.ruby.level`.
* The log format, handlers, etc are now managed by the Truffle logging system.
* The custom log levels `PERFORMANCE` and `PATCH` have been removed.

# 1.0 RC 4, 18 July 2018

*TruffleRuby was not updated in RC 4*

# 1.0 RC 3, 2 July 2018

New features:

* `is_a?` can be called on foreign objects.

Bug fixes:

* It is no longer needed to have `ruby` in `$PATH` to run the post-install hook.
* `Qnil`/`Qtrue`/`Qfalse`/`Qundef` can now be used as initial value for global variables in C extensions.
* Fixed error message when the runtime libssl has no SSLv2 support (on Ubuntu 16.04 for instance).
* `RbConfig::CONFIG['extra_bindirs']` is now a String as other RbConfig values.
* `SIGPIPE` is correctly caught on SubstrateVM, and the corresponding write() raises `Errno::EPIPE` when the read end of a pipe or socket is closed.
* Use the magic encoding comment for determining the source encoding when using eval().
* Fixed a couple bugs where the encoding was not preserved correctly.

Performance:

* Faster stat()-related calls, by returning the relevant field directly and avoiding extra allocations.
* `rb_str_new()`/`rb_str_new_cstr()` are much faster by avoiding extra copying and allocations.
* `String#{sub,sub!}` are faster in the common case of an empty replacement string.
* Eliminated many unnecessary memory copy operations when reading from `IO` with a delimiter (e.g., `IO#each`), leading to overall improved `IO` reading for common use cases such as iterating through lines in a `File`.
* Use the byte[] of the given Ruby String when calling eval() directly for parsing.

# 1.0 RC 2, 6 June 2018

New features:

* We are now compatible with Ruby 2.4.4.
* `object.class` on a Java `Class` object will give you an object on which you can call instance methods, rather than static methods which is what you get by default.
* The log level can now also be set with `-Dtruffleruby.log=info` or `TRUFFLERUBY_LOG=info`.
* `-Xbacktraces.raise` will print Ruby backtraces whenever an exception is raised.
* `Java.import name` imports Java classes as top-level constants.
* Coercion of foreign numbers to Ruby numbers now works.
* `to_s` works on all foreign objects and calls the Java `toString`.
* `to_str` will try to `UNBOX` and then re-try `to_str`, in order to provoke the unboxing of foreign strings.

Changes:

* The version string now mentions if you're running GraalVM Community Edition (`GraalVM CE`) or GraalVM Enterprise Edition (`GraalVM EE`).
* The inline JavaScript functionality `-Xinline_js` has been removed.
* Line numbers `< 0`, in the various eval methods, are now warned about, because we don't support these at all. Line numbers `> 1` are warned about (at the fine level) but they are shimmed by adding blank lines in front to get to the correct offset. Line numbers starting at `0` are also warned about at the fine level and set to `1` instead.
* The `erb` standard library has been patched to stop using a -1 line number.
* `-Xbacktraces.interleave_java` now includes all the trailing Java frames.
* Objects with a `[]` method, except for `Hash`, now do not return anything for `KEYS`, to avoid the impression that you could `READ` them. `KEYINFO` also returns nothing for these objects, except for `Array` where it returns information on indices.
* `String` now returns `false` for `HAS_KEYS`.
* The supported additional functionality module has been renamed from `Truffle` to `TruffleRuby`. Anything not documented in `doc/user/truffleruby-additions.md` should not be used.
* Imprecise wrong gem directory detection was replaced. TruffleRuby newly marks its gem directories with a marker file, and warns if you try to use TruffleRuby with a gem directory which is lacking the marker.

Bug fixes:

* TruffleRuby on SubstrateVM now correctly determines the system timezone.
* `Kernel#require_relative` now coerces the feature argument to a path and canonicalizes it before requiring, and it now uses the current directory as the directory for a synthetic file name from `#instance_eval`.

# 1.0 RC 1, 17 April 2018

New features:

* The Ruby version has been updated to version 2.3.7.

Security:

* CVE-2018-6914, CVE-2018-8779, CVE-2018-8780, CVE-2018-8777, CVE-2017-17742 and CVE-2018-8778 have been mitigated.

Changes:

* `RubyTruffleError` has been removed and uses replaced with standard exceptions.
* C++ libraries like `libc++` are now not needed if you don't run C++ extensions. `libc++abi` is now never needed. Documentation updated to make it more clear what the minimum requirements for pure Ruby, C extensions, and C++ extensions separately.
* C extensions are now built by default - `TRUFFLERUBY_CEXT_ENABLED` is assumed `true` unless set to `false`.
* The `KEYS` interop message now returns an array of Java strings, rather than Ruby strings. `KEYS` on an array no longer returns indices.
* `HAS_SIZE` now only returns `true` for `Array`.
* A method call on a foreign object that looks like an operator (the method name does not begin with a letter) will call `IS_BOXED` on the object and based on that will possibly `UNBOX` and convert to Ruby.
* Now using the native version of Psych.
* The supported version of LLVM on Oracle Linux has been dropped to 3.8.
* The supported version of Fedora has been dropped to 25, and the supported version of LLVM to 3.8, due to LLVM incompatibilities. The instructions for installing `libssl` have changed to match.

# 0.33, April 2018

New features:

* The Ruby version has been updated to version 2.3.6.
* Context pre-initialization with TruffleRuby `--native`, which significantly improves startup time and loads the `did_you_mean` gem ahead of time.
* The default VM is changed to SubstrateVM, where the startup is significantly better. Use `--jvm` option for full JVM VM.
* The `Truffle::Interop` module has been replaced with a new `Polyglot` module which is designed to use more idiomatic Ruby syntax rather than explicit methods. A [new document](doc/user/polyglot.md) describes polyglot programming at a higher level.
* The `REMOVABLE`, `MODIFIABLE` and `INSERTABLE` Truffle interop key info flags have been implemented.
* `equal?` on foreign objects will check if the underlying objects are equal if both are Java interop objects.
* `delete` on foreign objects will send `REMOVE`, `size` will send `GET_SIZE`, and `keys` will send `KEYS`. `respond_to?(:size)` will send `HAS_SIZE`, `respond_to?(:keys)` will send `HAS_KEYS`.
* Added a new Java-interop API similar to the one in the Nashorn JavaScript implementation, as also implemented by Graal.js. The `Java.type` method returns a Java class object on which you can use normal interop methods. Needs the `--jvm` flag to be used.
* Supported and tested versions of LLVM for different platforms have been more precisely [documented](doc/user/installing-llvm.md).

Changes:

* Interop semantics of `INVOKE`, `READ`, `WRITE`, `KEYS` and `KEY_INFO` have changed significantly, so that `INVOKE` maps to Ruby method calls, `READ` calls `[]` or returns (bound) `Method` objects, and `WRITE` calls `[]=`.

Performance:

* `Dir.glob` is much faster and more memory efficient in cases that can reduce to direct filename lookups.
* `SecureRandom` now defers loading OpenSSL until it's needed, reducing time to load `SecureRandom`.
* `Array#dup` and `Array#shift` have been made constant-time operations by sharing the array storage and keeping a starting index.

Bug fixes:

* Interop key-info works with non-string-like names.

Internal changes:

* Changes to the lexer and translator to reduce regular expression calls.
* Some JRuby sources have been updated to 9.1.13.0.

# 0.32, March 2018

New features:

* A new embedded configuration is used when TruffleRuby is used from another language or application. This disables features like signals which may conflict with the embedding application, and threads which may conflict with other languages, and enables features such as the use of polyglot IO streams.

Performance:

* Conversion of ASCII-only Ruby strings to Java strings is now faster.
* Several operations on multi-byte character strings are now faster.
* Native I/O reads are about 22% faster.

Bug fixes:

* The launcher accepts `--native` and similar options in  the `TRUFFLERUBYOPT` environment variable.

Internal changes:

* The launcher is now part of the TruffleRuby repository, rather than part of the GraalVM repository.
* `ArrayBuilderNode` now uses `ArrayStrategies` and `ArrayMirrors` to remove direct knowledge of array storage.
* `RStringPtr` and `RStringPtrEnd` now report as pointers for interop purposes, fixing several issues with `char *` usage in C extensions.<|MERGE_RESOLUTION|>--- conflicted
+++ resolved
@@ -43,12 +43,9 @@
 * Fix `Array#sample` for `[]` when called without `n` and a `Random` is given (#2612, @bjfish).
 * Fix `Module#const_get` to raise a `NameError` when nested modules do not exist (#2610, @bjfish).
 * Ensure native `VALUE`s returned from C are unwrapped before the objects can be collected (@aardvark179).
-<<<<<<< HEAD
 * Fix `Enumerator::Lazy#with_index` to start with new index for multiple enumerations (@bjfish).
 * Fix `rb_id2name` to ensure the native string will have the same lifetime as the id (#2630, @aardvark179).
-=======
 * Fix `Integer#fdiv` and `Rational#to_f` for large `Integer` values (#2631, @bjfish).
->>>>>>> 7c5ea076
 
 Compatibility:
 
