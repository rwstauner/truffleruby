--- conflicted
+++ resolved
@@ -77,11 +77,8 @@
 * Fix `Enumerable` methods `each_cons` and `each_slice` to return receiver (#2733, @horakivo)
 * `Module` methods `#private`, `#public`, `#protected`, `#module_function` now returns their arguments like in CRuby 3.1 (#2733, @horakivo)
 * `Kernel#exit!`, killing Fibers and internal errors do not run code in `ensure` clauses anymore, the same as CRuby (@eregon).
-<<<<<<< HEAD
 * Implement `UnboundMethod#original_name` (@paracycle, @nirvdrum).
-=======
 * Implement `Thread#native_thread_id` method (#2733, @horakivo).
->>>>>>> 1657a4be
 
 Performance:
 
