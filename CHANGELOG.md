--- conflicted
+++ resolved
@@ -33,13 +33,10 @@
 * Verify that gem paths are correct before loading RubyGems (#2075).
 * Implement `rb_ivar_count`.
 * Implemented `rb_yield_values2`.
-<<<<<<< HEAD
 * Implemented `Digest::Base#{update, <<}` (#2100).
 * Pass the final `super` specs (#2104, @chrisseaton).
-=======
 * Fix arity for arguments with optional kwargs (#1669, @ssnickolay)
 * Fix arity for `Proc` (#2098, @ssnickolay)
->>>>>>> c5dc4213
 
 Performance:
 
