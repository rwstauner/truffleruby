# 23.0.0

New features:

* Updated to Ruby 3.1.2 (#2733, @andrykonchin, @eregon).

Bug fixes:

* Ensure every parse node has a source section and fix the source section for `ensure` (#2758, @eregon).
* Fix `spawn(..., fd => fd)` on macOS, it did not work due to a macOS bug (@eregon).
* Fix `rb_gc_register_address()`/`rb_global_variable()` to read the latest value (#2721, #2734, #2720, @eregon).
* Synchronize concurrent writes to the same StringIO (@eregon).
* Fix `StringIO#write(str)` when `str` is of an incompatible encoding and position < buffer size (#2770, @eregon).
* Fix `rb_thread_fd_select()` to correctly initialize fdset copies and handle the timeout (@eregon).
* Fix `TracePoint#inspect` when it's called outside of a callback (@andrykonchin).
* Fix `Signal.trap` when signal argument is not supported (#2774, @andrykonchin).

Compatibility:

* Fix `MatchData#[]` when passed unbounded Range (#2755, @andrykonchin).
* Updated `rb_define_class`, `rb_define_class_under`, and `rb_define_class_id_under` to allow class names that aren't valid in Ruby (#2739, @nirvdrum).
* Fixed `rb_gv_get` so that it no longer implicitly creates global variables (#2748, @nirvdrum).
* Added implementations of `rb_gvar_val_getter` and `rb_define_virtual_variable` (#2750, @nirvdrum).
* Implement `rb_warning_category_enabled_p` to support the `syntax_tree` gem (#2764, @andrykonchin).
* Fix desctructuring of a single block argument that implements `#to_ary` dynamically (#2719, @andrykonchin).
* Fix `Kernel#Complex` and raise exception when an argument is formatted incorrectly (#2765, @andrykonchin).
* Add `#public?`, `#private?` and `#protected?` methods for `Method` and `UnboundMethod` classes (@andrykonchin).
* Add optional argument to `Thread::Queue.new` (@andrykonchin).
<<<<<<< HEAD
* Support a module as the second argument of `Kernel#load` (@andrykonchin).
* Improve argument validation in `Struct#valies_at` - raise `IndexError` or `RangeError` when arguments are out of range (#2773, @andrykonchin).
* Fix `MatchData#values_at` and handling indices that are out of range (#2783, @andrykonchin).
* Add support for `%-z` (UTC for unknown local time offset, RFC 3339) to `Time#strftime` (@andrykonchin).
* Add support for `UTC` and `A`-`Z` utc offset values, as well as `+/-HH`, `+/-HHMM`, `+/-HHMMSS` (without `:`) (@andrykonchin).
* Treat time with `UTC`, `Z` and `-00:00` utc offset as UTC time (@andrykonchin).
* Raise `FrozenError` when `Time#localtime`, `Time#utc` and `Time#gmtime` is called on a frozen time object (@andrykonchin).
* Validate a microseconds argument used to create a time object (@andrykonchin).
* Support accessing `dmark` and `dfree` fields for `RData` (#2771, @eregon).
* Implement `rb_enc_nth()` (#2771, @eregon).
* Support `offset` keyword argument for `String#unpack` and `String#unpack1` (@andrykonchin).
* Fix `Process.detach` and cast `pid` argument to `Integer` (#2782, @andrykonchin).
=======
* `rb_to_id()` should create a static `ID`, used by RMagick (@eregon).
>>>>>>> 42a9a5b8

Performance:

* Marking of native structures wrapped in objects is now done on C call exit to reduce memory overhead (@aardvark179).
* Splitting (copying) of call targets has been optimized by implementing `cloneUninitialized()` (@andrykonchin, @eregon).

Changes:


# 22.3.0

New features:

* Foreign strings now have all methods of Ruby `String`. They are treated as `#frozen?` UTF-8 Ruby Strings (@eregon).
* Add `Java.add_to_classpath` method to add jar paths at runtime (#2693, @bjfish).
* Add support for Ruby 3.1's Hash shorthand/punning syntax (@nirvdrum).
* Add support for Ruby 3.1's anonymous block forwarding syntax (@nirvdrum).
* Added the following keyword arguments to `Polyglot::InnerContext.new`: `languages, language_options, inherit_all_access, code_sharing` (@eregon).

Bug fixes:

* Fix `StringIO` to set position correctly after reading multi-byte characters (#2207, @aardvark179).
* Update `Process` methods to use `module_function` (@bjfish).
* Fix `File::Stat`'s `#executable?` and `#executable_real?` predicates that unconditionally returned `true` for a superuser (#2690, @andrykonchin).
* The `strip` option `--keep-section=.llvmbc` is not supported on macOS (#2697, @eregon).
* Disallow the marshaling of polyglot exceptions since we can't properly reconstruct them (@nirvdrum).
* Fix `String#split` missing a value in its return array when called with a pattern of `" "` and a _limit_ value > 0 on a string with trailing whitespace where the limit hasn't been met (@nirvdrum).
* Fix `Kernel#sleep` and `Mutex#sleep` for durations smaller than 1 millisecond (#2716, @eregon).
* Fix `IO#{wait,wait_readable,wait_writable}` with a timeout > INT_MAX seconds (@eregon).
* Use the compatible encoding for `String#{sub,gsub,index,rindex}` (#2749, @eregon).

Compatibility:

* Fix `Array#fill` to raise `TypeError` instead of `ArgumentError` when the length argument is not numeric (#2652, @andrykonchin).
* Warn when a global variable is not initialized (#2595, @andrykonchin).
* Fix escaping of `/` by `Regexp#source` (#2569, @andrykonchin).
* Range literals of integers are now created at parse time like in CRuby (#2622, @aardvark179).
* Fix `IO.pipe` - allow overriding `IO.new` that is used to create new pipes (#2692, @andykonchin).
* Fix exception message when there are missing or extra keyword arguments - it contains all the missing/extra keywords now (#1522, @andrykonchin).
* Always terminate native strings with enough `\0` bytes (#2704, @eregon).
* Support `#dup` and `#clone` on foreign strings (@eregon).
* Fix `Regexp.new` to coerce non-String arguments (#2705, @andrykonchin).
* Fix `Kernel#sprintf` formatting for `%c` when used non-ASCII encoding (#2369, @andrykonchin).
* Fix `Kernel#sprintf` argument casting for `%c` (@andrykonchin).
* Implement the `rb_enc_strlen` function for use by native extensions (@nirvdrum).
* Match tag values used by `rb_protect` and `rb_jump_tag` for the `tk` gem (#2556, @aardvark179).
* Implement `rb_eval_cmd_kw` to support the `tk` gem (#2556, @aardvark179).
* Fix `rb_class2name` to call `inspect` on anonymous classes like in CRuby (#2701, @aardvark179).
* Implement `rb_ivar_foreach` to iterate over instance and class variables like in CRuby (#2701, @aardvark179).
* Fix the absolute path of the main script after chdir (#2709, @eregon).
* Fix exception for `Fiddle::Handle.new` with a missing library (#2714, @eregon).
* Fix arguments implicit type conversion for `BasicObject#instance_eval`, `Module#class_eval`, `Module#module_eval`, `Module#define_method` (@andrykonchin).
* Raise `ArgumentError` unconditionally when `Proc.new` is called without a block argument (@andrykonchin).
* Fix `UnboundMethod#hash` to not depend on a module it was retrieved from (#2728, @andrykonchin).

Performance:

* Replace a call of `-"string"` with frozen string literal at parse time (@andrykonchin).
* Report polymorphism inside `Hash#[]` to recover performance (@aardvark179).
* Improved interpreter performance by optimizing for better host inlining (@eregon).
* Use `poll` instead of `select` for simple IO waiting to reduce overheads (#1584, @aardvark179).

Changes:

* No more conversion between Java Strings and Ruby Strings at the interop boundary (@eregon).
* Removed `Truffle::Interop.{import_without_conversion,export_without_conversion}` (use `Polyglot.{import,export}` instead).
* Removed `Truffle::Interop.members_without_conversion` (use `Truffle::Interop.members` instead).
* Refactored internals of `rb_sprintf` to simplify handling of `VALUE`s in common cases (@aardvark179).
* Refactored sharing of array objects between threads using new `SharedArrayStorage` (@aardvark179).

Security:

* The native access permission is now properly checked before any native pointer (e.g. `Truffle::FFI::Pointer`) is created (@eregon).

# 22.2.0

New features:

* Add support for `darwin-aarch64` (macOS M1) (#2181, @lewurm, @chrisseaton, @eregon).
* Add support for OpenSSL 3.0.0 by updating the openssl gem (@aardvark179, @eregon).

Bug fixes:

* Fix `rb_id2name` to ensure the native string will have the same lifetime as the id (#2630, @aardvark179).
* Fix `MatchData#[]` exception when passing a length argument larger than the number of match values (#2636, @nirvdrum).
* Fix `MatchData#[]` exception when supplying a large negative index along with a length argument (@nirvdrum).
* Fix capacity computation for huge `Hash` (#2635, @eregon).
* Fix aliased methods to return the correct owner when method is from a superclass (@bjfish).
* Fix `String#[Regexp, Integer]` when the capture group exists but is not matched (@eregon).
* Fix `File.open` mode string parsing when binary option is the third character (@bjfish).
* Fix `rb_scan_args_kw` macro to avoid shadowing variables (#2649, @aardvark179).
* Fix `String#unpack("Z")` to not advance after the null byte, like CRuby (#2659, @aardvark179).
* Fix `Float#round` to avoid losing precision during the rounding process (@aardvark179).
* Fix `String#insert` to not call a subclassed string method (@bjfish).
* Fix `rb_obj_call_init` to pass any block argument to the `initialize` method (#2675, @aardvark179).
* Fix issue with feature loading not detecting a previously loaded feature (#2677, @bjfish).
* Fix `/#{...}/o` to evaluate only once per context when splitting happens (@eregon).
* Fix `Kernel#sprintf` formatting of floats to be like CRuby (@aardvark179).
* Fix `Process.egid=` to accept `String`s (#2615, @ngtban)
* Fix optional assignment to only evaluate index arguments once (#2658, @aardvark179).

Compatibility:

* Updated to Ruby 3.0.3. The 3 CVEs did not affect TruffleRuby, this is to bring the stdlib and gem updates (@eregon).
* Fix `Marshal.dump` to raise an error when an object has singleton methods (@bjfish).
* `Exception#full_message` now defaults the order to `:top` like CRuby 3+ (@eregon).
* Fix `Process.wait2` to return `nil` when the `WNOHANG` flag is given and the child process is still running (@bjfish).
* Disable most `nokogiri` C extension patches when system libraries are not being used (#2693, @aardvark179).
* Implement `rb_gc_mark_maybe` and `rb_global_variable` to ensure `VALUE` stay live in C extensions (@aardvark179).
* Implement `rb_imemo_tmpbuf` allocation for `ripper` (@aardvark179).
* Implement `inherit` argument for `Module#class_variables` (#2653, @bjfish).
* Fix `Float#/` when dividing by `Rational` (@bjfish).
* `Process.euid=` should accept String (#2615, @ngtban).
* Fix `instance_variable_get` and `instance_variable_set` for immutable objects (@bjfish).
* `Thread#raise(exc, message)` now calls `exc.exception` in the target thread like CRuby (@eregon).
* Define `Process::{CLOCK_BOOTTIME,CLOCK_BOOTTIME_ALARM,CLOCK_REALTIME_ALARM}` (#1480, @eregon).
* Improve support of `:chomp` keyword argument in `IO` and `StringIO` methods (#2650, @andrykonchin). 
* Implement specializations for immutable ruby objects for ObjectSpace methods (@bjfish).
* Use `$PAGER` for `--help` and `--help*`, similar to CRuby (#2542, @Strech).
* Ensure all headers are warnings-free (#2662, @eregon).
* All `IO` instances should have `T_FILE` as their `rb_type()`, not only `File` instances (#2662, @eregon).
* Make `rb_fd_select` retry on `EINTR` (#1584, @aardvark179).

Performance:

* Reimplement `Float#to_s` for better performance (#1584, @aardvark179).
* Improve reference processing by making C object free functions and other finalizers more lightweight (@aardvark179).
* Improve performance of `RSTRING_PTR` for interned strings (@aardvark179).
* Cache constant argument formats used with `rb_scan_args_kw` (@aardvark179).

Changes:

* `-Werror=implicit-function-declaration` is now used for compiling C extensions to fail more clearly and earlier if a function is missing, like CRuby 3.2 (#2618, @eregon).
* Disable thread pool for Fibers as it causes correctness issues (#2551, @eregon).

# 22.1.0

New features:

* Foreign exceptions are now fully integrated and have most methods of `Exception` (@eregon).
* Foreign exceptions can now be rescued with `rescue Polyglot::ForeignException` or `rescue foreign_meta_object` (#2544, @eregon).

Bug fixes:

* Guard against unterminated ranges in file matching patterns (#2556, @aardvark179).
* Fixed `rb_proc_new` to return a proc that will pass all required arguments to C (#2556, @aardvark179).
* Fixed `String#split` to return empty array when splitting all whitespace on whitespace (#2565, @bjfish).
* Raise `RangeError` for `Time.at(bignum)` (#2580, @eregon).
* Fix `Integer#{<<,>>}` with RHS bignum and long (@eregon).
* Fix a resource leak from allocators defined in C extensions (@aardvark179).
* `SIGINT`/`Interrupt`/`Ctrl+C` now shows the backtrace and exits as signaled, like CRuby (@eregon).
* Update patch feature finding to prefer the longest matching load path (#2605, @bjfish).
* Fix `Hash#{to_s,inspect}` for keys whose `#inspect` return a frozen String (#2613, @eregon).
* Fix `Array#pack` with `x*` to not output null characters (#2614, @bjfish).
* Fix `Random#rand` not returning random floats when given float ranges (#2612, @bjfish).
* Fix `Array#sample` for `[]` when called without `n` and a `Random` is given (#2612, @bjfish).
* Fix `Module#const_get` to raise a `NameError` when nested modules do not exist (#2610, @bjfish).
* Ensure native `VALUE`s returned from C are unwrapped before the objects can be collected (@aardvark179).
* Fix `Enumerator::Lazy#with_index` to start with new index for multiple enumerations (@bjfish).
* Fix `rb_id2name` to ensure the native string will have the same lifetime as the id (#2630, @aardvark179).
* Fix `Integer#fdiv` and `Rational#to_f` for large `Integer` values (#2631, @bjfish).

Compatibility:

* Implement full Ruby 3 keyword arguments semantics (#2453, @eregon, @chrisseaton).
* Implement `ruby_native_thread_p` for compatibility (#2556, @aardvark179).
* Add `rb_argv0` for the `tk` gem. (#2556, @aardvark179).
* Implement more correct conversion of array elements by `Array#pack`(#2503, #2504, @aardvark179).
* Implement `Pathname#{empty?, glob}` (#2559, @bjfish)
* Fixed `Rational('')` to raise error like MRI (#2566, @aardvark179).
* Freeze instances of `Range` but not subclasses, like CRuby (#2570, @MattAlp).
* When writing to STDOUT redirected to a closed pipe, no broken pipe error message will be shown now. (#2532, @gogainda).
* Use `#to_a` for converting `list` in `rescue *list` (#2572, @eregon).
* Implement 'rb_str_buf_append' (@bjfish).
* Add patch for `digest` so that TruffleRuby implementation is not overridden (@bjfish).
* Handle encoding conversion errors when reading directory entries (@aardvark179).
* Follow symlinks when processing `*/` directory glob patterns. (#2589, @aardvark179).
* Set `@gem_prelude_index` variable on the default load paths (#2586 , @bjfish)
* Do not call `IO#flush` dynamically from `IO#close` (#2594, @gogainda).
* Implement `rb_str_new_static` for C extensions that use it (@aardvark179).
* Rewrote `ArrayEachIteratorNode` and re-introduced `each` specs for MRI parity when mutating arrays whilst iterating, rather than crashing (#2587, @MattAlp)
* Update `String#rindex` to only accept `Regexp` or objects convertable to `String` as the first parameter (#2608, @bjfish).
* Update `String#<<` to require one argument (#2609, @bjfish).
* Update `String#split` to raise `TypeError` when false is given (#2606, @bjfish).
* Update `String#lstrip!` to remove leading null characters (#2607, @bjfish).
* Update `File.utime` to return the number of file names in the arguments (#2616, @bjfish).
* Update `Dir.foreach` to accept an `encoding` parameter (#2627, @bjfish).
* Update `IO.readlines` to ignore negative limit parameters (#2625 , @bjfish).
* Update `Math.sqrt` to raise a `Math::DomainError` for negative numbers (#2621, @bjfish).
* Update `Enumerable#inject` to raise an `ArgumentError` if no block or symbol are given (#2626, @bjfish).

Performance:

* Increase dispatch limit for string library to handle mutable, immutable and non-strings (@aardvark179)
* Switch to `Arrays.mismatch()` in string comparison for better performance (@aardvark179).
* Removed extra array allocations for method calls in the interpreter to improve warmup performance (@aardvark179).
* Optimize `Dir[]` by sorting entries as they are found and grouping syscalls (#2092, @aardvark179).
* Reduce memory footprint by tracking `VALUE`s created during C extension init separately (@aardvark179).
* Rewrote `ArrayEachIteratorNode` to optimize performance for a constant-sized array and reduce specializations to 1 general case (#2587, @MattAlp)
* Reduce conversion of `VALUE`s to native handle during common operations in C extensions (@aardvark179).
* Improved performance of regex boolean matches (e.g., `Regexp#match?`) by avoiding match data allocation in TRegex (#2588, @nirvdrum).
* Remove overhead when getting using `RDATA_PTR` (@aardvark179).
* Additional copy operations have been reduced when performing IO (#2536, @aardvark179).

Changes:

* Foreign exceptions are no longer translated to `RuntimeError` but instead remain as foreign exceptions, see the [documentation](doc/user/polyglot.md) for how to rescue them (@eregon).

# 22.0.0

New features:

* Updated to Ruby 3.0.2 (#2453, @eregon).

Bug fixes:

* Fix `File.utime` to use nanoseconds (#2448, @bjfish).
* Capture the intercepted feature path during patching to reuse during patch require (#2441, @bjfish).
* Update `Module#constants` to filter invalid constant identifiers (#2452, @bjfish).
* Fixed `-0.0 <=> 0.0` and `-0.0 <=> 0` to return `0` like on CRuby (#1391, @eregon).
* Fixed `Range#step` to return correct class with begin-less range (@ccocchi, #2516).
* Fixed exception creation when an `Errno` is sub-classed (@bjfish, #2521).
* Fixed `String#[]=` to use the negotiated encoding (@bjfish, #2545).

Compatibility:

* Implement `rb_sprintf` in our format compiler to provide consistent formatting across C standard libraries (@eregon).
* Update `defined?` to return frozen strings (#2450, @bjfish).
* Use compensated summation for `{Array,Enumerable}#sum` when floating point values are included (@eregon).
* `Module#attr_*` methods now return an array of method names (#2498, @gogainda).
* Fixed `Socket#(local|remote)_address` to retrieve family and type from the file descriptor (#2444, @larskanis).
* Add `Thread.ignore_deadlock` accessor (#2453, @bjfish).
* Allow `Hash#transform_keys` to take a hash argument (@ccocchi, #2464).
* Add `Enumerable#grep{_v}` optimization for `Regexp` (#2453, @bjfish).
* Update `IO#write` to accept multiple arguments (#2501, @bjfish).
* Do not warn when uninitialized instance variable is accessed (#2502, @andrykonchin).
* Remove `TRUE`, `FALSE`, and `NIL` constants like CRuby 3.0 (#2505, @andrykonchin).
* `Symbol#to_proc` now returns a lambda like in Ruby 3 (#2508, @andrykonchin).
* `Kernel#lambda` now warns if called without a literal block (#2500, @andrykonchin).
* Implement Hash#except (#2463, @wildmaples).
* Remove special `$SAFE` global and related C API methods (#2453, @bjfish).
* Assigning to a numbered parameter raises `SyntaxError` (#2506, @andrykonchin).
* Implement `--backtrace-limit` option (#2453, @bjfish).
* Update `String` methods to return `String` instances when called on a subclass (#2453, @bjfish).
* Update `String#encode` to support the `:fallback` option (#1391, @aardvark179).
* `Module#alias_method` now returns the defined alias as a symbol(#2499, @gogainda).
* Implement `Symbol#name` (#2453, @bjfish).
* Update `Module#{public, protected, private, public_class_method, private_class_method}` and top-level `private` and `public` methods to accept single array argument with a list of method names (#2453, @bjfish).
* Constants deprecated by `Module#deprecate_constant` only warn if `Warning[:deprecated]` is `true` (@eregon).
* All Array methods now return Array instances and not subclasses (#2510, @Strech).
* Integer#zero? overrides Numeric#zero? for optimization (#2453, @bjfish).
* Default `Kernel#eval` source file and line to `(eval):1` like CRuby 3 (#2453, @aardvark179).
* Add `GC.auto_compact` accessors for compatibility (#2453, @bjfish).
* Update accessing a class variable from the top-level scope to be a `RuntimeError` (#2453, @bjfish).
* Update interpolated strings to not be frozen (#2453, @bjfish).
* Add `WERRORFLAG` to `RbConfig` (#2519, @bjfish).
* Update `MatchData` methods to return `String` instances when called on a subclass (#2453, @bjfish).
* Implement `Proc#{==,eql?}` (#2453, @bjfish).
* Implement all `StringScanner` methods (#2520, @eregon).
* Handle `Kernel#clone(freeze: true)` (#2512, @andrykonchin).
* Relax `Fiber#transfer` limitations (#2453, @bjfish).
* Implement `Fiber#blocking?` like CRuby 3 (#2453, @aardvark179).
* Sort by default for `Dir.{glob,[]}` and add `sort:` keyword argument (#2523, @Strech).
* Implement `rb_str_locktmp` and `rb_str_unlocktmp` (#2524, @bjfish).
* Update `Kernel#instance_variables` to return insertion order (@bjfish).
* Fixed `rb_path2class()` to not error for a module (#2511, @eregon).
* Update `Kernel#print` to print `$_` when no arguments are given (#2531, @bjfish).
* Add category kwarg to Kernel.warn and Warning.warn (#2533, @Strech).
* Implement `GC.{measure_total_time, total_time}` and update `GC.stat` to update provided hash (#2535, @bjfish).
* Implement `Array#slice` with `ArithmeticSequence` (#2526, @ccocchi).
* Update `Hash#each` to consistently yield a 2-element array (#2453, @bjfish).
* Remove `Hash#{__store__, index}` methods for compatibility (#2546, @bjfish).
* Implement more correct conversion of array elements by `Array#pack` (#2503, #2504, @aardvark179).
* Update `String#split` to raise a `RangeError` when `limit` is larger than `int` (@bjfish).

Performance:

* Regexp objects are now interned in a similar way to symbols (@aardvark179).
* Improve performance of regexps using POSIX bracket expressions (e.g., `[[:lower:]]`) matching against ASCII-only strings (#2447, @nirvdrum).
* `String#sub`, `sub!`, `gsub`, and `gsub!` have been refactored for better performance (@aardvark179).
* Don't allocate a `MatchData` object when `Regexp#match?` or `String#match?` is used (#2509, @nirvdrum).
* Add `ENV.except` (#2507, @Strech).
* Fully inline the `Integer#+` and `Integer#-` logic for interpreter speed (#2518, @smarr).
* Remove unnecessary work in negotiating the encoding to use in a Regexp match (#2522, @nirvdrum).
* Add new fast paths for encoding negotiation between strings with different encodings, but which match common default cases (#2522, @nirvdrum).
* Reduce footprint by removing unnecessary nodes for accessing the `FrameOnStackMarker` (#2530, @smarr).

Changes:

* TruffleRuby now requires Java 11+ and no longer supports Java 8 (@eregon).

# 21.3.0

New features:

* [TRegex](https://github.com/oracle/graal/tree/master/regex) is now used by default, which provides large speedups for matching regular expressions.
* Add `Polyglot.languages` to expose the list of available languages.
* Add `Polyglot::InnerContext` to eval code in any available language in an inner isolated context (#2169).
* Foreign objects now have a dynamically-generated class based on their interop traits like `ForeignArray` and are better integrated with Ruby objects (#2149).
* Foreign arrays now have all methods of Ruby `Enumerable` and many methods of `Array` (#2149).
* Foreign hashes now have all methods of Ruby `Enumerable` and many methods of `Hash` (#2149).
* Foreign iterables (`InteropLibrary#hasIterator`) now have all methods of Ruby `Enumerable` (#2149).
* Foreign objects now implement `#instance_variables` (readable non-invocable members) and `#methods` (invocable members + Ruby methods).

Bug fixes:

* Fix `Marshal.load` of multiple `Symbols` with an explicit encoding (#1624).
* Fix `rb_str_modify_expand` to preserve existing bytes (#2392).
* Fix `String#scrub` when replacement is frozen (#2398, @LillianZ).
* Fix `Dir.mkdir` error handling for `Pathname` paths (#2397).
* `BasicSocket#*_nonblock(exception: false)` now only return `:wait_readable/:wait_writable` for `EAGAIN`/`EWOULDBLOCK` like MRI (#2400).
* Fix issue with `strspn` used in the `date` C extension compiled as a macro on older glibc and then missing the `__strspn_c1` symbol on newer glibc (#2406).
* Fix constant lookup when loading the same file multiple times (#2408).
* Fix handling of `break`, `next` and `redo` in `define_method(name, &block)` methods (#2418).
* Fix handling of incompatible types in `Float#<=>` (#2432, @chrisseaton).
* Fix issue with escaping curly braces for `Dir.glob` (#2425).
* Fix `base64` decoding issue with missing output (#2435).
* Fix `StringIO#ungetbyte` to treat a byte as a byte, not a code point (#2436). 
* Fix `defined?(yield)` when used inside a block (#2446).
* Fix a couple issues related to native memory allocation and release.

Compatibility:

* Implement `Process::Status.wait` (#2378).
* Update `rb_str_modify` and `rb_str_modify_expand` to raise a `FrozenError` when given a frozen string (#2392).
* Implement `rb_fiber_*` functions (#2402).
* Implement `rb_str_vcatf`.
* Add support for tracing allocations from C functions (#2403, @chrisseaton).
* Implement `rb_str_catf`.
* Search the executable in the passed env `PATH` for subprocesses (#2419).
* Accept a string as the pattern argument to `StringScanner#scan` and `StringScanner#check` (#2423).

Performance:

* Moved most of `MonitorMixin` to primitives to deal with interrupts more efficiently (#2375).
* Improved the performance of `rb_enc_from_index` by adding cached lookups (#2379, @nirvdrum).
* Improved the performance of many `MatchData` operations (#2384, @nirvdrum).
* Significantly improved performance of TRegex calls by allowing Truffle splitting (#2389, @nirvdrum).
* Improved `String#gsub` performance by adding a fast path for the `string_byte_index` primitive (#2380, @nirvdrum).
* Improved `String#index` performance by adding a fast path for the `string_character_index` primitive (#2383, @LillianZ).
* Optimized conversion of strings to integers if the string contained a numeric value (#2401, @nirvdrum).
* Use Truffle's `ContextThreadLocal` to speedup access to thread-local data.
* Provide a new fast path for `rb_backref*` and `rb_lastline*`functions from C extensions.

Changes:

* `foreign_object.class` on foreign objects is no longer special and uses `Kernel#class` (it used to return the `java.lang.Class` object for a Java type or `getMetaObject()`, but that is too incompatible with Ruby code).
* `Java.import name` imports a Java class in the enclosing module instead of always as a top-level constant.
* `foreign_object.keys` no longer returns members, use `foreign_object.instance_variables` or `foreign_object.methods` instead.
* `foreign_object.respond_to?(:class)` is now always true (before it was only for Java classes), since the method is always defined.

Security:

* Updated to Ruby 2.7.4 to fix CVE-2021-31810, CVE-2021-32066 and CVE-2021-31799.

# 21.2.0

New features:

* New `TruffleRuby::ConcurrentMap` data structure for use in [`concurrent-ruby`](https://github.com/ruby-concurrency/concurrent-ruby) (#2339, @wildmaples).

Bug fixes:

* Fix of different values of self in different scopes.
* `Truffle::POSIX.select` was being redefined repeatedly (#2332).
* Fix the `--backtraces-raise` and `--backtraces-rescue` options in JVM mode (#2335).
* Fix `File.{atime, mtime, ctime}` to include nanoseconds (#2337).
* Fix `Array#[a, b] = "frozen string literal".freeze` (#2355).
* `rb_funcall()` now releases the C-extension lock (similar to MRI).

Compatibility:

* Updated to Ruby 2.7.3. The `resolv` stdlib was not updated (`resolv` in 2.7.3 has [bugs](https://bugs.ruby-lang.org/issues/17748)).
* Make interpolated strings frozen for compatibility with Ruby 2.7 (#2304, @kirs).
* `require 'socket'` now also requires `'io/wait'` like CRuby (#2326).
* Support precision when formatting strings (#2281, @kirs).
* Make rpartition compatible with Ruby 2.7 (#2320, @gogainda).
* Include the type name in exception messages from `rb_check_type` (#2307).
* Fix `Hash#rehash` to remove duplicate keys after modifications (#2266, @MattAlp)
* Only fail `rb_check_type` for typed data, not wrapped untyped structs (#2331).
* Decide the visibility in `Module#define_method` based on `self` and the default definee (#2334).
* Configure `mandir` value in `RbConfig::CONFIG` and `RbConfig::MAKEFILE_CONFIG` (#2315).
* TruffleRuby now supports the Truffle polyglot Hash interop API.
* Implement `Fiber#raise` (#2338).
* Update `File.basename` to return new `String` instances (#2343).
* Allow `Fiber#raise` after `Fiber#transfer` like Ruby 3.0 (#2342).
* Fix `ObjectSpace._id2ref` for Symbols and frozen String literals (#2358).
* Implemented `Enumerator::Lazy#filter_map` (#2356).
* Fix LLVM toolchain issue on macOS 11.3 (#2352, [oracle/graal#3383](https://github.com/oracle/graal/issues/3383)).
* Implement `IO#set_encoding_by_bom` (#2372, pawandubey).
* Implemented `Enumerator::Lazy#with_index` (#2356).
* Implement `rb_backref_set`.
* Fix `Float#<=>` when comparing `Infinity` to other `#infinite?` values.
* Implement `date` library as a C extension to improve compatibility (#2344).

Performance:

* Make `#dig` iterative to make it faster and compile better for calls with 3+ arguments (#2301, @chrisseaton, @jantnovi).
* Make `Struct#dig` faster in interpreter by avoiding exceptions (#2306, @kirs).
* Reduce the number of AST nodes created for methods and blocks (#2261).
* Fiber-local variables are much faster now by using less synchronization.
* Improved the performance of the exceptional case of `String#chr` (#2318, @chrisseaton).
* Improved the performance of `IO#read_nonblock` when no data is available to be read.
* `TruffleSafepoint` is now used instead of custom logic, which no longer invalidates JITed code for guest safepoints (e.g., `Thread#{backtrace,raise,kill}`, `ObjectSpace`, etc)
* Significantly improved performance of `Time#strftime` for common formats (#2361, @wildmaples, @chrisseaton).
* Faster solution for lazy integer length (#2365, @lemire, @chrisseaton).
* Speedup `rb_funcallv*()` by directly unwrapping the C arguments array instead of going through a Ruby `Array` (#2089).
* Improved the performance of several `Truffle::RegexOperations` methods (#2374, @wildmapes, @nirvdrum).

Changes:

* `rb_iterate()` (deprecated since 1.9) no longer magically passes the block to `rb_funcall()`, use `rb_block_call()` instead.

Security:

* Updated to Ruby 2.7.3 to fix CVE-2021-28965 and CVE-2021-28966.

# 21.1.0

New features:

* Access to local variables of the interactive Binding via language bindings is now supported: `context.getBindings("ruby").putMember("my_var", 42);` (#2030).
* `VALUE`s in C extensions now expose the Ruby object when viewed in the debugger, as long as they have not been converted to native values.
* Signal handlers can now be run without triggering multi-threading.
* Fibers no longer trigger Truffle multi-threading.

Bug fixes:

* `Range#to_a` wasn't working for `long` ranges (#2198, @tomstuart and @LillianZ).
* Show the interleaved host and guest stacktrace for host exceptions (#2226).
* Fix the label of the first location reported by `Thread#backtrace_locations` (#2229).
* Fix `Thread.handle_interrupt` to defer non-pure interrupts until the end of the `handle_interrupt` block (#2219).
* Clear and restore errinfo on entry and normal return from methods in C extensions (#2227).
* Fix extra whitespace in squiggly heredoc with escaped newline (#2238, @wildmaples and @norswap).
* Fix handling of signals with `--single-threaded` (#2265).
* Fix `Enumerator::Lazy#{chunk_while, slice_before, slice_after, slice_when}` to return instances of `Enumerator::Lazy` (#2273).
* Fix `Truffle::Interop.source_location` to return unavailable source sections for modules instead of null (#2257).
* Fix usage of `Thread.handle_interrupt` in `MonitorMixin#mon_synchronize`.
* Fixed `TruffleRuby.synchronized` to handle guest safepoints (#2277).
* Fix control flow bug when assigning constants using ||= (#1489).
* Fix `Kernel#raise` argument handling for hashes (#2298).
* Set errinfo when `rb_protect` captures a Ruby exception (#2245).
* Fixed handling of multiple optional arguments and keywords when passed a positional `Hash` (#2302).

Compatibility:

* Prepend the GraalVM LLVM Toolchain to `PATH` when installing gems (#1974, #1088, #1343, #1400, #1947, #1931, #1588).
* Installing the `nokogiri` gem now defaults to use the vendored `libxml2` and `libxslt`, similar to CRuby, which means the corresponding system packages are no longer needed (#62).
* Implemented `$LOAD_PATH.resolve_feature_path`.
* Add `Pathname#/` alias to `Pathname#+` (#2178).
* Fixed issue with large `Integer`s in `Math.log` (#2184).
* Updated `Regexp.last_match` to support `Symbol` and `String` parameter (#2179).
* Added support for numbered block parameters (`_1` etc).
* Fixed `String#upto` issue with non-ascii strings (#2183).
* Implemented partial support for pattern matching (#2186).
* Make `File.extname` return `'.'` if the path ends with one (#2192, @tomstuart).
* Include fractional seconds in `Time#inspect` output (#2194, @tomstuart).
* Add support for `Integer#[Range]` and `Integer#[start, length]` (#2182, @gogainda).
* Allow private calls with `self` as an explicit receiver (#2196, @wildmaples).
* Fixed `:perm` parameter for `File.write`.
* Implemented `Time#floor` and `#ceil` (#2201, @wildmaples).
* Allow `Range#include?` and `#member?` with `Time` (#2202, @wildmaples).
* Implemented `Comparable#clamp(Range)` (#2200, @wildmaples).
* Added a `Array#minmax` to override `Enumerable#minmax` (#2199, @wildmaples).
* Implemented `chomp` parameter for `IO.{readlines, foreach}` (#2205).
* Implemented the Debug Inspector C API.
* Added beginless range support for `Range#{new, bsearch, count, each, equal_value, first, inspect, max, min, size, cover?, include?, ===}`.
* Added beginless range support for `Array#{[], []=, slice, slice!, to_a, fill, values_at}` (#2155, @LillianZ).
* Added beginless range support for `String#{byteslice, slice, slice!}` and `Symbol#slice` (#2211, @LillianZ).
* Added beginless range support for `Kernel#{caller, caller_locations}` and `Thread#backtrace_locations` (#2211, @LillianZ).
* Make rand work with exclusive range with Float (#1506, @gogainda)
* Fixed `String#dump`'s formatting of escaped unicode characters (#2217, @meganniu).
* Switched to the io-console C extension from C ruby for better performance and compatibility in `irb`.
* Coerce the message to a `String` for `BasicSocket#send` (#2209, @HoneyryderChuck).
* Support buffer argument for `UDPSocket#recvfrom_nonblock` (#2209, @HoneyryderChuck).
* Fixed `Integer#digits` implementation to handle more bases (#2224, #2225).
* Support the `inherit` parameter for `Module#{private, protected, public}_method_defined?`.
* Implement `Thread.pending_interrupt?` and `Thread#pending_interrupt?` (#2219).
* Implement `rb_lastline_set` (#2170).
* Implemented `Module#const_source_location` (#2212, @tomstuart and @wildmaples).
* Do not call `File.exist?` in `Dir.glob` as `File.exist?` is often mocked (#2236, @gogainda).
* Coerce the inherit argument to a boolean in `Module#const_defined?` and `Module#const_get` (#2240).
* Refinements take place at `Object#method` and `Module#instance_method` (#2004, @ssnickolay).
* Add support for `rb_scan_args_kw` in C API (#2244, @LillianZ).
* Update random implementation layout to be more compatible (#2234).
* Set `RbConfig::CONFIG['LIBPATHFLAG'/'RPATHFLAG']` like MRI to let `$LIBPATH` changes in `extconf.rb` work.
* Access to path and mode via `rb_io_t` from C has been changed to improve compatibility for io-console.
* Implemented the `Time.at` `in:` parameter.
* Implemented `Kernel#raise` `cause` parameter.
* Improved compatibility of `Signal.trap` and `Kernel#trap` (#2287, @chrisseaton).
* Implemented `GC.stat(:total_allocated_objects)` as `0` (#2292, @chrisseaton).
* `ObjectSpace::WeakMap` now supports immediate and frozen values as both keys and values (#2267).
* Call `divmod` when coercion to `Float` fails for `#sleep` (#2289, @LillianZ).

Performance:

* Multi-Tier compilation is now enabled by default, which improves warmup significantly.
* Improve the performance of checks for recursion (#2189, @LillianZ).
* Improve random number generation performance by avoiding synchronization (#2190, @ivoanjo).
* We now create a single call target per block by default instead of two.
* Some uses of class variables are now much better optimized (#2259, @chrisseaton).
* Several methods that need the caller frame are now always inlined in their caller, which speeds up the interpreter and reduces footprint.
* Pasting code in IRB should be reasonably fast, by updating to `irb` 1.3.3 and `reline` 0.2.3 (#2233).

Changes:

* Standalone builds of TruffleRuby are now based on JDK11 (they used JDK8 previously). There should be no user-visible changes. Similarly, JDK11 is now used by default in development instead of JDK8.
* The deprecated `Truffle::System.synchronized` has been removed.
* `Java.synchronized` has been removed, it did not work on host objects.

# 21.0.0

Release notes:

* The new IRB is quite slow when copy/pasting code into it. This is due to an inefficient `io/console` implementation which will be addressed in the next release. A workaround is to use `irb --readline`, which disables some IRB features but is much faster for copy/pasting code.

New features:

* Updated to Ruby 2.7.2 (#2004).

Bug fixes:

* Fix error message when the method name is not a Symbol or String for `Kernel#respond_to?` (#2132, @ssnickolay)
* Fixed setting of special variables in enumerators and enumerables (#1484).
* Fixed return value of `Enumerable#count` and `Enumerable#uniq` with multiple yielded arguments (#2145, @LillianZ).
* Fixed `String#unpack` for `w*` format (#2143).
* Fixed issue with ``Kernel#` `` when invalid UTF-8 given (#2118).
* Fixed issue with `Method#to_proc` and special variable storage (#2156).
* Add missing `offset` parameter for `FFI::Pointer#put_array_of_*` (#1525).
* Fixed issue with different `Struct`s having the same hash values (#2214).

Compatibility:

* Implement `String#undump` (#2131, @kustosz)
* `Errno` constants with the same `errno` number are now the same class.
* Implement `Enumerable#tally` and `Enumerable#filter_map` (#2144 and #2152, @LillianZ).
* Implement `Range#minmax`.
* Pass more `Enumerator::Lazy#uniq` and `Enumerator::Lazy#chunk` specs (#2146, @LillianZ).
* Implement `Enumerator#produce` (#2160, @zverok)
* Implement `Complex#<=>` (#2004, @ssnickolay).
* Add warning for `proc` without block (#2004, @ssnickolay).
* Implemented `FrozenError#receiver`.
* `Proc#<<` and `Proc#>>` raises TypeError if passed not callable object (#2004, @ssnickolay).
* Support time and date related messages for `Time` (#2166).
* Updated `Dir.{glob,[]}` to raise `ArgumentError` for nul-separated strings.
* `Kernel#lambda` with no block in a method called with a block raises an exception (#2004, @ssnickolay).
* Implemented `BigDecimal` as C extension to improve compatibility.
* Comment lines can be placed between fluent dot now (#2004, @ssnickolay).
* Implemented `rb_make_exception`.
* `**kwargs` now accept non-Symbol keys like Ruby 2.7.
* Updated the Unicode Emoji version (#2173, @wildmaples).
* Added `Enumerator::Yielder#to_proc`.
* Implemented `Enumerator::Lazy#eager`.
* Updated `Method#inspect` to include paremeter information.
* Update `Module#name` to return the same frozen string.
* Implemented `inherit` argument for `Module#autoload?`.

Performance:

* Refactor and implement more performant `MatchData#length` (#2147, @LillianZ).
* Refactor and implement more performant `Array#sample` (#2148, @LillianZ).
* `String#inspect` is now more efficient.

Changes:

* All `InteropLibrary` messages are now exposed consistently as methods on `Truffle::Interop` (#2139). Some methods were renamed to match the scheme described in the documentation.

# 20.3.0

Bug fixes:

* Handle foreign null object as falsy value (#1902, @ssnickolay)
* Fixed return value of `Enumerable#first` with multiple yielded arguments (#2056, @LillianZ).
* Improve reliability of the post install hook by disabling RubyGems (#2075).
* Fixed top level exception handler to print exception cause (#2013).
* Fixed issue when extending FFI from File (#2094).
* Fixed issue with `Kernel#freeze` not freezing singleton class (#2093).
* Fixed `String#encode` with options issue (#2091, #2095, @LillianZ)
* Fixed issue with `spawn` when `:close` redirect is used (#2097).
* Fixed `coverage` issue when `*eval` is used (#2078).
* Use expanded load paths for feature matching (#1501).
* Fixed handling of post arguments for `super()` (#2111).
* Fixed `SystemStackError` sometimes replaced by an internal Java `NoClassDefFoundError` on JVM (#1743).
* Fixed constant/identifier detection in lexer for non-ASCII encodings (#2079, #2102, @ivoanjo).
* Fixed parsing of `--jvm` as an application argument (#2108).
* Fix `rb_rescue2` to ignore the end marker `(VALUE)0` (#2127, #2130).
* Fix status and output when SystemExit is subclassed and raised (#2128)
* Fix `String#{chomp, chomp!}` issue with invalid encoded strings (#2133).

Compatibility:

* Run `at_exit` handlers even if parsing the main script fails (#2047).
* Load required libraries (`-r`) before parsing the main script (#2047).
* `String#split` supports block (#2052, @ssnickolay)
* Implemented `String#{grapheme_clusters, each_grapheme_cluster}`.
* Fix the caller location for `#method_added` (#2059).
* Fix issue with `Float#round` when `self` is `-0.0`.
* Fix `String#unpack` issue with `m0` format (#2065).
* Fix issue with `File.absolute_path` returning a path to current directory (#2062).
* Update `Range#cover?` to handle `Range` parameter.
* Fix `String#{casecmp, casecmp?}` parameter conversion.
* Fix `Regexp` issue which raised syntax error instead of `RegexpError` (#2066).
* Handle `Object#autoload` when autoload itself (#1616, @ssnickolay)
* Skip upgraded default gems while loading RubyGems (#2075).
* Verify that gem paths are correct before loading RubyGems (#2075).
* Implement `rb_ivar_count`.
* Implemented `rb_yield_values2`.
* Implemented `Digest::Base#{update, <<}` (#2100).
* Pass the final `super` specs (#2104, @chrisseaton).
* Fix arity for arguments with optional kwargs (#1669, @ssnickolay)
* Fix arity for `Proc` (#2098, @ssnickolay)
* Check bounds for `FFI::Pointer` accesses when the size of the memory behind is known.
* Implement negative line numbers for eval (#1482).
* Support refinements for `#to_s` called by string interpolation (#2110, @ssnickolay)
* Module#using raises error in method scope (#2112, @ssnickolay)
* `File#path` now returns a new mutable String on every call like MRI (#2115).
* Avoid infinite recursion when redefining `Warning#warn` and calling `Kernel#warn` (#2109).
* Convert objects with `#to_path` in `$LOAD_PATH` (#2119).
* Handle the functions being native for `rb_thread_call_without_gvl()` (#2090).
* Support refinements for Kernel#respond_to? (#2120, @ssnickolay)
* JCodings has been updated from 1.0.45 to 1.0.55.
* Joni has been updated from 2.1.30 to 2.1.40.

Performance:

* Calls with a literal block are no longer always split but instead the decision is made by the Truffle splitting heuristic.
* `Symbol#to_proc` is now AST-inlined in order to not rely on splitting and to avoid needing the caller frame to find refinements which apply.
* `Symbol#to_proc` is now globally cached per Symbol and refinements, to avoid creating many redundant `CallTargets`.
* Setting and access to the special variables `$~` and `$_` has been refactored to require less splitting.

Changes:

* Migrated from JLine 2 to JLine 3 for the `readline` standard library.

# 20.2.0

New features:

* Updated to Ruby 2.6.6.
* Use `InteropLibrary#toDisplayString()` to better display objects from other languages.
* Implement writing to the top scope for global variables (#2024).
* `foreign_object.to_s` now uses `InteropLibrary#toDisplayString()` (and still `asString()` if `isString()`).
* `foreign_object.inspect` has been improved to be more useful (include the language and meta object).
* `foreign_object.class` now calls `getMetaObject()` (except for Java classes, same as before).
* Add basic support for Linux AArch64.
* `foreign_object.name = value` will now call `Interoplibrary#writeMember("name", value)` instead of `invokeMember("name=", value)`.
* Always show the Ruby core library files in backtraces (#1414).
* The Java stacktrace is now shown when sending SIGQUIT to the process, also on TruffleRuby Native, see [Debugging](doc/user/debugging.md) for details (#2041).
* Calls to foreign objects with a block argument will now pass the block as the last argument.
* `foreign.name` will now use `invokeMember` if invocable and if not use `readMember`, see `doc/contrib/interop_implicit_api.md` for details.
* `foreign.to_f` and `foreign.to_i` will now attempt to convert to Ruby `Float` and `Integer` (#2038).
* `foreign.equal?(other)` now uses `InteropLibrary#isIdentical(other)` and `foreign.object_id/__id__` now uses `InteropLibrary#identityHashCode()`.

Bug fixes:

* Fix `#class_exec`, `#module_exec`, `#instance_eval`, and `instance_exec` to use activated refinements (#1988, @ssnickolay).
* Fixed missing method error for FFI calls with `blocking: true` when interrupted.
* Use upgraded default gems when installed (#1956).
* Fixed `NameError` when requiring an autoload path that does not define the autoload constant (#1905).
* Thread local IO buffers are now allocated using a stack to ensure safe operating if a signal handler uses one during an IO operation.
* Fixed `TracePoint` thread-safety by storing the state on the Ruby `Thread` (like MRI) instead of inside the `TracePoint` instance.
* Make `require 'rubygems/package'` succeed and define `Gem::Deprecate` correctly (#2014).
* Fix `MBCLEN_CHARFOUND_P` error.
* Fix `rb_enc_str_new` when `NULL` encoding is given with a constant string.
* Fixed `rb_enc_precise_mbclen` to handle more inputs.
* The output for `--engine.TraceCompilation` is now significantly easier to read, by having shorter method names and source names (oracle/graal#2052).
* Fix indentation for squiggly heredoc with single quotes (#1564).
* Only print members which are readable for foreign `#inspect` (#2027).
* Fixed the return value of the first call to `Kernel#srand` in a Thread (#2028).
* Fix missing flushing when printing an exception at top-level with a custom backtrace, which caused no output being shown (#1750, #1895).
* Use the mode of the given `IO` for `IO#reopen(IO)` which is important for the 3 standard IOs (#2034).
* Fix potential deadlock when running finalizers (#2041).
* Let `require 'rubygems/specification'` work before `require 'rubygems'`.

Compatibility:

* Implement `UnboundMethod#bind_call`.
* Implemented `ObjectSpace::WeakMap` (#1385, #1958).
* Implemented `strtod` and `ruby_strtod` (#2007).
* Fix detection of `#find_type` in FFI to ignore `MakeMakefile#find_type` from `mkmf` (#1896, #2010).
* Implemented `rb_uv_to_utf8` (#1998, @skateman).
* Implemented `rb_str_cat_cstr`.
* Implemented `rb_fstring`.
* Support `#refine` for Module (#2021, @ssnickolay).
* Implemented `rb_ident_hash_new`.
* Improved the compatibility of `Symbol.all_symbols` (#2022, @chrisseaton).
* Implemented `rb_enc_str_buf_cat`.
* Implemented `rb_int_positive_pow`.
* Implemented `rb_usascii_str_new_lit`.
* Define `#getch` and `#getpass` on `StringIO` when `io/console` is required.
* Implemented `rb_uv_to_utf8` (#1998).
* Single character IDs now behave more like those in MRI to improve C extension compatibility, so `rb_funcall(a, '+', b)` will now do the same thing as in MRI.
* Removed extra public methods on `String`.
* Implemented `rb_array_sort` and `rb_array_sort_bang`.
* Do not create a finalizers `Thread` if there are other public languages, which is helpful for polyglot cases (#2035).
* Implemented `rb_enc_isalnum` and `rb_enc_isspace`.
* `RUBY_REVISION` is now the full commit hash used to build TruffleRuby, similar to MRI 2.7+.
* Implemented `rb_enc_mbc_to_codepoint`.
* Changed the lookup methods to achieve Refinements specification (#2033, @ssnickolay)
* Implemented `Digest::Instance#new` (#2040).
* Implemented `ONIGENC_MBC_CASE_FOLD`.
* Fixed `Thread#raise` to call the exception class' constructor with no arguments when given no message (#2045).
* Fixed `refine + super` compatibility (#2039, #2048, @ssnickolay)
* Make the top-level exception handler more compatible with MRI (#2047).
* Implemented `rb_enc_codelen`.
* Implemented `Ripper` by using the C extension (#1585).

Changes:

* RubyGems gem commands updated to use the `--no-document` option by default.

Performance:

* Enable lazy translation from the parser AST to the Truffle AST for user code by default. This should improve application startup time (#1992).
* `instance variable ... not initialized` and similar warnings are now optimized to have no peak performance impact if they are not printed (depends on `$VERBOSE`).
* Implement integer modular exponentiation using `BigInteger#mod_pow` (#1999, @skateman)
* Fixed a performance issue when computing many substrings of a given non-leaf `String` with non-US-ASCII characters.
* Speedup native handle to Ruby object lookup for C extensions.

# 20.1.0

New features:

* Nightly builds of TruffleRuby are now available, see the README for details (#1483).
* `||=` will not compile the right-hand-side if it's only executed once, to match the idiomatic lazy-initialisation use-case ([blog post](https://engineering.shopify.com/blogs/engineering/optimizing-ruby-lazy-initialization-in-truffleruby-with-deoptimization), #1887, @kipply).
* Added `--metrics-profile-require` option to profile searching, parsing, translating and loading files.
* Added support for captured variables for the Truffle instruments (e.g. Chrome debugger).

Bug fixes:

* Fixed `Exception#dup` to copy the `Exception#backtrace` string array.
* Fixed `rb_warn` and `rb_warning` when used as statements (#1886, @chrisseaton).
* Fixed `NameError.new` and `NoMethodError.new` `:receiver` argument.
* Correctly handle large numbers of arguments to `rb_funcall` (#1882).
* Added arity check to `Module#{include, prepend}`.
* Fix `OpenSSL::Digest.{digest,hexdigest,base64digest}` to handle `algorithm, data` arguments (#1889, @bdewater).
* Fixed `SystemCallError.new` parameter conversion.
* Fixed `File#{chmod, umask}` argument conversion check.
* Added warning in `Hash.[]` for non-array elements.
* Fixed `File.lchmod` to raise `NotImplementedError` when not available.
* `RSTRING_PTR()` now always returns a native pointer, resolving two bugs `memcpy`ing to (#1822) and from (#1772) Ruby Strings.
* Fixed issue with duping during splat (#1883).
* Fixed `Dir#children` implementation.
* Fixed `SignalException.new` error when bad parameter given.
* Added deprecation warning to `Kernel#=~`.
* Fixed `puts` for a foreign objects, e.g. `puts Polyglot.eval('js', '[]')` (#1881).
* Fixed `Exception#full_message` implementation.
* Updated `Kernel.Complex()` to handle the `exception: false` parameter.
* Fixed `Kernel#dup` to return self for `Complex` and `Rational` objects.
* Updated `Kernel.Float()` to handle the `exception: false` parameter.
* Fixed `String#unpack` `M` format (#1901).
* Fixed error when `SystemCallError` message contained non-ASCII characters.
* Fixed `rb_rescue` to allow null rescue methods. (#1909, @kipply).
* Fixed incorrect comparisons between bignums and doubles.
* Prevented some internal uses of `Kernel#caller_locations` to be overridden by user code (#1934).
* Fixed an issue caused by recursing inlining within `Regexp#quote` (#1927).
* Updated `Kernel.Float()` to return given string in error message (#1945).
* Parameters and arity of methods derived from `method_missing` should now match MRI (#1921).
* Fixed compile error in `RB_FLOAT_TYPE_P` macro (#1928).
* Fixed `Symbol#match` to call the block with the `MatchData` (#1933).
* Fixed `Digest::SHA2.hexdigest` error with long messages (#1922).
* Fixed `Date.parse` to dup the coerced string to not modify original (#1946).
* Update `Comparable` error messages for special constant values (#1941).
* Fixed `File.ftype` parameter conversion (#1961).
* Fixed `Digest::Instance#file` to not modify string literals (#1964).
* Make sure that string interpolation returns a `String`, and not a subclass (#1950).
* `alias_method` and `instance_methods` should now work correctly inside a refinement (#1942).
* Fixed `Regexp.union` parameter conversion (#1963).
* `IO#read(n)` no longer buffers more than needed, which could cause hanging if detecting readability via a native call such as `select(2)` (#1951).
* Fixed `Random::DEFAULT.seed` to be different on boot (#1965, @kipply)
* `rb_encoding->name` can now be read even if the `rb_encoding` is stored in native memory.
* Detect and cut off recursion when inspecting a foreign object, substituting an ellipsis instead.
* Fixed feature lookup order to check every `$LOAD_PATH` path entry for `.rb`, then every entry for native extension when `require` is called with no extension.
* Define the `_DARWIN_C_SOURCE` macro in extension makefiles (#1592).
* Change handling of var args in `rb_rescue2` to handle usage in C extensions (#1823).
* Fixed incorrect `Encoding::CompatibilityError` raised for some interpolated Regexps (#1967).
* Actually unset environment variables with a `nil` value for `Process.spawn` instead of setting them to an empty String.
* Core library methods part of the Native Image heap are no longer added in the compilation queue on the first call, but after they reach the thresholds like other methods.
* Fix `RbConfig::CONFIG['LIBRUBY_SO']` file extension.
* Fix `char`, `short`, `unsigned char`,  `unsigned int`, and `unsigned short` types in `Fiddle` (#1971).
* Fix `IO#select` to reallocate its buffer if it is interrupted by a signal.
* Fix issue where interpolated string matched `#` within string as being a variable (#1495).
* Fix `File.join` to raise error on strings with null bytes.
* Fix initialization of Ruby Thread for foreign thread created in Java.
* Fix registration of default specs in RubyGems (#1987).

Compatibility:

* The C API type `VALUE` is now defined as `unsigned long` as on MRI. This enables `switch (VALUE)` and other expressions which rely on `VALUE` being an integer type (#1409, #1541, #1675, #1917, #1954).
* Implemented `Float#{floor, ceil}` with `ndigits` argument.
* Implemented `Thread#fetch`.
* Implemented `Float#truncate` with `ndigits` argument.
* Made `String#{byteslice, slice, slice!}` and `Symbol#slice` compatible with endless ranges.
* Implemented "instance variable not initialized" warning.
* Make `Kernel#{caller, caller_locations}` and `Thread#backtrace_locations` compatible with endless ranges.
* Implemented `Dir#each_child`.
* Implemented `Kernel.{chomp, chop}` and `Kernel#{chomp, chop}`.
* Implemented `-p` and `-a`, and `-l` CLI options.
* Convert the argument to `File.realpath` with `#to_path` (#1894).
* `StringIO#binmode` now sets the external encoding to BINARY like MRI (#1898).
* `StringIO#inspect` should not include the contents of the `StringIO` (#1898).
* Implemented `rb_fd_*` functions (#1623).
* Fixed uninitialized variable warnings in core and lib (#1897).
* Make `Thread#backtrace` support omit, length and range arguments.
* Implemented `Range#%`.
* Fixed the type of the `flags` field of `rb_data_type_t` (#1911).
* Implemented `rb_obj_is_proc` (#1908, @kipply, @XrXr).
* Implemented C API macro `RARRAY_ASET()`.
* Implemented `num2short` (#1910, @kipply).
* `RSTRING_END()` now always returns a native pointer.
* Removed `register` specifier for `rb_mem_clear()` (#1924).
* Implemented `Thread::Backtrace::Locations#base_label` (#1920).
* Implemented `rb_mProcess` (#1936).
* Implemented `rb_gc_latest_gc_info` (#1937).
* Implemented `RBASIC_CLASS` (#1935).
* Yield 2 arguments for `Hash#map` if the arity of the block is > 1 (#1944).
* Add all `Errno` constants to match MRI, needed by recent RubyGems.
* Silence `ruby_dep` warnings since that gem is unmaintained.
* Clarify error message for not implemented `Process.daemon` (#1962).
* Allow multiple assignments in conditionals (#1513).
* Update `NoMethodError#message` to match MRI (#1957).
* Make `StringIO` work with `--enable-frozen-string-literal` (#1969).
* Support `NULL` for the status of `rb_protect()`.
* Ensure `BigDecimal#inspect` does not call `BigDecimal#to_s` to avoid behaviour change on `to_s` override (#1960).
* Define all C-API `rb_{c,m,e}*` constants as C global variables (#1541).
* Raise `ArgumentError` for `Socket.unpack_sockaddr_un` if the socket family is incorrect.
* Implemented `RTYPEDDATA_*()` macros and `rb_str_tmp_new()` (#1975).
* Implemented `rb_set_end_proc` (#1959).
* Implemented `rb_to_symbol`.
* Implemented `rb_class_instance_methods`, `rb_class_public_instance_methods`, `rb_class_protected_instance_methods`, and `rb_class_private_instance_methods`.
* Implemented `rb_tracepoint_new`, `rb_tracepoint_disable`, `rb_tracepoint_enable`, and `rb_tracepoint_enabled_p` (#1450).
* Implemented `RbConfig::CONFIG['AR']` and `RbConfig::CONFIG['STRIP']` (#1973).
* Not yet implemented C API functions are now correctly detected as missing via `mkmf`'s `have_func` (#1980).
* Accept `RUBY_INTERNAL_EVENT_{NEWOBJ,FREEOBJ}` events but warn they are not triggered (#1978, #1983).
* `IO.copy_stream(in, STDOUT)` now writes to `STDOUT` without buffering like MRI.
* Implemented `RbConfig['vendordir']`.
* Implemented `Enumerator::ArithmeticSequence`.
* Support `(struct RBasic *)->flags` and `->klass` from `ruby.h` (#1891, #1884, #1978).

Changes:

* `TRUFFLERUBY_RESILIENT_GEM_HOME` has been removed. Unset `GEM_HOME` and `GEM_PATH` instead if you need to.
* The deprecated `Truffle::System.full_memory_barrier`, `Truffle::Primitive.logical_processors`, and  `Truffle::AtomicReference` have been removed.
* The implicit interface for allowing Ruby objects to behave as polyglot arrays with `#size`, `#[]` methods has been removed and replaced with an explicit interface where each method starts with `polyglot_*`.
* Hash keys are no longer reported as polyglot members.
* All remaining implicit polyglot behaviour for `#[]` method was replaced with `polyglot_*` methods.
* Rename dynamic API to match InteropLibrary. All the methods keep the name as it is in InteropLibrary with the following changes: use snake_case, add `polyglot_` prefix, drop `get` and `is` prefix, append `?` on all predicates.
* Split `Truffle::Interop.write` into `.write_array_element` and `.write_member` methods.
* Rename `Truffle::Interop.size` to `.array_size`.
* Rename `Truffle::Interop.is_boolean?` to `.boolean?`.
* Split `Truffle::Interop.read` into `.read_member` and `.read_array_element`.
* Drop `is_` prefix in `Truffle::Interop.is_array_element_*` predicates.
* `Truffle::Interop.hash_keys_as_members` has been added to treat a Ruby Hash as a polyglot object with the Hash keys as members.

Performance:

* Optimized `RSTRING_PTR()` accesses by going to native directly, optimized various core methods, use Mode=latency and tune GC heap size for Bundler. This speeds up `bundle install` from 84s to 19s for a small Gemfile with 6 gems (#1398).
* Fixed memory footprint issue due to large compilation on Native Image, notably during `bundle install` (#1893).
* `ArrayBuilderNode` now uses a new Truffle library for manipulating array stores.
* Ruby objects passed to C extensions are now converted less often to native handles.
* Calling blocking system calls and running C code with unblocking actions has been refactored to remove some optimisation boundaries.
* `return` expressions are now rewritten as implicit return expressions where control flow allows this to be safely done as a tail optimisation. This can improve interpreter performance by up to 50% in some benchmarks, and can be applied to approximately 80% of return nodes seen in Rails and its dependencies (#1977).
* The old array strategy code has been removed and all remaining nodes converted to the new `ArrayStoreLibrary`.
* Updated `nil` to be a global immutable singleton (#1835).

# 20.0.0

New features:

* Enable and document `--coverage` option (#1840, @chrisseaton).
* Update the internal LLVM toolchain to LLVM 9 and reduce its download size.
* Updated to Ruby 2.6.5 (#1749).
* Automatically set `PKG_CONFIG_PATH` as needed for compiling OpenSSL on macOS (#1830).

Bug fixes:

* Fix `Tempfile#{size,length}` when the IO is not flushed (#1765, @rafaelfranca).
* Dump and load instance variables in subclasses of `Exception` (#1766, @rafaelfranca).
* Fix `Date._iso8601` and `Date._rfc3339` when the string is an invalid date (#1773, @rafaelfranca).
* Fail earlier for bad handle unwrapping (#1777, @chrisseaton).
* Match out of range `ArgumentError` message with MRI (#1774, @rafaelfranca).
* Raise `Encoding::CompatibilityError` with incompatible encodings on `Regexp` (#1775, @rafaelfranca).
* Fixed interactions between attributes and instance variables in `Struct` (#1776, @chrisseaton).
* Coercion fixes for `TCPServer.new` (#1780, @XrXr).
* Fix `Float#<=>` not calling `coerce` when `other` argument responds to it (#1783, @XrXr).
* Do not warn / crash when requiring a file that sets and trigger autoload on itself (#1779, @XrXr).
* Strip trailing whitespaces when creating a `BigDecimal` with a `String` (#1796, @XrXr).
* Default `close_others` in `Process.exec` to `false` like Ruby 2.6 (#1798, @XrXr).
* Don't clone methods when setting method to the same visibility (#1794, @XrXr).
* `BigDecimal()` deal with large rationals precisely (#1797, @XrXr).
* Make it possible to call `instance_exec` with `rb_block_call` (#1802, @XrXr).
* Check for duplicate members in `Struct.new` (#1803, @XrXr).
* `Process::Status#to_i` return raw `waitpid(2)` status (#1800, @XrXr).
* `Process#exec`: set close-on-exec to false for fd redirection (#1805, @XrXr, @rafaelfranca).
* Building C extensions should now work with frozen string literals (#1786).
* Keep the Truffle working directory in sync with the native working directory.
* Rename `to_native` to `polyglot_to_native` to match `polyglot_pointer?` and `polyglot_address` methods.
* Fixed missing partial evaluation boundary in `Array#{sort,sort!}` (#1727).
* Fixed the class of `self` and the wrapping `Module` for `Kernel#load(path, wrap=true)` (#1739).
* Fixed missing polyglot type declaration for `RSTRING_PTR` to help with native/managed interop.
* Fixed `Module#to_s` and `Module#inspect` to not return an extra `#<Class:` for singleton classes.
* Arrays backed by native storage now allocate the correct amount of memory (#1828).
* Fixed issue in `ConditionVariable#wait` that could lose a `ConditionVariable#signal`.
* Do not expose TruffleRuby-specific method `Array#swap` (#1816).
* Fixed `#inspect` on broken UTF-8 sequences (#1842, @chrisseaton).
* `Truffle::Interop.keys` should report methods of `String` and `Symbol` (#1817).
* `Kernel#sprintf` encoding validity has been fixed (#1852, @XrXr).
* Fixed `ArrayIndexOutOfBoundsException` in `File.fnmatch` (#1845).
* Make `String#concat` work with no or multiple arguments (#1519).
* Make `Array#concat` work with no or multiple arguments (#1519).
* Coerce `BigDecimal(arg)` using `to_str` (#1826).
* Fixed `NameError#dup`, `NoMethodError#dup`, and `SystemCallError#dup` to copy internal fields.
* Make `Enumerable#chunk` work without a block (#1518).
* Fixed issue with `SystemCallError.new` setting a backtrace too early.
* Fixed `BigDecimal#to_s` formatting issue (#1711).
* Run `END` keyword block only once at exit.
* Implement `Numeric#clone` to return `self`.
* Fixed `Symbol#to_proc` to create a `Proc` with `nil` `source_location` (#1663).
* Make `GC.start` work with keyword arguments.
* Fixed `Kernel#clone` for `nil`, `true`, `false`, `Integer`, and `Symbol`.
* Make top-level methods available in `Context#getBindings()` (#1838).
* Made `Kernel#caller_locations` accept a range argument, and return `nil` when appropriate.
* Made `rb_respond_to` work with primitives (#1869, @chrisseaton).
* Fixed issue with missing backtrace for `rescue $ERROR_INFO` (#1660).
* Fixed `Struct#hash` for `keyword_init: true` `Struct`.
* Fixed `String#{upcase!,downcase!,swapcase!}(:ascii)` for non-ASCII-compatible encodings like UTF-16.
* Fixed `String#capitalize!` for strings that weren't full ASCII.
* Fixed enumeration issue in `ENV.{select, filter}`.
* Fixed `Complex` and `Rational` should be frozen after initializing.
* Fixed `printf` should raise error when not enough arguments for positional argument.
* Removed "shadowing outer local variable" warning.
* Fixed parameter conversion to `String` in ENV methods.
* Fixed deprecation warning when `ENV.index` is called.
* Fixed issue with `ENV.each_key`.
* Fixed `ENV.replace` implementation.
* Fixed `ENV.udpate` implementation.
* Fixed argument handling in `Kernel.printf`.
* Fixed character length after conversion to binary from a non-US-ASCII String.
* Fixed issue with installing latest bundler (#1880).
* Fixed type conversion for `Numeric#step` `step` parameter.
* Fixed `Kernel#Integer` conversion.
* Fixed `IO.try_convert` parameter conversion.
* Fixed linking of always-inline C API functions with `-std=gnu90` (#1837, #1879).
* Avoid race conditions during `gem install` by using a single download thread.
* Do not use gems precompiled for MRI on TruffleRuby (#1837).
* Fixed printing foreign arrays that were also pointers (#1679).
* Fixed `nil#=~` to not warn.
* Fixed `Enumerable#collect` to give user block arity in the block passed to `Enumerable#each`.

Compatibility:

* Implemented `String#start_with?(Regexp)` (#1771, @zhublik).
* Various improvements to `SignalException` and signal handling (#1790, @XrXr).
* Implemented `rb_utf8_str_new`, `rb_utf8_str_new_cstr`, `rb_utf8_str_new_static` (#1788, @chrisseaton).
* Implemented the `unit` argument of `Time.at` (#1791, @XrXr).
* Implemented `keyword_init: true` for `Struct.new` (#1789, @XrXr).
* Implemented `MatchData#dup` (#1792, @XrXr).
* Implemented a native storage strategy for `Array` to allow better C extension compatibility.
* Implemented `rb_check_symbol_cstr` (#1814).
* Implemented `rb_hash_start` (#1841, @XrXr).
* JCodings has been updated from 1.0.42 to 1.0.45.
* Joni has been updated from 2.1.25 to 2.1.30.
* Implemented `Method#<<` and `Method#>>` (#1821).
* The `.bundle` file extension is now used for C extensions on macOS (#1819, #1837).
* Implemented `Comparable#clamp` (#1517).
* Implemented `rb_gc_register_mark_object` and `rb_enc_str_asciionly_p` (#1856, @chrisseaton).
* Implemented `rb_io_set_nonblock` (#1741).
* Include the major kernel version in `RUBY_PLATFORM` on macOS like MRI (#1860, @eightbitraptor).
* Implemented `Enumerator::Chain`, `Enumerator#+`, and `Enumerable#chain` (#1859, #1858).
* Implemented `Thread#backtrace_locations` and `Exception#backtrace_locations` (#1556).
* Implemented `rb_module_new`, `rb_define_class_id`, `rb_define_module_id`, (#1876, @XrXr, @chrisseaton).
* Implemented `-n` CLI option (#1532).
* Cache the `Symbol` of method names in call nodes only when needed (#1872).
* Implemented `rb_get_alloc_func` and related functions (#1874, @XrXr).
* Implemented `rb_module_new`, `rb_define_class_id`, `rb_define_module_id`, (#1876, @chrisseaton).
* Implemented `ENV.slice`.
* Support for the Darkfish theme for RDoc generation has been added back.
* Implemented `Kernel#system` `exception: true` option.
* Implemented `Random.bytes`.
* Implemented `Random.random_number`.
* Added the ability to parse endless ranges.
* Made `Range#{to_a, step, each, bsearch, step, last, max, min, to_s, ==}` compatible with endless ranges.
* Made `Array#{[], []=, values_at, fill, slice!}` compatible with endless ranges.
* Defined `Array#{min, max}` methods.

Performance:

* Use a smaller limit for identity-based inline caches to improve warmup by avoiding too many deoptimizations.
* `long[]` array storage now correctly declare that they accept `int` values, reducing deoptimisations and promotions to `Object[]` storage.
* Enable inline caching of `Symbol` conversion for `rb_iv_get` and `rb_iv_set`.
* `rb_type` information is now cached on classes as a hidden variable to improve performance.
* Change to using thread local buffers for socket calls to reduce allocations.
* Refactor `IO.select` to reduce copying and optimisation boundaries.
* Refactor various `String` and `Rope` nodes to avoid Truffle performance warnings.
* Reading caller frames should now work in more cases without deoptimisation.

# 19.3.0

New features:

* Compilation of C extensions is now done with an internal LLVM toolchain producing both native code and bitcode. This means more C extensions should compile out of the box and this should resolve most linker-related issues.
* It is no longer necessary to install LLVM for installing C extensions on TruffleRuby.
* It is no longer necessary to install libc++ and libc++abi for installing C++ extensions on TruffleRuby.
* On macOS, it is no longer necessary to install the system headers package (#1417).
* License updated to EPL 2.0/GPL 2.0/LGPL 2.1 like recent JRuby.

Bug fixes:

* `rb_undef_method` now works for private methods (#1731, @cky).
* Fixed several issues when requiring C extensions concurrently (#1565).
* `self.method ||= value` with a private method now works correctly (#1673).
* Fixed `RegexpError: invalid multibyte escape` for binary regexps with a non-binary String (#1433).
* Arrays now report their methods to other languages for interopability (#1768).
* Installing `sassc` now works due to using the LLVM toolchain (#1753).
* Renamed `Truffle::Interop.respond_to?` to avoid conflict with Ruby's `respond_to?` (#1491).
* Warn only if `$VERBOSE` is `true` when a magic comment is ignored (#1757, @nirvdrum).
* Make C extensions use the same libssl as the one used for the openssl C extension (#1770).

Compatibility:

* `GC.stat` can now take an optional argument (#1716, @kirs).
* `Kernel#load` with `wrap` has been implemented (#1739).
* Implemented `Kernel#spawn` with `:chdir` (#1492).
* Implemented `rb_str_drop_bytes`, notably used by OpenSSL (#1740, @cky).
* Include executables of default gems, needed for `rails new` in Rails 6.
* Use compilation flags similar to MRI for C extension compilation.
* Warn for `gem update --system` as it is not fully supported yet and is often not needed.
* Pass `-undefined dynamic_lookup` to the linker on macOS like MRI.

Performance:

* Core methods are no longer always cloned, which reduces memory footprint and should improve warmup.
* Inline cache calls to `rb_intern()` with a constant name in C extensions.
* Improve allocation speed of native handles for C extensions.
* Improve the performance of `NIL_P` and `INT2FIX` in C extensions.
* Various fixes to improve Rack performance.
* Optimize `String#gsub(String)` by not creating a `Regexp` and using `String#index` instead.
* Fixed "FrameWithoutBoxing should not be materialized" compilation issue in `TryNode`.

# 19.2.0, August 2019

New features:

* `Fiddle` has been implemented.

Bug fixes:

* Set `RbConfig::CONFIG['ruby_version']` to the same value as the TruffleRuby version. This fixes reusing C extensions between different versions of TruffleRuby with Bundler (#1715).
* Fixed `Symbol#match` returning `MatchData` (#1706, @zhublik).
* Allow `Time#strftime` to be called with binary format strings.
* Do not modify the argument passed to `IO#write` when the encoding does not match (#1714).
* Use the class where the method was defined to check if an `UnboundMethod` can be used for `#define_method` (#1710).
* Fixed setting `$~` for `Enumerable` and `Enumerator::Lazy`'s `#grep` and `#grep_v`.
* Improved errors when interacting with single-threaded languages (#1709).

Compatibility:

* Added `Kernel#then` (#1703, @zhublik).
* `FFI::Struct#[]=` is now supported for inline character arrays.
* `blocking: true` is now supported for `FFI::Library#attach_function`.
* Implemented `Proc#>>` and `#<<` (#1688).
* `Thread.report_on_exception` is now `true` by default like MRI 2.5+.
* `BigDecimal` compatibility has been generally improved in several ways.

Changes:

* An interop read message sent to a `Proc` will no longer call the `Proc`.

Performance:

* Several `String` methods have been made faster by the usage of vector instructions
  when searching for a single-byte character in a String.
* Methods needing the caller frame are now better optimized.

# 19.1.0, June 2019

*Ruby is an experimental language in the GraalVM 19.1.0 release*

Bug fixes:

* Sharing for thread-safety of objects is now triggered later as intended, e.g., when a second `Thread` is started.
* Fixed `Array#to_h` so it doesn't set a default value (#1698).
* Removed extra `public` methods on `IO` (#1702).
* Fixed `Process.kill(signal, Process.pid)` when the signal is trapped as `:IGNORE` (#1702).
* Fixed `Addrinfo.new(String)` to reliably find the address family (#1702).
* Fixed argument checks in `BasicSocket#setsockopt` (#1460).
* Fixed `ObjectSpace.trace_object_allocations` (#1456).
* Fixed `BigDecimal#{clone,dup}` so it now just returns the receiver, per Ruby 2.5+ semantics (#1680).
* Fixed creating `BigDecimal` instances from non-finite `Float` values (#1685).
* Fixed `BigDecimal#inspect` output for non-finite values (e.g, NaN or -Infinity) (#1683).
* Fixed `BigDecimal#hash` to return the same value for two `BigDecimal` objects that are equal (#1656).
* Added missing `BigDecimal` constant definitions (#1684).
* Implemented `rb_eval_string_protect`.
* Fixed `rb_get_kwargs` to correctly handle optional and rest arguments.
* Calling `Kernel#raise` with a raised exception will no longer set the cause of the exception to itself (#1682).
* Return a `FFI::Function` correctly for functions returning a callback.
* Convert to intuitive Ruby exceptions when INVOKE fails (#1690).
* Implemented `FFI::Pointer#clear` (#1687).
* Procs will now yield to the block in their declaration context even when called with a block argument (#1657).
* Fixed problems with calling POSIX methods if `Symbol#[]` is redefined (#1665).
* Fixed sharing of `Array` and `Hash` elements for thread-safety of objects (#1601).
* Fixed concurrent modifications of `Gem::Specification::LOAD_CACHE` (#1601).
* Fix `TCPServer#accept` to set `#do_not_reverse_lookup` correctly on the created `TCPSocket`.

Compatibility:

* Exceptions from `coerce` are no longer rescued, like MRI.
* Implemented `Integer#{allbits?,anybits?,nobits?}`.
* `Integer#{ceil,floor,truncate}` now accept a precision and `Integer#round` accepts a rounding mode.
* Added missing `Enumerable#filter` and `Enumerator::Lazy#filter` aliases to the respective `select` method (#1610).
* Implemented more `Ripper` methods as no-ops (#1694, @Mogztter).
* Implemented `rb_enc_sprintf` (#1702).
* Implemented `ENV#{filter,filter!}` aliases for `select` and `select!`.
* Non-blocking `StringIO` and `Socket` APIs now support `exception: false` like MRI (#1702).
* Increased compatibility of `BigDecimal`.
* `String#-@` now performs string deduplication (#1608).
* `Hash#merge` now preserves the key order from the original hash for merged values (#1650).
* Coerce values given to `FFI::Pointer` methods.
* `FrozenError` is now defined and is used for `can't modify frozen` object exceptions.
* `StringIO` is now available by default like in MRI, because it is required by RubyGems.

Changes:

* Interactive sources (like the GraalVM polyglot shell) now all share the same binding (#1695).
* Hash code calculation has been improved to reduce hash collisions for `Hash` and other cases.

Performance:

* `eval(code, binding)` for a fixed `code` containing blocks is now much faster. This improves the performance of rendering `ERB` templates containing loops.
* `rb_str_cat` is faster due to the C string now being concatenated without first being converted to a Ruby string or having its encoding checked. As a side effect the behaviour of `rb_str_cat` should now more closely match that of MRI.

# 19.0.0, May 2019

*Ruby is an experimental language in the GraalVM 19.0.0 release*

Bug fixes:

* The debugger now sees global variables as the global scope.
* Temporary variables are no longer visible in the debugger.
* Setting breakpoints on some lines has been fixed.
* The OpenSSL C extension is now always recompiled, fixing various bugs when using the extension (e.g., when using Bundler in TravisCI) (#1676, #1627, #1632).
* Initialize `$0` when not run from the 'ruby' launcher, which is needed to `require` gems (#1653).

Compatibility:

* `do...end` blocks can now have `rescue/else/ensure` clauses like MRI (#1618).

Changes:

* `TruffleRuby.sulong?` has been replaced by `TruffleRuby.cexts?`, and `TruffleRuby.graal?` has been replaced by `TruffleRuby.jit?`. The old methods will continue to work for now, but will produce warnings, and will be removed at a future release.

# 1.0 RC 16, 19 April 2019

Bug fixes:

* Fixed `Hash#merge` with no arguments to return a new copy of the receiver (#1645).
* Fixed yield with a splat and keyword arguments (#1613).
* Fixed `rb_scan_args` to correctly handle kwargs in combination with optional args.
* Many fixes for `FFI::Pointer` to be more compatible with the `ffi` gem.

New features:

* Rounding modes have been implemented or improved for `Float`, `Rational`, `BigDecimal` (#1509).
* Support Homebrew installed in other prefixes than `/usr/local` (#1583).
* Added a pure-Ruby implementation of FFI which passes almost all Ruby FFI specs (#1529, #1524).

Changes:

* Support for the Darkfish theme for RDoc generation has been removed.

Compatibility:

* The `KeyError` raised from `ENV#fetch` and `Hash#fetch` now matches MRI's message formatting (#1633).
* Add the missing `key` and `receiver` values to `KeyError` raised from `ENV#fetch`.
* `String#unicode_normalize` has been moved to the core library like in MRI.
* `StringScanner` will now match a regexp beginning with `^` even when not scanning from the start of the string.
* `Module#define_method` is now public like in MRI.
* `Kernel#warn` now supports the `uplevel:` keyword argument.

# 1.0 RC 15, 5 April 2019

Bug fixes:

* Improved compatibility with MRI's `Float#to_s` formatting (#1626).
* Fixed `String#inspect` when the string uses a non-UTF-8 ASCII-compatible encoding and has non-ASCII characters.
* Fixed `puts` for strings with non-ASCII-compatible encodings.
* `rb_protect` now returns `Qnil` when an error occurs.
* Fixed a race condition when using the interpolate-once (`/o`) modifier in regular expressions.
* Calling `StringIO#close` multiple times no longer raises an exception (#1640).
* Fixed a bug in include file resolution when compiling C extensions.

New features:

* `Process.clock_getres` has been implemented.

Changes:

* `debug`, `profile`, `profiler`, which were already marked as unsupported, have been removed.
* Our experimental JRuby-compatible Java interop has been removed - use `Polyglot` and `Java` instead.
* The Trufle handle patches applied to `psych` C extension have now been removed.
* The `rb_tr_handle_*` functions have been removed as they are no longer used in any C extension patches.
* Underscores and dots in options have become hyphens, so `--exceptions.print_uncaught_java` is now `--exceptions-print-uncaught-java`, for example.
* The `rb_tr_handle_*` functions have been removed as they are no longer used in any C extension patches.

Bug fixes:

* `autoload :C, "path"; require "path"` now correctly triggers the autoload.
* Fixed `UDPSocket#bind` to specify family and socktype when resolving address.
* The `shell` standard library can now be `require`-d.
* Fixed a bug where `for` could result in a `NullPointerException` when trying to assign the iteration variable.
* Existing global variables can now become aliases of other global variables (#1590).

Compatibility:

* ERB now uses StringScanner and not the fallback, like on MRI. As a result `strscan` is required by `require 'erb'` (#1615).
* Yield different number of arguments for `Hash#each` and `Hash#each_pair` based on the block arity like MRI (#1629).
* Add support for the `base` keyword argument to `Dir.{[], glob}`.

# 1.0 RC 14, 18 March 2019

Updated to Ruby 2.6.2.

Bug fixes:

* Implement `rb_io_wait_writable` (#1586).
* Fixed error when using arrows keys first within `irb` or `pry` (#1478, #1486).
* Coerce the right hand side for all `BigDecimal` operations (#1598).
* Combining multiple `**` arguments containing duplicate keys produced an incorrect hash. This has now been fixed (#1469).
* `IO#read_nonblock` now returns the passed buffer object, if one is supplied.
* Worked out autoloading issue (#1614).

New features:

* Implemented `String#delete_prefix`, `#delete_suffix`, and related methods.
* Implemented `Dir.children` and `Dir#children`.
* Implemented `Integer#sqrt`.

Changes:

* `-Xoptions` has been removed - use `--help:languages` instead.
* `-Xlog=` has been removed - use `--log.level=` instead.
* `-J` has been removed - use `--vm.` instead.
* `-J-cp lib.jar` and so on have removed - use `--vm.cp=lib.jar` or `--vm.classpath=lib.jar` instead.
* `--jvm.` and `--native.` have been deprecated, use `--vm.` instead to pass VM options.
* `-Xoption=value` has been removed - use `--option=value` instead.
* The `-X` option now works as in MRI.
* `--help:debug` is now `--help:internal`.
* `ripper` is still not implemented, but the module now exists and has some methods that are implemented as no-ops.

# 1.0 RC 13, 5 March 2019

Note that as TruffleRuby RC 13 is built on Ruby 2.4.4 it is still vulnerable to CVE-2018-16395. This will be fixed in the next release.

New features:

* Host interop with Java now works on SubstrateVM too.

Bug fixes:

* Fixed `Enumerator::Lazy` which wrongly rescued `StandardError` (#1557).
* Fixed several problems with `Numeric#step` related to default arguments, infinite sequences, and bad argument types (#1520).
* Fixed incorrect raising of `ArgumentError` with `Range#step` when at least one component of the `Range` is `Float::INFINITY` (#1503).
* Fixed the wrong encoding being associated with certain forms of heredoc strings (#1563).
* Call `#coerce` on right hand operator if `BigDecimal` is the left hand operator (#1533, @Quintasan).
* Fixed return type of division of `Integer.MIN_VALUE` and `Long.MIN_VALUE` by -1 (#1581).
* `Exception#cause` is now correctly set for internal exceptions (#1560).
* `rb_num2ull` is now implemented as well as being declared in the `ruby.h` header (#1573).
* `rb_sym_to_s` is now implemented (#1575).
* `R_TYPE_P` now returns the type number for a wider set of Ruby objects (#1574).
* `rb_fix2str` has now been implemented.
* `rb_protect` will now work even if `NilClass#==` has been redefined.
* `BigDecimal` has been moved out of the `Truffle` module to match MRI.
* `StringIO#puts` now correctly handles `to_s` methods which do not return strings (#1577).
* `Array#each` now behaves like MRI when the array is modified (#1580).
* Clarified that `$SAFE` can never be set to a non-zero value.
* Fix compatibility with RubyGems 3 (#1558).
* `Kernel#respond_to?` now returns false if a method is protected and the `include_all` argument is false (#1568).

Changes:

* `TRUFFLERUBY_CEXT_ENABLED` is no longer supported and C extensions are now always built, regardless of the value of this environment variable.
* Getting a substring of a string created by a C extension now uses less memory as only the requested portion will be copied to a managed string.
* `-Xoptions` has been deprecated and will be removed - use `--help:languages` instead.
* `-Xlog=` has been deprecated and will be removed - use `--log.level=` instead.
* `-J` has been deprecated and will be removed - use `--jvm.` instead.
* `-J-cp lib.jar` and so on have been deprecated and will be removed - use `--jvm.cp=lib.jar` or `--jvm.classpath=lib.jar` instead.
* `-J-cmd`, `--jvm.cmd`, `JAVA_HOME`, `JAVACMD`, and `JAVA_OPTS` do not work in any released configuration of TruffleRuby, so have been removed.
* `-Xoption=value` has been deprecated and will be removed - use `--option=value` instead.
* `TracePoint` now raises an `ArgumentError` for unsupported events.
* `TracePoint.trace` and `TracePoint#inspect` have been implemented.

Compatibility:

* Improved the exception when an `-S` file isn't found.
* Removed the message from exceptions raised by bare `raise` to better match MRI (#1487).
* `TracePoint` now handles the `:class` event.

Performance:

* Sped up `String` handling in native extensions, quite substantially in some cases, by reducing conversions between native and managed strings and allowing for mutable metadata in native strings.

# 1.0 RC 12, 4 February 2019

Bug fixes:

* Fixed a bug with `String#lines` and similar methods with multibyte characters (#1543).
* Fixed an issue with `String#{encode,encode!}` double-processing strings using XML conversion options and a new destination encoding (#1545).
* Fixed a bug where a raised cloned exception would be caught as the original exception (#1542).
* Fixed a bug with `StringScanner` and patterns starting with `^` (#1544).
* Fixed `Enumerable::Lazy#uniq` with infinite streams (#1516).

Compatibility:

* Change to a new system for handling Ruby objects in C extensions which greatly increases compatibility with MRI.
* Implemented `BigDecimal#to_r` (#1521).
* `Symbol#to_proc` now returns `-1` like on MRI (#1462).

# 1.0 RC 11, 15 January 2019

New features:

* macOS clocks `CLOCK_MONOTONIC_RAW`, `_MONOTONIC_RAW_APPROX`, `_UPTIME_RAW`, `_UPTIME_RAW_APPROX`, and `_PROCESS_CPUTIME_ID` have been implemented (#1480).
* TruffleRuby now automatically detects native access and threading permissions from the `Context` API, and can run code with no permissions given (`Context.create()`).

Bug fixes:

* FFI::Pointer now does the correct range checks for signed and unsigned values.
* Allow signal `0` to be used with `Process.kill` (#1474).
* `IO#dup` now properly sets the new `IO` instance to be close-on-exec.
* `IO#reopen` now properly resets the receiver to be close-on-exec.
* `StringIO#set_encoding` no longer raises an exception if the underlying `String` is frozen (#1473).
* Fix handling of `Symbol` encodings in `Marshal#dump` and `Marshal#load` (#1530).

Compatibility:

* Implemented `Dir.each_child`.
* Adding missing support for the `close_others` option to `exec` and `spawn`.
* Implemented the missing `MatchData#named_captures` method (#1512).

Changes:

* `Process::CLOCK_` constants have been given the same value as in standard Ruby.

Performance:

* Sped up accesses to native memory through FFI::Pointer.
* All core files now make use of frozen `String` literals, reducing the number of `String` allocations for core methods.
* New -Xclone.disable option to disable all manual cloning.

# 1.0 RC 10, 5 December 2018

New features:

* The `nkf` and `kconv` standard libraries were added (#1439).
* `Mutex` and `ConditionVariable` have a new fast path for acquiring locks that are unlocked.
* `Queue` and `SizedQueue`, `#close` and `#closed?`, have been implemented.
* `Kernel#clone(freeze)` has been implemented (#1454).
* `Warning.warn` has been implemented (#1470).
* `Thread.report_on_exception` has been implemented (#1476).
* The emulation symbols for `Process.clock_gettime` have been implemented.

Bug fixes:

* Added `rb_eEncodingError` for C extensions (#1437).
* Fixed race condition when creating threads (#1445).
* Handle `exception: false` for IO#write_nonblock (#1457, @ioquatix).
* Fixed `Socket#connect_nonblock` for the `EISCONN` case (#1465, @ioquatix).
* `File.expand_path` now raises an exception for a non-absolute user-home.
* `ArgumentError` messages now better match MRI (#1467).
* Added support for `:float_millisecond`, `:millisecond`, and `:second` time units to `Process.clock_gettime` (#1468).
* Fixed backtrace of re-raised exceptions (#1459).
* Updated an exception message in Psych related to loading a non-existing class so that it now matches MRI.
* Fixed a JRuby-style Java interop compatibility issue seen in `test-unit`.
* Fixed problem with calling `warn` if `$stderr` has been reassigned.
* Fixed definition of `RB_ENCODING_GET_INLINED` (#1440).

Changes:

* Timezone messages are now logged at `CONFIG` level, use `-Xlog=CONFIG` to debug if the timezone is incorrectly shown as `UTC`.

# 1.0 RC 9, 5 November 2018

Security:

* CVE-2018-16396, *tainted flags are not propagated in Array#pack and String#unpack with some directives* has been mitigated by adding additional taint operations.

New features:

* LLVM for Oracle Linux 7 can now be installed without building from source.

Bug fixes:

* Times can now be created with UTC offsets in `+/-HH:MM:SS` format.
* `Proc#to_s` now has `ASCII-8BIT` as its encoding instead of the incorrect `UTF-8`.
* `String#%` now has the correct encoding for `UTF-8` and `US-ASCII` format strings, instead of the incorrect `ASCII-8BIT`.
* Updated `BigDecimal#to_s` to use `e` instead of `E` for exponent notation.
* Fixed `BigDecimal#to_s` to allow `f` as a format flag to indicate conventional floating point notation. Previously only `F` was allowed.

Changes:

* The supported version of LLVM for Oracle Linux has been updated from 3.8 to 4.0.
* `mysql2` is now patched to avoid a bug in passing `NULL` to `rb_scan_args`, and now passes the majority of its test suite.
* The post-install script now automatically detects if recompiling the OpenSSL C extension is needed. The post-install script should always be run in TravisCI as well, see `doc/user/standalone-distribution.md`.
* Detect when the system libssl is incompatible more accurately and add instructions on how to recompile the extension.

# 1.0 RC 8, 19 October 2018

New features:

* `Java.synchronized(object) { }` and `TruffleRuby.synchronized(object) { }` methods have been added.
* Added a `TruffleRuby::AtomicReference` class.
* Ubuntu 18.04 LTS is now supported.
* macOS 10.14 (Mojave) is now supported.

Changes:

* Random seeds now use Java's `NativePRNGNonBlocking`.
* The supported version of Fedora is now 28, upgraded from 25.
* The FFI gem has been updated from 1.9.18 to 1.9.25.
* JCodings has been updated from 1.0.30 to 1.0.40.
* Joni has been updated from 2.1.16 to 2.1.25.

Performance:

* Performance of setting the last exception on a thread has now been improved.

# 1.0 RC 7, 3 October 2018

New features:

* Useful `inspect` strings have been added for more foreign objects.
* The C extension API now defines a preprocessor macro `TRUFFLERUBY`.
* Added the rbconfig/sizeof native extension for better MRI compatibility.
* Support for `pg` 1.1. The extension now compiles successfully, but may still have issues with some datatypes.

Bug fixes:

* `readline` can now be interrupted by the interrupt signal (Ctrl+C). This fixes Ctrl+C to work in IRB.
* Better compatibility with C extensions due to a new "managed struct" type.
* Fixed compilation warnings which produced confusing messages for end users (#1422).
* Improved compatibility with Truffle polyglot STDIO.
* Fixed version check preventing TruffleRuby from working with Bundler 2.0 and later (#1413).
* Fixed problem with `Kernel.public_send` not tracking its caller properly (#1425).
* `rb_thread_call_without_gvl()` no longer holds the C-extensions lock.
* Fixed `caller_locations` when called inside `method_added`.
* Fixed `mon_initialize` when called inside `initialize_copy` (#1428).
* `Mutex` correctly raises a `TypeError` when trying to serialize with `Marshal.dump`.

Performance:

* Reduced memory footprint for private/internal AST nodes.
* Increased the number of cases in which string equality checks will become compile-time constants.
* Major performance improvement for exceptional paths where the rescue body does not access the exception object (e.g., `x.size rescue 0`).

Changes:

* Many clean-ups to our internal patching mechanism used to make some native extensions run on TruffleRuby.
* Removed obsoleted patches for Bundler compatibility now that Bundler 1.16.5 has built-in support for TruffleRuby.
* Reimplemented exceptions and other APIs that can return a backtrace to use Truffle's lazy stacktraces API.

# 1.0 RC 6, 3 September 2018

New features:

* `Polyglot.export` can now be used with primitives, and will now convert strings to Java, and `.import` will convert them from Java.
* Implemented `--encoding`, `--external-encoding`, `--internal-encoding`.
* `rb_object_tainted` and similar C functions have been implemented.
* `rb_struct_define_under` has been implemented.
* `RbConfig::CONFIG['sysconfdir']` has been implemented.
* `Etc` has been implemented (#1403).
* The `-Xcexts=false` option disables C extensions.
* Instrumentation such as the CPUSampler reports methods in a clearer way like `Foo#bar`, `Gem::Specification.each_spec`, `block in Foo#bar` instead of just `bar`, `each_spec`, `block in bar` (which is what MRI displays in backtraces).
* TruffleRuby is now usable as a JSR 223 (`javax.script`) language.
* A migration guide from JRuby (`doc/user/jruby-migration.md`) is now included.
* `kind_of?` works as an alias for `is_a?` on foreign objects.
* Boxed foreign strings unbox on `to_s`, `to_str`, and `inspect`.

Bug fixes:

* Fix false-positive circular warning during autoload.
* Fix Truffle::AtomicReference for `concurrent-ruby`.
* Correctly look up `llvm-link` along `clang` and `opt` so it is no longer needed to add LLVM to `PATH` on macOS for Homebrew and MacPorts.
* Fix `alias` to work when in a refinement module (#1394).
* `Array#reject!` no longer truncates the array if the block raises an exception for an element.
* WeakRef now has the same inheritance and methods as MRI's version.
* Support `-Wl` linker argument for C extensions. Fixes compilation of`mysql2` and `pg`.
* Using `Module#const_get` with a scoped argument will now correctly autoload the constant if needed.
* Loaded files are read as raw bytes, rather than as a UTF-8 string and then converted back into bytes.
* Return 'DEFAULT' for `Signal.trap(:INT) {}`. Avoids a backtrace when quitting a Sinatra server with Ctrl+C.
* Support `Signal.trap('PIPE', 'SYSTEM_DEFAULT')`, used by the gem `rouge` (#1411).
* Fix arity checks and handling of arity `-2` for `rb_define_method()`.
* Setting `$SAFE` to a negative value now raises a `SecurityError`.
* The offset of `DATA` is now correct in the presence of heredocs.
* Fix double-loading of the `json` gem, which led to duplicate constant definition warnings.
* Fix definition of `RB_NIL_P` to be early enough. Fixes compilation of `msgpack`.
* Fix compilation of megamorphic interop calls.
* `Kernel#singleton_methods` now correctly ignores prepended modules of non-singleton classes. Fixes loading `sass` when `activesupport` is loaded.
* Object identity numbers should never be negative.

Performance:

* Optimize keyword rest arguments (`def foo(**kwrest)`).
* Optimize rejected (non-Symbol keys) keyword arguments.
* Source `SecureRandom.random_bytes` from `/dev/urandom` rather than OpenSSL.
* C extension bitcode is no longer encoded as Base64 to pass it to Sulong.
* Faster `String#==` using vectorization.

Changes:

* Clarified that all sources that come in from the Polyglot API `eval` method will be treated as UTF-8, and cannot be re-interpreted as another encoding using a magic comment.
* The `-Xembedded` option can now be set set on the launcher command line.
* The `-Xplatform.native=false` option can now load the core library, by enabling `-Xpolyglot.stdio`.
* `$SAFE` and `Thread#safe_level` now cannot be set to `1` - raising an error rather than warning as before. `-Xsafe` allows it to be set, but there are still no checks.
* Foreign objects are now printed as `#<Foreign:system-identity-hash-code>`, except for foreign arrays which are now printed as `#<Foreign [elements...]>`.
* Foreign objects `to_s` now calls `inspect` rather than Java's `toString`.
* The embedded configuration (`-Xembedded`) now warns about features which may not work well embedded, such as signals.
* The `-Xsync.stdio` option has been removed - use standard Ruby `STDOUT.sync = true` in your program instead.

# 1.0 RC 5, 3 August 2018

New features:

* It is no longer needed to add LLVM (`/usr/local/opt/llvm@4/bin`) to `PATH` on macOS.
* Improve error message when LLVM, `clang` or `opt` is missing.
* Automatically find LLVM and libssl with MacPorts on macOS (#1386).
* `--log.ruby.level=` can be used to set the log level from any launcher.
* Add documentation about installing with Ruby managers/installers and how to run TruffleRuby in CI such as TravisCI (#1062, #1070).
* `String#unpack1` has been implemented.

Bug fixes:

* Allow any name for constants with `rb_const_get()`/`rb_const_set()` (#1380).
* Fix `defined?` with an autoload constant to not raise but return `nil` if the autoload fails (#1377).
* Binary Ruby Strings can now only be converted to Java Strings if they only contain US-ASCII characters. Otherwise, they would produce garbled Java Strings (#1376).
* `#autoload` now correctly calls `main.require(path)` dynamically.
* Hide internal file from user-level backtraces (#1375).
* Show caller information in warnings from the core library (#1375).
* `#require` and `#require_relative` should keep symlinks in `$"` and `__FILE__` (#1383).
* Random seeds now always come directly from `/dev/urandom` for MRI compatibility.
* SIGINFO, SIGEMT and SIGPWR are now defined (#1382).
* Optional and operator assignment expressions now return the value assigned, not the value returned by an assignment method (#1391).
* `WeakRef.new` will now return the correct type of object, even if `WeakRef` is subclassed (#1391).
* Resolving constants in prepended modules failed, this has now been fixed (#1391).
* Send and `Symbol#to_proc` now take account of refinements at their call sites (#1391).
* Better warning when the timezone cannot be found on WSL (#1393).
* Allow special encoding names in `String#force_encoding` and raise an exception on bad encoding names (#1397).
* Fix `Socket.getifaddrs` which would wrongly return an empty array (#1375).
* `Binding` now remembers the file and line at which it was created for `#eval`. This is notably used by `pry`'s `binding.pry`.
* Resolve symlinks in `GEM_HOME` and `GEM_PATH` to avoid related problems (#1383).
* Refactor and fix `#autoload` so other threads see the constant defined while the autoload is in progress (#1332).
* Strings backed by `NativeRope`s now make a copy of the rope when `dup`ed.
* `String#unpack` now taints return strings if the format was tainted, and now does not taint the return array if the format was tainted.
* Lots of fixes to `Array#pack` and `String#unpack` tainting, and a better implementation of `P` and `p`.
* Array literals could evaluate an element twice under some circumstances. This has now been fixed.

Performance:

* Optimize required and optional keyword arguments.
* `rb_enc_to_index` is now faster by eliminating an expensive look-up.

Changes:

* `-Xlog=` now needs log level names to be upper case.
* `-Dtruffleruby.log` and `TRUFFLERUBY_LOG` have been removed - use `-Dpolyglot.log.ruby.level`.
* The log format, handlers, etc are now managed by the Truffle logging system.
* The custom log levels `PERFORMANCE` and `PATCH` have been removed.

# 1.0 RC 4, 18 July 2018

*TruffleRuby was not updated in RC 4*

# 1.0 RC 3, 2 July 2018

New features:

* `is_a?` can be called on foreign objects.

Bug fixes:

* It is no longer needed to have `ruby` in `$PATH` to run the post-install hook.
* `Qnil`/`Qtrue`/`Qfalse`/`Qundef` can now be used as initial value for global variables in C extensions.
* Fixed error message when the runtime libssl has no SSLv2 support (on Ubuntu 16.04 for instance).
* `RbConfig::CONFIG['extra_bindirs']` is now a String as other RbConfig values.
* `SIGPIPE` is correctly caught on SubstrateVM, and the corresponding write() raises `Errno::EPIPE` when the read end of a pipe or socket is closed.
* Use the magic encoding comment for determining the source encoding when using eval().
* Fixed a couple bugs where the encoding was not preserved correctly.

Performance:

* Faster stat()-related calls, by returning the relevant field directly and avoiding extra allocations.
* `rb_str_new()`/`rb_str_new_cstr()` are much faster by avoiding extra copying and allocations.
* `String#{sub,sub!}` are faster in the common case of an empty replacement string.
* Eliminated many unnecessary memory copy operations when reading from `IO` with a delimiter (e.g., `IO#each`), leading to overall improved `IO` reading for common use cases such as iterating through lines in a `File`.
* Use the byte[] of the given Ruby String when calling eval() directly for parsing.

# 1.0 RC 2, 6 June 2018

New features:

* We are now compatible with Ruby 2.4.4.
* `object.class` on a Java `Class` object will give you an object on which you can call instance methods, rather than static methods which is what you get by default.
* The log level can now also be set with `-Dtruffleruby.log=info` or `TRUFFLERUBY_LOG=info`.
* `-Xbacktraces.raise` will print Ruby backtraces whenever an exception is raised.
* `Java.import name` imports Java classes as top-level constants.
* Coercion of foreign numbers to Ruby numbers now works.
* `to_s` works on all foreign objects and calls the Java `toString`.
* `to_str` will try to `UNBOX` and then re-try `to_str`, in order to provoke the unboxing of foreign strings.

Changes:

* The version string now mentions if you're running GraalVM Community Edition (`GraalVM CE`) or GraalVM Enterprise Edition (`GraalVM EE`).
* The inline JavaScript functionality `-Xinline_js` has been removed.
* Line numbers `< 0`, in the various eval methods, are now warned about, because we don't support these at all. Line numbers `> 1` are warned about (at the fine level) but they are shimmed by adding blank lines in front to get to the correct offset. Line numbers starting at `0` are also warned about at the fine level and set to `1` instead.
* The `erb` standard library has been patched to stop using a -1 line number.
* `-Xbacktraces.interleave_java` now includes all the trailing Java frames.
* Objects with a `[]` method, except for `Hash`, now do not return anything for `KEYS`, to avoid the impression that you could `READ` them. `KEYINFO` also returns nothing for these objects, except for `Array` where it returns information on indices.
* `String` now returns `false` for `HAS_KEYS`.
* The supported additional functionality module has been renamed from `Truffle` to `TruffleRuby`. Anything not documented in `doc/user/truffleruby-additions.md` should not be used.
* Imprecise wrong gem directory detection was replaced. TruffleRuby newly marks its gem directories with a marker file, and warns if you try to use TruffleRuby with a gem directory which is lacking the marker.

Bug fixes:

* TruffleRuby on SubstrateVM now correctly determines the system timezone.
* `Kernel#require_relative` now coerces the feature argument to a path and canonicalizes it before requiring, and it now uses the current directory as the directory for a synthetic file name from `#instance_eval`.

# 1.0 RC 1, 17 April 2018

New features:

* The Ruby version has been updated to version 2.3.7.

Security:

* CVE-2018-6914, CVE-2018-8779, CVE-2018-8780, CVE-2018-8777, CVE-2017-17742 and CVE-2018-8778 have been mitigated.

Changes:

* `RubyTruffleError` has been removed and uses replaced with standard exceptions.
* C++ libraries like `libc++` are now not needed if you don't run C++ extensions. `libc++abi` is now never needed. Documentation updated to make it more clear what the minimum requirements for pure Ruby, C extensions, and C++ extensions separately.
* C extensions are now built by default - `TRUFFLERUBY_CEXT_ENABLED` is assumed `true` unless set to `false`.
* The `KEYS` interop message now returns an array of Java strings, rather than Ruby strings. `KEYS` on an array no longer returns indices.
* `HAS_SIZE` now only returns `true` for `Array`.
* A method call on a foreign object that looks like an operator (the method name does not begin with a letter) will call `IS_BOXED` on the object and based on that will possibly `UNBOX` and convert to Ruby.
* Now using the native version of Psych.
* The supported version of LLVM on Oracle Linux has been dropped to 3.8.
* The supported version of Fedora has been dropped to 25, and the supported version of LLVM to 3.8, due to LLVM incompatibilities. The instructions for installing `libssl` have changed to match.

# 0.33, April 2018

New features:

* The Ruby version has been updated to version 2.3.6.
* Context pre-initialization with TruffleRuby `--native`, which significantly improves startup time and loads the `did_you_mean` gem ahead of time.
* The default VM is changed to SubstrateVM, where the startup is significantly better. Use `--jvm` option for full JVM VM.
* The `Truffle::Interop` module has been replaced with a new `Polyglot` module which is designed to use more idiomatic Ruby syntax rather than explicit methods. A [new document](doc/user/polyglot.md) describes polyglot programming at a higher level.
* The `REMOVABLE`, `MODIFIABLE` and `INSERTABLE` Truffle interop key info flags have been implemented.
* `equal?` on foreign objects will check if the underlying objects are equal if both are Java interop objects.
* `delete` on foreign objects will send `REMOVE`, `size` will send `GET_SIZE`, and `keys` will send `KEYS`. `respond_to?(:size)` will send `HAS_SIZE`, `respond_to?(:keys)` will send `HAS_KEYS`.
* Added a new Java-interop API similar to the one in the Nashorn JavaScript implementation, as also implemented by Graal.js. The `Java.type` method returns a Java class object on which you can use normal interop methods. Needs the `--jvm` flag to be used.
* Supported and tested versions of LLVM for different platforms have been more precisely [documented](doc/user/installing-llvm.md).

Changes:

* Interop semantics of `INVOKE`, `READ`, `WRITE`, `KEYS` and `KEY_INFO` have changed significantly, so that `INVOKE` maps to Ruby method calls, `READ` calls `[]` or returns (bound) `Method` objects, and `WRITE` calls `[]=`.

Performance:

* `Dir.glob` is much faster and more memory efficient in cases that can reduce to direct filename lookups.
* `SecureRandom` now defers loading OpenSSL until it's needed, reducing time to load `SecureRandom`.
* `Array#dup` and `Array#shift` have been made constant-time operations by sharing the array storage and keeping a starting index.

Bug fixes:

* Interop key-info works with non-string-like names.

Internal changes:

* Changes to the lexer and translator to reduce regular expression calls.
* Some JRuby sources have been updated to 9.1.13.0.

# 0.32, March 2018

New features:

* A new embedded configuration is used when TruffleRuby is used from another language or application. This disables features like signals which may conflict with the embedding application, and threads which may conflict with other languages, and enables features such as the use of polyglot IO streams.

Performance:

* Conversion of ASCII-only Ruby strings to Java strings is now faster.
* Several operations on multi-byte character strings are now faster.
* Native I/O reads are about 22% faster.

Bug fixes:

* The launcher accepts `--native` and similar options in  the `TRUFFLERUBYOPT` environment variable.

Internal changes:

* The launcher is now part of the TruffleRuby repository, rather than part of the GraalVM repository.
* `ArrayBuilderNode` now uses `ArrayStrategies` and `ArrayMirrors` to remove direct knowledge of array storage.
* `RStringPtr` and `RStringPtrEnd` now report as pointers for interop purposes, fixing several issues with `char *` usage in C extensions.<|MERGE_RESOLUTION|>--- conflicted
+++ resolved
@@ -26,7 +26,6 @@
 * Fix `Kernel#Complex` and raise exception when an argument is formatted incorrectly (#2765, @andrykonchin).
 * Add `#public?`, `#private?` and `#protected?` methods for `Method` and `UnboundMethod` classes (@andrykonchin).
 * Add optional argument to `Thread::Queue.new` (@andrykonchin).
-<<<<<<< HEAD
 * Support a module as the second argument of `Kernel#load` (@andrykonchin).
 * Improve argument validation in `Struct#valies_at` - raise `IndexError` or `RangeError` when arguments are out of range (#2773, @andrykonchin).
 * Fix `MatchData#values_at` and handling indices that are out of range (#2783, @andrykonchin).
@@ -39,9 +38,7 @@
 * Implement `rb_enc_nth()` (#2771, @eregon).
 * Support `offset` keyword argument for `String#unpack` and `String#unpack1` (@andrykonchin).
 * Fix `Process.detach` and cast `pid` argument to `Integer` (#2782, @andrykonchin).
-=======
 * `rb_to_id()` should create a static `ID`, used by RMagick (@eregon).
->>>>>>> 42a9a5b8
 
 Performance:
 
