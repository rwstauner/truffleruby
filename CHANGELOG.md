--- conflicted
+++ resolved
@@ -23,12 +23,9 @@
 * Range literals of integers are now created at parse time like in CRuby (#2622, @aardvark179).
 * Fix `IO.pipe` - allow overriding `IO.new` that is used to create new pipes (#2692, @andykonchin).
 * Fix exception message when there are missing or extra keyword arguments - it contains all the missing/extra keywords now (#1522, @andrykonchin).
-<<<<<<< HEAD
 * Always terminate native strings with enough `\0` bytes (#2704, @eregon).
 * Support `#dup` and `#clone` on foreign strings (@eregon).
-=======
 * Fix `Regexp.new` to coerce non-String arguments (#2705, @andrykonchin).
->>>>>>> 338ecc7e
 
 Performance:
 
