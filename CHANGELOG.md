--- conflicted
+++ resolved
@@ -35,16 +35,13 @@
 * Joni has been updated from 2.1.44 to 2.2.1 (@andrykonchin).
 * Fix `Hash#to_h` called with a block and pass key and value to the block as separate arguments (#3607, @andrykonchin).
 * Fix `StringIO#initialize` and preserve initial string's encoding when mode is `w` so the initial string is truncated (#3599, @andrykonchin).
-<<<<<<< HEAD
 * Fix `IO#{autoclose=,autoclose?}` and raise `IOError` when io is closed (@andrykonchin).
 * Fix `Thread#{thread_variable_get,thread_variable_set,thread_variable?,key?,[],[]=,fetch}` and convert a non-String/Symbol thread-local variable name to String using `#to_str` (@andrykonchin).
 * Fix formatting in `Exception#full_message` when `RuntimeError` is not handled and `highlight` option is specified (@andrykonchin).
 * Fix `String#encode` and convert fallback values into String using `#to_str` (@andrykonchin).
 * Fix `Kernel.warn` and don't call `Warning#warn` if a specified category is disabled (@andrykonchin).
-=======
 * Fix `$!` global variable and make it fiber-local (@andrykonchin).
 * Fix `rb_set_errinfo` and `rb_errinfo` and store an error separately from `$!` (#2890, @andrykonchin).
->>>>>>> 24bfa4ce
 
 Performance:
 
