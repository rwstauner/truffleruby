--- conflicted
+++ resolved
@@ -41,12 +41,9 @@
 * Fiber-local variables are much faster now by using less synchronization.
 * Improved the performance of the exceptional case of `String#chr` (#2318, @chrisseaton).
 * Improved the performance of `IO#read_nonblock` when no data is available to be read.
-<<<<<<< HEAD
 * `TruffleSafepoint` is now used instead of custom logic, which no longer invalidates JITed code for guest safepoints (e.g., `Thread#{backtrace,raise,kill}`, `ObjectSpace`, etc)
 * Significantly improved performance of `Time#strftime` for common formats (#2361, @wildmaples, @chrisseaton).
-=======
 * Faster solution for lazy integer length (#2365, @lemire, @chrisseaton).
->>>>>>> dfebbdb7
 
 Changes:
 
