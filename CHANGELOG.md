# 20.3.0

New features:


Bug fixes:

* Handle foreign null object as falsy value (#1902, @ssnickolay)
* Fixed return value of `Enumerable#first` (#2056, @LillianZ).
* Improve reliability of the post install hook by disabling RubyGems (#2075).
* Fixed top level exception handler to print exception cause (#2013).
* Fixed issue when extending FFI from File (#2094).
* Fixed issue with `Kernel#freeze` not freezing singleton class (#2093).
* Fixed `String#encode` with options issue (#2091, #2095, @LillianZ)
<<<<<<< HEAD
* Fixed issue with `spawn` when `:close` redirect is used (#2097).
=======
* Fixed `coverage` issue when `*eval` is used (#2078).
>>>>>>> eb2cff36

Compatibility:

* Run `at_exit` handlers even if parsing the main script fails (#2047).
* Load required libraries (`-r`) before parsing the main script (#2047).
* `String#split` supports block (#2052, @ssnickolay)
* Implemented `String#{grapheme_clusters, each_grapheme_cluster}`.
* Fix the caller location for `#method_added` (#2059).
* Fix issue with `Float#round` when `self` is `-0.0`.
* Fix `String#unpack` issue with `m0` format (#2065).
* Fix issue with `File.absolute_path` returning a path to current directory (#2062).
* Update `Range#cover?` to handle `Range` parameter.
* Fix `String#{casecmp, casecmp?}` parameter conversion.
* Fix `Regexp` issue which raised syntax error instead of `RegexpError` (#2066).
* Handle `Object#autoload` when autoload itself (#1616, @ssnickolay)
* Skip upgraded default gems while loading RubyGems (#2075).
* Verify that gem paths are correct before loading RubyGems (#2075).
* Implement `rb_ivar_count`.
* Implemented `rb_yield_values2`.
* Implemented `Digest::Base#{update, <<}` (#2100).

Performance:

* Calls with a literal block are no longer always split but instead the decision is made by the Truffle splitting heuristic.

# 20.2.0

New features:

* Updated to Ruby 2.6.6.
* Use `InteropLibrary#toDisplayString()` to better display objects from other languages.
* Implement writing to the top scope for global variables (#2024).
* `foreign_object.to_s` now uses `InteropLibrary#toDisplayString()` (and still `asString()` if `isString()`).
* `foreign_object.inspect` has been improved to be more useful (include the language and meta object).
* `foreign_object.class` now calls `getMetaObject()` (except for Java classes, same as before).
* Add basic support for Linux ARM64.
* `foreign_object.name = value` will now call `Interoplibrary#writeMember("name", value)` instead of `invokeMember("name=", value)`.
* Always show the Ruby core library files in backtraces (#1414).
* The Java stacktrace is now shown when sending SIGQUIT to the process, also on TruffleRuby Native, see [Debugging](doc/user/debugging.md) for details (#2041).
* Calls to foreign objects with a block argument will now pass the block as the last argument.
* `foreign.name` will now use `invokeMember` if invocable and if not use `readMember`, see `doc/contrib/interop_implicit_api.md` for details.
* `foreign.to_f` and `foreign.to_i` will now attempt to convert to Ruby `Float` and `Integer` (#2038).
* `foreign.equal?(other)` now uses `InteropLibrary#isIdentical(other)` and `foreign.object_id/__id__` now uses `InteropLibrary#identityHashCode()`.

Bug fixes:

* Fix `#class_exec`, `#module_exec`, `#instance_eval`, and `instance_exec` to use activated refinements (#1988, @ssnickolay).
* Fixed missing method error for FFI calls with `blocking: true` when interrupted.
* Use upgraded default gems when installed (#1956).
* Fixed `NameError` when requiring an autoload path that does not define the autoload constant (#1905).
* Thread local IO buffers are now allocated using a stack to ensure safe operating if a signal handler uses one during an IO operation.
* Fixed `TracePoint` thread-safety by storing the state on the Ruby `Thread` (like MRI) instead of inside the `TracePoint` instance.
* Make `require 'rubygems/package'` succeed and define `Gem::Deprecate` correctly (#2014).
* Fix `MBCLEN_CHARFOUND_P` error.
* Fix `rb_enc_str_new` when `NULL` encoding is given with a constant string.
* Fixed `rb_enc_precise_mbclen` to handle more inputs.
* The output for `--engine.TraceCompilation` is now significantly easier to read, by having shorter method names and source names (oracle/graal#2052).
* Fix indentation for squiggly heredoc with single quotes (#1564).
* Only print members which are readable for foreign `#inspect` (#2027).
* Fixed the return value of the first call to `Kernel#srand` in a Thread (#2028).
* Fix missing flushing when printing an exception at top-level with a custom backtrace, which caused no output being shown (#1750, #1895).
* Use the mode of the given `IO` for `IO#reopen(IO)` which is important for the 3 standard IOs (#2034).
* Fix potential deadlock when running finalizers (#2041).
* Let `require 'rubygems/specification'` work before `require 'rubygems'`.

Compatibility:

* Implement `UnboundMethod#bind_call`.
* Implemented `ObjectSpace::WeakMap` (#1385, #1958).
* Implemented `strtod` and `ruby_strtod` (#2007).
* Fix detection of `#find_type` in FFI to ignore `MakeMakefile#find_type` from `mkmf` (#1896, #2010).
* Implemented `rb_uv_to_utf8` (#1998, @skateman).
* Implemented `rb_str_cat_cstr`.
* Implemented `rb_fstring`.
* Support `#refine` for Module (#2021, @ssnickolay).
* Implemented `rb_ident_hash_new`.
* Improved the compatibility of `Symbol.all_symbols` (#2022, @chrisseaton).
* Implemented `rb_enc_str_buf_cat`.
* Implemented `rb_int_positive_pow`.
* Implemented `rb_usascii_str_new_lit`.
* Define `#getch` and `#getpass` on `StringIO` when `io/console` is required.
* Implemented `rb_uv_to_utf8` (#1998).
* Single character IDs now behave more like those in MRI to improve C extension compatibility, so `rb_funcall(a, '+', b)` will now do the same thing as in MRI.
* Removed extra public methods on `String`.
* Implemented `rb_array_sort` and `rb_array_sort_bang`.
* Do not create a finalizers `Thread` if there are other public languages, which is helpful for polyglot cases (#2035).
* Implemented `rb_enc_isalnum` and `rb_enc_isspace`.
* `RUBY_REVISION` is now the full commit hash used to build TruffleRuby, similar to MRI 2.7+.
* Implemented `rb_enc_mbc_to_codepoint`.
* Changed the lookup methods to achieve Refinements specification (#2033, @ssnickolay)
* Implemented `Digest::Instance#new` (#2040).
* Implemented `ONIGENC_MBC_CASE_FOLD`.
* Fixed `Thread#raise` to call the exception class' constructor with no arguments when given no message (#2045).
* Fixed `refine + super` compatibility (#2039, #2048, @ssnickolay)
* Make the top-level exception handler more compatible with MRI (#2047).
* Implemented `rb_enc_codelen`.
* Implemented `Ripper` by using the C extension (#1585).

Changes:

* RubyGems gem commands updated to use the `--no-document` option by default.

Performance:

* Enable lazy translation from the parser AST to the Truffle AST for user code by default. This should improve application startup time (#1992).
* `instance variable ... not initialized` and similar warnings are now optimized to have no peak performance impact if they are not printed (depends on `$VERBOSE`).
* Implement integer modular exponentiation using `BigInteger#mod_pow` (#1999, @skateman)
* Fixed a performance issue when computing many substrings of a given non-leaf `String` with non-US-ASCII characters.
* Speedup native handle to Ruby object lookup for C extensions.

# 20.1.0

New features:

* Nightly builds of TruffleRuby are now available, see the README for details (#1483).
* `||=` will not compile the right-hand-side if it's only executed once, to match the idiomatic lazy-initialisation use-case ([blog post](https://engineering.shopify.com/blogs/engineering/optimizing-ruby-lazy-initialization-in-truffleruby-with-deoptimization), #1887, @kipply).
* Added `--metrics-profile-require` option to profile searching, parsing, translating and loading files.
* Added support for captured variables for the Truffle instruments (e.g. Chrome debugger).

Bug fixes:

* Fixed `Exception#dup` to copy the `Exception#backtrace` string array.
* Fixed `rb_warn` and `rb_warning` when used as statements (#1886, @chrisseaton).
* Fixed `NameError.new` and `NoMethodError.new` `:receiver` argument.
* Correctly handle large numbers of arguments to `rb_funcall` (#1882).
* Added arity check to `Module#{include, prepend}`.
* Fix `OpenSSL::Digest.{digest,hexdigest,base64digest}` to handle `algorithm, data` arguments (#1889, @bdewater).
* Fixed `SystemCallError.new` parameter conversion.
* Fixed `File#{chmod, umask}` argument conversion check.
* Added warning in `Hash.[]` for non-array elements.
* Fixed `File.lchmod` to raise `NotImplementedError` when not available.
* `RSTRING_PTR()` now always returns a native pointer, resolving two bugs `memcpy`ing to (#1822) and from (#1772) Ruby Strings.
* Fixed issue with duping during splat (#1883).
* Fixed `Dir#children` implementation.
* Fixed `SignalException.new` error when bad parameter given.
* Added deprecation warning to `Kernel#=~`.
* Fixed `puts` for a foreign objects, e.g. `puts Polyglot.eval('js', '[]')` (#1881).
* Fixed `Exception#full_message` implementation.
* Updated `Kernel.Complex()` to handle the `exception: false` parameter.
* Fixed `Kernel#dup` to return self for `Complex` and `Rational` objects.
* Updated `Kernel.Float()` to handle the `exception: false` parameter.
* Fixed `String#unpack` `M` format (#1901).
* Fixed error when `SystemCallError` message contained non-ASCII characters.
* Fixed `rb_rescue` to allow null rescue methods. (#1909, @kipply).
* Fixed incorrect comparisons between bignums and doubles.
* Prevented some internal uses of `Kernel#caller_locations` to be overridden by user code (#1934).
* Fixed an issue caused by recursing inlining within `Regexp#quote` (#1927).
* Updated `Kernel.Float()` to return given string in error message (#1945).
* Parameters and arity of methods derived from `method_missing` should now match MRI (#1921).
* Fixed compile error in `RB_FLOAT_TYPE_P` macro (#1928).
* Fixed `Symbol#match` to call the block with the `MatchData` (#1933).
* Fixed `Digest::SHA2.hexdigest` error with long messages (#1922).
* Fixed `Date.parse` to dup the coerced string to not modify original (#1946).
* Update `Comparable` error messages for special constant values (#1941).
* Fixed `File.ftype` parameter conversion (#1961).
* Fixed `Digest::Instance#file` to not modify string literals (#1964).
* Make sure that string interpolation returns a `String`, and not a subclass (#1950).
* `alias_method` and `instance_methods` should now work correctly inside a refinement (#1942).
* Fixed `Regexp.union` parameter conversion (#1963).
* `IO#read(n)` no longer buffers more than needed, which could cause hanging if detecting readability via a native call such as `select(2)` (#1951).
* Fixed `Random::DEFAULT.seed` to be different on boot (#1965, @kipply)
* `rb_encoding->name` can now be read even if the `rb_encoding` is stored in native memory.
* Detect and cut off recursion when inspecting a foreign object, substituting an ellipsis instead.
* Fixed feature lookup order to check every `$LOAD_PATH` path entry for `.rb`, then every entry for native extension when `require` is called with no extension.
* Define the `_DARWIN_C_SOURCE` macro in extension makefiles (#1592).
* Change handling of var args in `rb_rescue2` to handle usage in C extensions (#1823).
* Fixed incorrect `Encoding::CompatibilityError` raised for some interpolated Regexps (#1967).
* Actually unset environment variables with a `nil` value for `Process.spawn` instead of setting them to an empty String.
* Core library methods part of the Native Image heap are no longer added in the compilation queue on the first call, but after they reach the thresholds like other methods.
* Fix `RbConfig::CONFIG['LIBRUBY_SO']` file extension.
* Fix `char`, `short`, `unsigned char`,  `unsigned int`, and `unsigned short` types in `Fiddle` (#1971).
* Fix `IO#select` to reallocate its buffer if it is interrupted by a signal.
* Fix issue where interpolated string matched `#` within string as being a variable (#1495).
* Fix `File.join` to raise error on strings with null bytes.
* Fix initialization of Ruby Thread for foreign thread created in Java.
* Fix registration of default specs in RubyGems (#1987).

Compatibility:

* The C API type `VALUE` is now defined as `unsigned long` as on MRI. This enables `switch (VALUE)` and other expressions which rely on `VALUE` being an integer type (#1409, #1541, #1675, #1917, #1954).
* Implemented `Float#{floor, ceil}` with `ndigits` argument.
* Implemented `Thread#fetch`.
* Implemented `Float#truncate` with `ndigits` argument.
* Made `String#{byteslice, slice, slice!}` and `Symbol#slice` compatible with endless ranges.
* Implemented "instance variable not initialized" warning.
* Make `Kernel#{caller, caller_locations}` and `Thread#backtrace_locations` compatible with endless ranges.
* Implemented `Dir#each_child`.
* Implemented `Kernel.{chomp, chop}` and `Kernel#{chomp, chop}`.
* Implemented `-p` and `-a`, and `-l` CLI options.
* Convert the argument to `File.realpath` with `#to_path` (#1894).
* `StringIO#binmode` now sets the external encoding to BINARY like MRI (#1898).
* `StringIO#inspect` should not include the contents of the `StringIO` (#1898).
* Implemented `rb_fd_*` functions (#1623).
* Fixed uninitialized variable warnings in core and lib (#1897).
* Make `Thread#backtrace` support omit, length and range arguments.
* Implemented `Range#%`.
* Fixed the type of the `flags` field of `rb_data_type_t` (#1911).
* Implemented `rb_obj_is_proc` (#1908, @kipply, @XrXr).
* Implemented C API macro `RARRAY_ASET()`.
* Implemented `num2short` (#1910, @kipply).
* `RSTRING_END()` now always returns a native pointer.
* Removed `register` specifier for `rb_mem_clear()` (#1924).
* Implemented `Thread::Backtrace::Locations#base_label` (#1920).
* Implemented `rb_mProcess` (#1936).
* Implemented `rb_gc_latest_gc_info` (#1937).
* Implemented `RBASIC_CLASS` (#1935).
* Yield 2 arguments for `Hash#map` if the arity of the block is > 1 (#1944).
* Add all `Errno` constants to match MRI, needed by recent RubyGems.
* Silence `ruby_dep` warnings since that gem is unmaintained.
* Clarify error message for not implemented `Process.daemon` (#1962).
* Allow multiple assignments in conditionals (#1513).
* Update `NoMethodError#message` to match MRI (#1957).
* Make `StringIO` work with `--enable-frozen-string-literal` (#1969).
* Support `NULL` for the status of `rb_protect()`.
* Ensure `BigDecimal#inspect` does not call `BigDecimal#to_s` to avoid behaviour change on `to_s` override (#1960).
* Define all C-API `rb_{c,m,e}*` constants as C global variables (#1541).
* Raise `ArgumentError` for `Socket.unpack_sockaddr_un` if the socket family is incorrect.
* Implemented `RTYPEDDATA_*()` macros and `rb_str_tmp_new()` (#1975).
* Implemented `rb_set_end_proc` (#1959).
* Implemented `rb_to_symbol`.
* Implemented `rb_class_instance_methods`, `rb_class_public_instance_methods`, `rb_class_protected_instance_methods`, and `rb_class_private_instance_methods`.
* Implemented `rb_tracepoint_new`, `rb_tracepoint_disable`, `rb_tracepoint_enable`, and `rb_tracepoint_enabled_p` (#1450).
* Implemented `RbConfig::CONFIG['AR']` and `RbConfig::CONFIG['STRIP']` (#1973).
* Not yet implemented C API functions are now correctly detected as missing via `mkmf`'s `have_func` (#1980).
* Accept `RUBY_INTERNAL_EVENT_{NEWOBJ,FREEOBJ}` events but warn they are not triggered (#1978, #1983).
* `IO.copy_stream(in, STDOUT)` now writes to `STDOUT` without buffering like MRI.
* Implemented `RbConfig['vendordir']`.
* Implemented `Enumerator::ArithmeticSequence`.
* Support `(struct RBasic *)->flags` and `->klass` from `ruby.h` (#1891, #1884, #1978).

Changes:

* `TRUFFLERUBY_RESILIENT_GEM_HOME` has been removed. Unset `GEM_HOME` and `GEM_PATH` instead if you need to.
* The deprecated `Truffle::System.full_memory_barrier`, `Truffle::Primitive.logical_processors`, and  `Truffle::AtomicReference` have been removed.
* The implicit interface for allowing Ruby objects to behave as polyglot arrays with `#size`, `#[]` methods has been removed and replaced with an explicit interface where each method starts with `polyglot_*`.
* Hash keys are no longer reported as polyglot members.
* All remaining implicit polyglot behaviour for `#[]` method was replaced with `polyglot_*` methods.
* Rename dynamic API to match InteropLibrary. All the methods keep the name as it is in InteropLibrary with the following changes: use snake_case, add `polyglot_` prefix, drop `get` and `is` prefix, append `?` on all predicates.
* Split `Truffle::Interop.write` into `.write_array_element` and `.write_member` methods.
* Rename `Truffle::Interop.size` to `.array_size`.
* Rename `Truffle::Interop.is_boolean?` to `.boolean?`.
* Split `Truffle::Interop.read` into `.read_member` and `.read_array_element`.
* Drop `is_` prefix in `Truffle::Interop.is_array_element_*` predicates.
* `Truffle::Interop.hash_keys_as_members` has been added to treat a Ruby Hash as a polyglot object with the Hash keys as members.

Performance:

* Optimized `RSTRING_PTR()` accesses by going to native directly, optimized various core methods, use Mode=latency and tune GC heap size for Bundler. This speeds up `bundle install` from 84s to 19s for a small Gemfile with 6 gems (#1398).
* Fixed memory footprint issue due to large compilation on Native Image, notably during `bundle install` (#1893).
* `ArrayBuilderNode` now uses a new Truffle library for manipulating array stores.
* Ruby objects passed to C extensions are now converted less often to native handles.
* Calling blocking system calls and running C code with unblocking actions has been refactored to remove some optimisation boundaries.
* `return` expressions are now rewritten as implicit return expressions where control flow allows this to be safely done as a tail optimisation. This can improve interpreter performance by up to 50% in some benchmarks, and can be applied to approximately 80% of return nodes seen in Rails and its dependencies (#1977).
* The old array strategy code has been removed and all remaining nodes converted to the new `ArrayStoreLibrary`.
* Updated `nil` to be a global immutable singleton (#1835).

# 20.0.0

New features:

* Enable and document `--coverage` option (#1840, @chrisseaton).
* Update the internal LLVM toolchain to LLVM 9 and reduce its download size.
* Updated to Ruby 2.6.5 (#1749).
* Automatically set `PKG_CONFIG_PATH` as needed for compiling OpenSSL on macOS (#1830).

Bug fixes:

* Fix `Tempfile#{size,length}` when the IO is not flushed (#1765, @rafaelfranca).
* Dump and load instance variables in subclasses of `Exception` (#1766, @rafaelfranca).
* Fix `Date._iso8601` and `Date._rfc3339` when the string is an invalid date (#1773, @rafaelfranca).
* Fail earlier for bad handle unwrapping (#1777, @chrisseaton).
* Match out of range `ArgumentError` message with MRI (#1774, @rafaelfranca).
* Raise `Encoding::CompatibilityError` with incompatible encodings on `Regexp` (#1775, @rafaelfranca).
* Fixed interactions between attributes and instance variables in `Struct` (#1776, @chrisseaton).
* Coercion fixes for `TCPServer.new` (#1780, @XrXr).
* Fix `Float#<=>` not calling `coerce` when `other` argument responds to it (#1783, @XrXr).
* Do not warn / crash when requiring a file that sets and trigger autoload on itself (#1779, @XrXr).
* Strip trailing whitespaces when creating a `BigDecimal` with a `String` (#1796, @XrXr).
* Default `close_others` in `Process.exec` to `false` like Ruby 2.6 (#1798, @XrXr).
* Don't clone methods when setting method to the same visibility (#1794, @XrXr).
* `BigDecimal()` deal with large rationals precisely (#1797, @XrXr).
* Make it possible to call `instance_exec` with `rb_block_call` (#1802, @XrXr).
* Check for duplicate members in `Struct.new` (#1803, @XrXr).
* `Process::Status#to_i` return raw `waitpid(2)` status (#1800, @XrXr).
* `Process#exec`: set close-on-exec to false for fd redirection (#1805, @XrXr, @rafaelfranca).
* Building C extensions should now work with frozen string literals (#1786).
* Keep the Truffle working directory in sync with the native working directory.
* Rename `to_native` to `polyglot_to_native` to match `polyglot_pointer?` and `polyglot_address` methods.
* Fixed missing partial evaluation boundary in `Array#{sort,sort!}` (#1727).
* Fixed the class of `self` and the wrapping `Module` for `Kernel#load(path, wrap=true)` (#1739).
* Fixed missing polyglot type declaration for `RSTRING_PTR` to help with native/managed interop.
* Fixed `Module#to_s` and `Module#inspect` to not return an extra `#<Class:` for singleton classes.
* Arrays backed by native storage now allocate the correct amount of memory (#1828).
* Fixed issue in `ConditionVariable#wait` that could lose a `ConditionVariable#signal`.
* Do not expose TruffleRuby-specific method `Array#swap` (#1816).
* Fixed `#inspect` on broken UTF-8 sequences (#1842, @chrisseaton).
* `Truffle::Interop.keys` should report methods of `String` and `Symbol` (#1817).
* `Kernel#sprintf` encoding validity has been fixed (#1852, @XrXr).
* Fixed `ArrayIndexOutOfBoundsException` in `File.fnmatch` (#1845).
* Make `String#concat` work with no or multiple arguments (#1519).
* Make `Array#concat` work with no or multiple arguments (#1519).
* Coerce `BigDecimal(arg)` using `to_str` (#1826).
* Fixed `NameError#dup`, `NoMethodError#dup`, and `SystemCallError#dup` to copy internal fields.
* Make `Enumerable#chunk` work without a block (#1518).
* Fixed issue with `SystemCallError.new` setting a backtrace too early.
* Fixed `BigDecimal#to_s` formatting issue (#1711).
* Run `END` keyword block only once at exit.
* Implement `Numeric#clone` to return `self`.
* Fixed `Symbol#to_proc` to create a `Proc` with `nil` `source_location` (#1663).
* Make `GC.start` work with keyword arguments.
* Fixed `Kernel#clone` for `nil`, `true`, `false`, `Integer`, and `Symbol`.
* Make top-level methods available in `Context#getBindings()` (#1838).
* Made `Kernel#caller_locations` accept a range argument, and return `nil` when appropriate.
* Made `rb_respond_to` work with primitives (#1869, @chrisseaton).
* Fixed issue with missing backtrace for `rescue $ERROR_INFO` (#1660).
* Fixed `Struct#hash` for `keyword_init: true` `Struct`.
* Fixed `String#{upcase!,downcase!,swapcase!}(:ascii)` for non-ASCII-compatible encodings like UTF-16.
* Fixed `String#capitalize!` for strings that weren't full ASCII.
* Fixed enumeration issue in `ENV.{select, filter}`.
* Fixed `Complex` and `Rational` should be frozen after initializing.
* Fixed `printf` should raise error when not enough arguments for positional argument.
* Removed "shadowing outer local variable" warning.
* Fixed parameter conversion to `String` in ENV methods.
* Fixed deprecation warning when `ENV.index` is called.
* Fixed issue with `ENV.each_key`.
* Fixed `ENV.replace` implementation.
* Fixed `ENV.udpate` implementation.
* Fixed argument handling in `Kernel.printf`.
* Fixed character length after conversion to binary from a non-US-ASCII String.
* Fixed issue with installing latest bundler (#1880).
* Fixed type conversion for `Numeric#step` `step` parameter.
* Fixed `Kernel#Integer` conversion.
* Fixed `IO.try_convert` parameter conversion.
* Fixed linking of always-inline C API functions with `-std=gnu90` (#1837, #1879).
* Avoid race conditions during `gem install` by using a single download thread.
* Do not use gems precompiled for MRI on TruffleRuby (#1837).
* Fixed printing foreign arrays that were also pointers (#1679).
* Fixed `nil#=~` to not warn.
* Fixed `Enumerable#collect` to give user block arity in the block passed to `Enumerable#each`.

Compatibility:

* Implemented `String#start_with?(Regexp)` (#1771, @zhublik).
* Various improvements to `SignalException` and signal handling (#1790, @XrXr).
* Implemented `rb_utf8_str_new`, `rb_utf8_str_new_cstr`, `rb_utf8_str_new_static` (#1788, @chrisseaton).
* Implemented the `unit` argument of `Time.at` (#1791, @XrXr).
* Implemented `keyword_init: true` for `Struct.new` (#1789, @XrXr).
* Implemented `MatchData#dup` (#1792, @XrXr).
* Implemented a native storage strategy for `Array` to allow better C extension compatibility.
* Implemented `rb_check_symbol_cstr` (#1814).
* Implemented `rb_hash_start` (#1841, @XrXr).
* JCodings has been updated from 1.0.42 to 1.0.45.
* Joni has been updated from 2.1.25 to 2.1.30.
* Implemented `Method#<<` and `Method#>>` (#1821).
* The `.bundle` file extension is now used for C extensions on macOS (#1819, #1837).
* Implemented `Comparable#clamp` (#1517).
* Implemented `rb_gc_register_mark_object` and `rb_enc_str_asciionly_p` (#1856, @chrisseaton).
* Implemented `rb_io_set_nonblock` (#1741).
* Include the major kernel version in `RUBY_PLATFORM` on macOS like MRI (#1860, @eightbitraptor).
* Implemented `Enumerator::Chain`, `Enumerator#+`, and `Enumerable#chain` (#1859, #1858).
* Implemented `Thread#backtrace_locations` and `Exception#backtrace_locations` (#1556).
* Implemented `rb_module_new`, `rb_define_class_id`, `rb_define_module_id`, (#1876, @XrXr, @chrisseaton).
* Implemented `-n` CLI option (#1532).
* Cache the `Symbol` of method names in call nodes only when needed (#1872).
* Implemented `rb_get_alloc_func` and related functions (#1874, @XrXr).
* Implemented `rb_module_new`, `rb_define_class_id`, `rb_define_module_id`, (#1876, @chrisseaton).
* Implemented `ENV.slice`.
* Support for the Darkfish theme for RDoc generation has been added back.
* Implemented `Kernel#system` `exception: true` option.
* Implemented `Random.bytes`.
* Implemented `Random.random_number`.
* Added the ability to parse endless ranges.
* Made `Range#{to_a, step, each, bsearch, step, last, max, min, to_s, ==}` compatible with endless ranges.
* Made `Array#{[], []=, values_at, fill, slice!}` compatible with endless ranges.
* Defined `Array#{min, max}` methods.

Performance:

* Use a smaller limit for identity-based inline caches to improve warmup by avoiding too many deoptimizations.
* `long[]` array storage now correctly declare that they accept `int` values, reducing deoptimisations and promotions to `Object[]` storage.
* Enable inline caching of `Symbol` conversion for `rb_iv_get` and `rb_iv_set`.
* `rb_type` information is now cached on classes as a hidden variable to improve performance.
* Change to using thread local buffers for socket calls to reduce allocations.
* Refactor `IO.select` to reduce copying and optimisation boundaries.
* Refactor various `String` and `Rope` nodes to avoid Truffle performance warnings.
* Reading caller frames should now work in more cases without deoptimisation.

# 19.3.0

New features:

* Compilation of C extensions is now done with an internal LLVM toolchain producing both native code and bitcode. This means more C extensions should compile out of the box and this should resolve most linker-related issues.
* It is no longer necessary to install LLVM for installing C extensions on TruffleRuby.
* It is no longer necessary to install libc++ and libc++abi for installing C++ extensions on TruffleRuby.
* On macOS, it is no longer necessary to install the system headers package (#1417).
* License updated to EPL 2.0/GPL 2.0/LGPL 2.1 like recent JRuby.

Bug fixes:

* `rb_undef_method` now works for private methods (#1731, @cky).
* Fixed several issues when requiring C extensions concurrently (#1565).
* `self.method ||= value` with a private method now works correctly (#1673).
* Fixed `RegexpError: invalid multibyte escape` for binary regexps with a non-binary String (#1433).
* Arrays now report their methods to other languages for interopability (#1768).
* Installing `sassc` now works due to using the LLVM toolchain (#1753).
* Renamed `Truffle::Interop.respond_to?` to avoid conflict with Ruby's `respond_to?` (#1491).
* Warn only if `$VERBOSE` is `true` when a magic comment is ignored (#1757, @nirvdrum).
* Make C extensions use the same libssl as the one used for the openssl C extension (#1770).

Compatibility:

* `GC.stat` can now take an optional argument (#1716, @kirs).
* `Kernel#load` with `wrap` has been implemented (#1739).
* Implemented `Kernel#spawn` with `:chdir` (#1492).
* Implemented `rb_str_drop_bytes`, notably used by OpenSSL (#1740, @cky).
* Include executables of default gems, needed for `rails new` in Rails 6.
* Use compilation flags similar to MRI for C extension compilation.
* Warn for `gem update --system` as it is not fully supported yet and is often not needed.
* Pass `-undefined dynamic_lookup` to the linker on macOS like MRI.

Performance:

* Core methods are no longer always cloned, which reduces memory footprint and should improve warmup.
* Inline cache calls to `rb_intern()` with a constant name in C extensions.
* Improve allocation speed of native handles for C extensions.
* Improve the performance of `NIL_P` and `INT2FIX` in C extensions.
* Various fixes to improve Rack performance.
* Optimize `String#gsub(String)` by not creating a `Regexp` and using `String#index` instead.
* Fixed "FrameWithoutBoxing should not be materialized" compilation issue in `TryNode`.

# 19.2.0, August 2019

New features:

* `Fiddle` has been implemented.

Bug fixes:

* Set `RbConfig::CONFIG['ruby_version']` to the same value as the TruffleRuby version. This fixes reusing C extensions between different versions of TruffleRuby with Bundler (#1715).
* Fixed `Symbol#match` returning `MatchData` (#1706, @zhublik).
* Allow `Time#strftime` to be called with binary format strings.
* Do not modify the argument passed to `IO#write` when the encoding does not match (#1714).
* Use the class where the method was defined to check if an `UnboundMethod` can be used for `#define_method` (#1710).
* Fixed setting `$~` for `Enumerable` and `Enumerator::Lazy`'s `#grep` and `#grep_v`.
* Improved errors when interacting with single-threaded languages (#1709).

Compatibility:

* Added `Kernel#then` (#1703, @zhublik).
* `FFI::Struct#[]=` is now supported for inline character arrays.
* `blocking: true` is now supported for `FFI::Library#attach_function`.
* Implemented `Proc#>>` and `#<<` (#1688).
* `Thread.report_on_exception` is now `true` by default like MRI 2.5+.
* `BigDecimal` compatibility has been generally improved in several ways.

Changes:

* An interop read message sent to a `Proc` will no longer call the `Proc`.

Performance:

* Several `String` methods have been made faster by the usage of vector instructions
  when searching for a single-byte character in a String.
* Methods needing the caller frame are now better optimized.

# 19.1.0, June 2019

*Ruby is an experimental language in the GraalVM 19.1.0 release*

Bug fixes:

* Sharing for thread-safety of objects is now triggered later as intended, e.g., when a second `Thread` is started.
* Fixed `Array#to_h` so it doesn't set a default value (#1698).
* Removed extra `public` methods on `IO` (#1702).
* Fixed `Process.kill(signal, Process.pid)` when the signal is trapped as `:IGNORE` (#1702).
* Fixed `Addrinfo.new(String)` to reliably find the address family (#1702).
* Fixed argument checks in `BasicSocket#setsockopt` (#1460).
* Fixed `ObjectSpace.trace_object_allocations` (#1456).
* Fixed `BigDecimal#{clone,dup}` so it now just returns the receiver, per Ruby 2.5+ semantics (#1680).
* Fixed creating `BigDecimal` instances from non-finite `Float` values (#1685).
* Fixed `BigDecimal#inspect` output for non-finite values (e.g, NaN or -Infinity) (#1683).
* Fixed `BigDecimal#hash` to return the same value for two `BigDecimal` objects that are equal (#1656).
* Added missing `BigDecimal` constant definitions (#1684).
* Implemented `rb_eval_string_protect`.
* Fixed `rb_get_kwargs` to correctly handle optional and rest arguments.
* Calling `Kernel#raise` with a raised exception will no longer set the cause of the exception to itself (#1682).
* Return a `FFI::Function` correctly for functions returning a callback.
* Convert to intuitive Ruby exceptions when INVOKE fails (#1690).
* Implemented `FFI::Pointer#clear` (#1687).
* Procs will now yield to the block in their declaration context even when called with a block argument (#1657).
* Fixed problems with calling POSIX methods if `Symbol#[]` is redefined (#1665).
* Fixed sharing of `Array` and `Hash` elements for thread-safety of objects (#1601).
* Fixed concurrent modifications of `Gem::Specification::LOAD_CACHE` (#1601).
* Fix `TCPServer#accept` to set `#do_not_reverse_lookup` correctly on the created `TCPSocket`.

Compatibility:

* Exceptions from `coerce` are no longer rescued, like MRI.
* Implemented `Integer#{allbits?,anybits?,nobits?}`.
* `Integer#{ceil,floor,truncate}` now accept a precision and `Integer#round` accepts a rounding mode.
* Added missing `Enumerable#filter` and `Enumerator::Lazy#filter` aliases to the respective `select` method (#1610).
* Implemented more `Ripper` methods as no-ops (#1694, @Mogztter).
* Implemented `rb_enc_sprintf` (#1702).
* Implemented `ENV#{filter,filter!}` aliases for `select` and `select!`.
* Non-blocking `StringIO` and `Socket` APIs now support `exception: false` like MRI (#1702).
* Increased compatibility of `BigDecimal`.
* `String#-@` now performs string deduplication (#1608).
* `Hash#merge` now preserves the key order from the original hash for merged values (#1650).
* Coerce values given to `FFI::Pointer` methods.
* `FrozenError` is now defined and is used for `can't modify frozen` object exceptions.
* `StringIO` is now available by default like in MRI, because it is required by RubyGems.

Changes:

* Interactive sources (like the GraalVM polyglot shell) now all share the same binding (#1695).
* Hash code calculation has been improved to reduce hash collisions for `Hash` and other cases.

Performance:

* `eval(code, binding)` for a fixed `code` containing blocks is now much faster. This improves the performance of rendering `ERB` templates containing loops.
* `rb_str_cat` is faster due to the C string now being concatenated without first being converted to a Ruby string or having its encoding checked. As a side effect the behaviour of `rb_str_cat` should now more closely match that of MRI.

# 19.0.0, May 2019

*Ruby is an experimental language in the GraalVM 19.0.0 release*

Bug fixes:

* The debugger now sees global variables as the global scope.
* Temporary variables are no longer visible in the debugger.
* Setting breakpoints on some lines has been fixed.
* The OpenSSL C extension is now always recompiled, fixing various bugs when using the extension (e.g., when using Bundler in TravisCI) (#1676, #1627, #1632).
* Initialize `$0` when not run from the 'ruby' launcher, which is needed to `require` gems (#1653).

Compatibility:

* `do...end` blocks can now have `rescue/else/ensure` clauses like MRI (#1618).

Changes:

* `TruffleRuby.sulong?` has been replaced by `TruffleRuby.cexts?`, and `TruffleRuby.graal?` has been replaced by `TruffleRuby.jit?`. The old methods will continue to work for now, but will produce warnings, and will be removed at a future release.

# 1.0 RC 16, 19 April 2019

Bug fixes:

* Fixed `Hash#merge` with no arguments to return a new copy of the receiver (#1645).
* Fixed yield with a splat and keyword arguments (#1613).
* Fixed `rb_scan_args` to correctly handle kwargs in combination with optional args.
* Many fixes for `FFI::Pointer` to be more compatible with the `ffi` gem.

New features:

* Rounding modes have been implemented or improved for `Float`, `Rational`, `BigDecimal` (#1509).
* Support Homebrew installed in other prefixes than `/usr/local` (#1583).
* Added a pure-Ruby implementation of FFI which passes almost all Ruby FFI specs (#1529, #1524).

Changes:

* Support for the Darkfish theme for RDoc generation has been removed.

Compatibility:

* The `KeyError` raised from `ENV#fetch` and `Hash#fetch` now matches MRI's message formatting (#1633).
* Add the missing `key` and `receiver` values to `KeyError` raised from `ENV#fetch`.
* `String#unicode_normalize` has been moved to the core library like in MRI.
* `StringScanner` will now match a regexp beginning with `^` even when not scanning from the start of the string.
* `Module#define_method` is now public like in MRI.
* `Kernel#warn` now supports the `uplevel:` keyword argument.

# 1.0 RC 15, 5 April 2019

Bug fixes:

* Improved compatibility with MRI's `Float#to_s` formatting (#1626).
* Fixed `String#inspect` when the string uses a non-UTF-8 ASCII-compatible encoding and has non-ASCII characters.
* Fixed `puts` for strings with non-ASCII-compatible encodings.
* `rb_protect` now returns `Qnil` when an error occurs.
* Fixed a race condition when using the interpolate-once (`/o`) modifier in regular expressions.
* Calling `StringIO#close` multiple times no longer raises an exception (#1640).
* Fixed a bug in include file resolution when compiling C extensions.

New features:

* `Process.clock_getres` has been implemented.

Changes:

* `debug`, `profile`, `profiler`, which were already marked as unsupported, have been removed.
* Our experimental JRuby-compatible Java interop has been removed - use `Polyglot` and `Java` instead.
* The Trufle handle patches applied to `psych` C extension have now been removed.
* The `rb_tr_handle_*` functions have been removed as they are no longer used in any C extension patches.
* Underscores and dots in options have become hyphens, so `--exceptions.print_uncaught_java` is now `--exceptions-print-uncaught-java`, for example.
* The `rb_tr_handle_*` functions have been removed as they are no longer used in any C extension patches.

Bug fixes:

* `autoload :C, "path"; require "path"` now correctly triggers the autoload.
* Fixed `UDPSocket#bind` to specify family and socktype when resolving address.
* The `shell` standard library can now be `require`-d.
* Fixed a bug where `for` could result in a `NullPointerException` when trying to assign the iteration variable.
* Existing global variables can now become aliases of other global variables (#1590).

Compatibility:

* ERB now uses StringScanner and not the fallback, like on MRI. As a result `strscan` is required by `require 'erb'` (#1615).
* Yield different number of arguments for `Hash#each` and `Hash#each_pair` based on the block arity like MRI (#1629).
* Add support for the `base` keyword argument to `Dir.{[], glob}`.

# 1.0 RC 14, 18 March 2019

Updated to Ruby 2.6.2.

Bug fixes:

* Implement `rb_io_wait_writable` (#1586).
* Fixed error when using arrows keys first within `irb` or `pry` (#1478, #1486).
* Coerce the right hand side for all `BigDecimal` operations (#1598).
* Combining multiple `**` arguments containing duplicate keys produced an incorrect hash. This has now been fixed (#1469).
* `IO#read_nonblock` now returns the passed buffer object, if one is supplied.
* Worked out autoloading issue (#1614).

New features:

* Implemented `String#delete_prefix`, `#delete_suffix`, and related methods.
* Implemented `Dir.children` and `Dir#children`.
* Implemented `Integer#sqrt`.

Changes:

* `-Xoptions` has been removed - use `--help:languages` instead.
* `-Xlog=` has been removed - use `--log.level=` instead.
* `-J` has been removed - use `--vm.` instead.
* `-J-cp lib.jar` and so on have removed - use `--vm.cp=lib.jar` or `--vm.classpath=lib.jar` instead.
* `--jvm.` and `--native.` have been deprecated, use `--vm.` instead to pass VM options.
* `-Xoption=value` has been removed - use `--option=value` instead.
* The `-X` option now works as in MRI.
* `--help:debug` is now `--help:internal`.
* `ripper` is still not implemented, but the module now exists and has some methods that are implemented as no-ops.

# 1.0 RC 13, 5 March 2019

Note that as TruffleRuby RC 13 is built on Ruby 2.4.4 it is still vulnerable to CVE-2018-16395. This will be fixed in the next release.

New features:

* Host interop with Java now works on SubstrateVM too.

Bug fixes:

* Fixed `Enumerator::Lazy` which wrongly rescued `StandardError` (#1557).
* Fixed several problems with `Numeric#step` related to default arguments, infinite sequences, and bad argument types (#1520).
* Fixed incorrect raising of `ArgumentError` with `Range#step` when at least one component of the `Range` is `Float::INFINITY` (#1503).
* Fixed the wrong encoding being associated with certain forms of heredoc strings (#1563).
* Call `#coerce` on right hand operator if `BigDecimal` is the left hand operator (#1533, @Quintasan).
* Fixed return type of division of `Integer.MIN_VALUE` and `Long.MIN_VALUE` by -1 (#1581).
* `Exception#cause` is now correctly set for internal exceptions (#1560).
* `rb_num2ull` is now implemented as well as being declared in the `ruby.h` header (#1573).
* `rb_sym_to_s` is now implemented (#1575).
* `R_TYPE_P` now returns the type number for a wider set of Ruby objects (#1574).
* `rb_fix2str` has now been implemented.
* `rb_protect` will now work even if `NilClass#==` has been redefined.
* `BigDecimal` has been moved out of the `Truffle` module to match MRI.
* `StringIO#puts` now correctly handles `to_s` methods which do not return strings (#1577).
* `Array#each` now behaves like MRI when the array is modified (#1580).
* Clarified that `$SAFE` can never be set to a non-zero value.
* Fix compatibility with RubyGems 3 (#1558).
* `Kernel#respond_to?` now returns false if a method is protected and the `include_all` argument is false (#1568).

Changes:

* `TRUFFLERUBY_CEXT_ENABLED` is no longer supported and C extensions are now always built, regardless of the value of this environment variable.
* Getting a substring of a string created by a C extension now uses less memory as only the requested portion will be copied to a managed string.
* `-Xoptions` has been deprecated and will be removed - use `--help:languages` instead.
* `-Xlog=` has been deprecated and will be removed - use `--log.level=` instead.
* `-J` has been deprecated and will be removed - use `--jvm.` instead.
* `-J-cp lib.jar` and so on have been deprecated and will be removed - use `--jvm.cp=lib.jar` or `--jvm.classpath=lib.jar` instead.
* `-J-cmd`, `--jvm.cmd`, `JAVA_HOME`, `JAVACMD`, and `JAVA_OPTS` do not work in any released configuration of TruffleRuby, so have been removed.
* `-Xoption=value` has been deprecated and will be removed - use `--option=value` instead.
* `TracePoint` now raises an `ArgumentError` for unsupported events.
* `TracePoint.trace` and `TracePoint#inspect` have been implemented.

Compatibility:

* Improved the exception when an `-S` file isn't found.
* Removed the message from exceptions raised by bare `raise` to better match MRI (#1487).
* `TracePoint` now handles the `:class` event.

Performance:

* Sped up `String` handling in native extensions, quite substantially in some cases, by reducing conversions between native and managed strings and allowing for mutable metadata in native strings.

# 1.0 RC 12, 4 February 2019

Bug fixes:

* Fixed a bug with `String#lines` and similar methods with multibyte characters (#1543).
* Fixed an issue with `String#{encode,encode!}` double-processing strings using XML conversion options and a new destination encoding (#1545).
* Fixed a bug where a raised cloned exception would be caught as the original exception (#1542).
* Fixed a bug with `StringScanner` and patterns starting with `^` (#1544).
* Fixed `Enumerable::Lazy#uniq` with infinite streams (#1516).

Compatibility:

* Change to a new system for handling Ruby objects in C extensions which greatly increases compatibility with MRI.
* Implemented `BigDecimal#to_r` (#1521).
* `Symbol#to_proc` now returns `-1` like on MRI (#1462).

# 1.0 RC 11, 15 January 2019

New features:

* macOS clocks `CLOCK_MONOTONIC_RAW`, `_MONOTONIC_RAW_APPROX`, `_UPTIME_RAW`, `_UPTIME_RAW_APPROX`, and `_PROCESS_CPUTIME_ID` have been implemented (#1480).
* TruffleRuby now automatically detects native access and threading permissions from the `Context` API, and can run code with no permissions given (`Context.create()`).

Bug fixes:

* FFI::Pointer now does the correct range checks for signed and unsigned values.
* Allow signal `0` to be used with `Process.kill` (#1474).
* `IO#dup` now properly sets the new `IO` instance to be close-on-exec.
* `IO#reopen` now properly resets the receiver to be close-on-exec.
* `StringIO#set_encoding` no longer raises an exception if the underlying `String` is frozen (#1473).
* Fix handling of `Symbol` encodings in `Marshal#dump` and `Marshal#load` (#1530).

Compatibility:

* Implemented `Dir.each_child`.
* Adding missing support for the `close_others` option to `exec` and `spawn`.
* Implemented the missing `MatchData#named_captures` method (#1512).

Changes:

* `Process::CLOCK_` constants have been given the same value as in standard Ruby.

Performance:

* Sped up accesses to native memory through FFI::Pointer.
* All core files now make use of frozen `String` literals, reducing the number of `String` allocations for core methods.
* New -Xclone.disable option to disable all manual cloning.

# 1.0 RC 10, 5 December 2018

New features:

* The `nkf` and `kconv` standard libraries were added (#1439).
* `Mutex` and `ConditionVariable` have a new fast path for acquiring locks that are unlocked.
* `Queue` and `SizedQueue`, `#close` and `#closed?`, have been implemented.
* `Kernel#clone(freeze)` has been implemented (#1454).
* `Warning.warn` has been implemented (#1470).
* `Thread.report_on_exception` has been implemented (#1476).
* The emulation symbols for `Process.clock_gettime` have been implemented.

Bug fixes:

* Added `rb_eEncodingError` for C extensions (#1437).
* Fixed race condition when creating threads (#1445).
* Handle `exception: false` for IO#write_nonblock (#1457, @ioquatix).
* Fixed `Socket#connect_nonblock` for the `EISCONN` case (#1465, @ioquatix).
* `File.expand_path` now raises an exception for a non-absolute user-home.
* `ArgumentError` messages now better match MRI (#1467).
* Added support for `:float_millisecond`, `:millisecond`, and `:second` time units to `Process.clock_gettime` (#1468).
* Fixed backtrace of re-raised exceptions (#1459).
* Updated an exception message in Psych related to loading a non-existing class so that it now matches MRI.
* Fixed a JRuby-style Java interop compatibility issue seen in `test-unit`.
* Fixed problem with calling `warn` if `$stderr` has been reassigned.
* Fixed definition of `RB_ENCODING_GET_INLINED` (#1440).

Changes:

* Timezone messages are now logged at `CONFIG` level, use `-Xlog=CONFIG` to debug if the timezone is incorrectly shown as `UTC`.

# 1.0 RC 9, 5 November 2018

Security:

* CVE-2018-16396, *tainted flags are not propagated in Array#pack and String#unpack with some directives* has been mitigated by adding additional taint operations.

New features:

* LLVM for Oracle Linux 7 can now be installed without building from source.

Bug fixes:

* Times can now be created with UTC offsets in `+/-HH:MM:SS` format.
* `Proc#to_s` now has `ASCII-8BIT` as its encoding instead of the incorrect `UTF-8`.
* `String#%` now has the correct encoding for `UTF-8` and `US-ASCII` format strings, instead of the incorrect `ASCII-8BIT`.
* Updated `BigDecimal#to_s` to use `e` instead of `E` for exponent notation.
* Fixed `BigDecimal#to_s` to allow `f` as a format flag to indicate conventional floating point notation. Previously only `F` was allowed.

Changes:

* The supported version of LLVM for Oracle Linux has been updated from 3.8 to 4.0.
* `mysql2` is now patched to avoid a bug in passing `NULL` to `rb_scan_args`, and now passes the majority of its test suite.
* The post-install script now automatically detects if recompiling the OpenSSL C extension is needed. The post-install script should always be run in TravisCI as well, see `doc/user/standalone-distribution.md`.
* Detect when the system libssl is incompatible more accurately and add instructions on how to recompile the extension.

# 1.0 RC 8, 19 October 2018

New features:

* `Java.synchronized(object) { }` and `TruffleRuby.synchronized(object) { }` methods have been added.
* Added a `TruffleRuby::AtomicReference` class.
* Ubuntu 18.04 LTS is now supported.
* macOS 10.14 (Mojave) is now supported.

Changes:

* Random seeds now use Java's `NativePRNGNonBlocking`.
* The supported version of Fedora is now 28, upgraded from 25.
* The FFI gem has been updated from 1.9.18 to 1.9.25.
* JCodings has been updated from 1.0.30 to 1.0.40.
* Joni has been updated from 2.1.16 to 2.1.25.

Performance:

* Performance of setting the last exception on a thread has now been improved.

# 1.0 RC 7, 3 October 2018

New features:

* Useful `inspect` strings have been added for more foreign objects.
* The C extension API now defines a preprocessor macro `TRUFFLERUBY`.
* Added the rbconfig/sizeof native extension for better MRI compatibility.
* Support for `pg` 1.1. The extension now compiles successfully, but may still have issues with some datatypes.

Bug fixes:

* `readline` can now be interrupted by the interrupt signal (Ctrl+C). This fixes Ctrl+C to work in IRB.
* Better compatibility with C extensions due to a new "managed struct" type.
* Fixed compilation warnings which produced confusing messages for end users (#1422).
* Improved compatibility with Truffle polyglot STDIO.
* Fixed version check preventing TruffleRuby from working with Bundler 2.0 and later (#1413).
* Fixed problem with `Kernel.public_send` not tracking its caller properly (#1425).
* `rb_thread_call_without_gvl()` no longer holds the C-extensions lock.
* Fixed `caller_locations` when called inside `method_added`.
* Fixed `mon_initialize` when called inside `initialize_copy` (#1428).
* `Mutex` correctly raises a `TypeError` when trying to serialize with `Marshal.dump`.

Performance:

* Reduced memory footprint for private/internal AST nodes.
* Increased the number of cases in which string equality checks will become compile-time constants.
* Major performance improvement for exceptional paths where the rescue body does not access the exception object (e.g., `x.size rescue 0`).

Changes:

* Many clean-ups to our internal patching mechanism used to make some native extensions run on TruffleRuby.
* Removed obsoleted patches for Bundler compatibility now that Bundler 1.16.5 has built-in support for TruffleRuby.
* Reimplemented exceptions and other APIs that can return a backtrace to use Truffle's lazy stacktraces API.

# 1.0 RC 6, 3 September 2018

New features:

* `Polyglot.export` can now be used with primitives, and will now convert strings to Java, and `.import` will convert them from Java.
* Implemented `--encoding`, `--external-encoding`, `--internal-encoding`.
* `rb_object_tainted` and similar C functions have been implemented.
* `rb_struct_define_under` has been implemented.
* `RbConfig::CONFIG['sysconfdir']` has been implemented.
* `Etc` has been implemented (#1403).
* The `-Xcexts=false` option disables C extensions.
* Instrumentation such as the CPUSampler reports methods in a clearer way like `Foo#bar`, `Gem::Specification.each_spec`, `block in Foo#bar` instead of just `bar`, `each_spec`, `block in bar` (which is what MRI displays in backtraces).
* TruffleRuby is now usable as a JSR 223 (`javax.script`) language.
* A migration guide from JRuby (`doc/user/jruby-migration.md`) is now included.
* `kind_of?` works as an alias for `is_a?` on foreign objects.
* Boxed foreign strings unbox on `to_s`, `to_str`, and `inspect`.

Bug fixes:

* Fix false-positive circular warning during autoload.
* Fix Truffle::AtomicReference for `concurrent-ruby`.
* Correctly look up `llvm-link` along `clang` and `opt` so it is no longer needed to add LLVM to `PATH` on macOS for Homebrew and MacPorts.
* Fix `alias` to work when in a refinement module (#1394).
* `Array#reject!` no longer truncates the array if the block raises an exception for an element.
* WeakRef now has the same inheritance and methods as MRI's version.
* Support `-Wl` linker argument for C extensions. Fixes compilation of`mysql2` and `pg`.
* Using `Module#const_get` with a scoped argument will now correctly autoload the constant if needed.
* Loaded files are read as raw bytes, rather than as a UTF-8 string and then converted back into bytes.
* Return 'DEFAULT' for `Signal.trap(:INT) {}`. Avoids a backtrace when quitting a Sinatra server with Ctrl+C.
* Support `Signal.trap('PIPE', 'SYSTEM_DEFAULT')`, used by the gem `rouge` (#1411).
* Fix arity checks and handling of arity `-2` for `rb_define_method()`.
* Setting `$SAFE` to a negative value now raises a `SecurityError`.
* The offset of `DATA` is now correct in the presence of heredocs.
* Fix double-loading of the `json` gem, which led to duplicate constant definition warnings.
* Fix definition of `RB_NIL_P` to be early enough. Fixes compilation of `msgpack`.
* Fix compilation of megamorphic interop calls.
* `Kernel#singleton_methods` now correctly ignores prepended modules of non-singleton classes. Fixes loading `sass` when `activesupport` is loaded.
* Object identity numbers should never be negative.

Performance:

* Optimize keyword rest arguments (`def foo(**kwrest)`).
* Optimize rejected (non-Symbol keys) keyword arguments.
* Source `SecureRandom.random_bytes` from `/dev/urandom` rather than OpenSSL.
* C extension bitcode is no longer encoded as Base64 to pass it to Sulong.
* Faster `String#==` using vectorization.

Changes:

* Clarified that all sources that come in from the Polyglot API `eval` method will be treated as UTF-8, and cannot be re-interpreted as another encoding using a magic comment.
* The `-Xembedded` option can now be set set on the launcher command line.
* The `-Xplatform.native=false` option can now load the core library, by enabling `-Xpolyglot.stdio`.
* `$SAFE` and `Thread#safe_level` now cannot be set to `1` - raising an error rather than warning as before. `-Xsafe` allows it to be set, but there are still no checks.
* Foreign objects are now printed as `#<Foreign:system-identity-hash-code>`, except for foreign arrays which are now printed as `#<Foreign [elements...]>`.
* Foreign objects `to_s` now calls `inspect` rather than Java's `toString`.
* The embedded configuration (`-Xembedded`) now warns about features which may not work well embedded, such as signals.
* The `-Xsync.stdio` option has been removed - use standard Ruby `STDOUT.sync = true` in your program instead.

# 1.0 RC 5, 3 August 2018

New features:

* It is no longer needed to add LLVM (`/usr/local/opt/llvm@4/bin`) to `PATH` on macOS.
* Improve error message when LLVM, `clang` or `opt` is missing.
* Automatically find LLVM and libssl with MacPorts on macOS (#1386).
* `--log.ruby.level=` can be used to set the log level from any launcher.
* Add documentation about installing with Ruby managers/installers and how to run TruffleRuby in CI such as TravisCI (#1062, #1070).
* `String#unpack1` has been implemented.

Bug fixes:

* Allow any name for constants with `rb_const_get()`/`rb_const_set()` (#1380).
* Fix `defined?` with an autoload constant to not raise but return `nil` if the autoload fails (#1377).
* Binary Ruby Strings can now only be converted to Java Strings if they only contain US-ASCII characters. Otherwise, they would produce garbled Java Strings (#1376).
* `#autoload` now correctly calls `main.require(path)` dynamically.
* Hide internal file from user-level backtraces (#1375).
* Show caller information in warnings from the core library (#1375).
* `#require` and `#require_relative` should keep symlinks in `$"` and `__FILE__` (#1383).
* Random seeds now always come directly from `/dev/urandom` for MRI compatibility.
* SIGINFO, SIGEMT and SIGPWR are now defined (#1382).
* Optional and operator assignment expressions now return the value assigned, not the value returned by an assignment method (#1391).
* `WeakRef.new` will now return the correct type of object, even if `WeakRef` is subclassed (#1391).
* Resolving constants in prepended modules failed, this has now been fixed (#1391).
* Send and `Symbol#to_proc` now take account of refinements at their call sites (#1391).
* Better warning when the timezone cannot be found on WSL (#1393).
* Allow special encoding names in `String#force_encoding` and raise an exception on bad encoding names (#1397).
* Fix `Socket.getifaddrs` which would wrongly return an empty array (#1375).
* `Binding` now remembers the file and line at which it was created for `#eval`. This is notably used by `pry`'s `binding.pry`.
* Resolve symlinks in `GEM_HOME` and `GEM_PATH` to avoid related problems (#1383).
* Refactor and fix `#autoload` so other threads see the constant defined while the autoload is in progress (#1332).
* Strings backed by `NativeRope`s now make a copy of the rope when `dup`ed.
* `String#unpack` now taints return strings if the format was tainted, and now does not taint the return array if the format was tainted.
* Lots of fixes to `Array#pack` and `String#unpack` tainting, and a better implementation of `P` and `p`.
* Array literals could evaluate an element twice under some circumstances. This has now been fixed.

Performance:

* Optimize required and optional keyword arguments.
* `rb_enc_to_index` is now faster by eliminating an expensive look-up.

Changes:

* `-Xlog=` now needs log level names to be upper case.
* `-Dtruffleruby.log` and `TRUFFLERUBY_LOG` have been removed - use `-Dpolyglot.log.ruby.level`.
* The log format, handlers, etc are now managed by the Truffle logging system.
* The custom log levels `PERFORMANCE` and `PATCH` have been removed.

# 1.0 RC 4, 18 July 2018

*TruffleRuby was not updated in RC 4*

# 1.0 RC 3, 2 July 2018

New features:

* `is_a?` can be called on foreign objects.

Bug fixes:

* It is no longer needed to have `ruby` in `$PATH` to run the post-install hook.
* `Qnil`/`Qtrue`/`Qfalse`/`Qundef` can now be used as initial value for global variables in C extensions.
* Fixed error message when the runtime libssl has no SSLv2 support (on Ubuntu 16.04 for instance).
* `RbConfig::CONFIG['extra_bindirs']` is now a String as other RbConfig values.
* `SIGPIPE` is correctly caught on SubstrateVM, and the corresponding write() raises `Errno::EPIPE` when the read end of a pipe or socket is closed.
* Use the magic encoding comment for determining the source encoding when using eval().
* Fixed a couple bugs where the encoding was not preserved correctly.

Performance:

* Faster stat()-related calls, by returning the relevant field directly and avoiding extra allocations.
* `rb_str_new()`/`rb_str_new_cstr()` are much faster by avoiding extra copying and allocations.
* `String#{sub,sub!}` are faster in the common case of an empty replacement string.
* Eliminated many unnecessary memory copy operations when reading from `IO` with a delimiter (e.g., `IO#each`), leading to overall improved `IO` reading for common use cases such as iterating through lines in a `File`.
* Use the byte[] of the given Ruby String when calling eval() directly for parsing.

# 1.0 RC 2, 6 June 2018

New features:

* We are now compatible with Ruby 2.4.4.
* `object.class` on a Java `Class` object will give you an object on which you can call instance methods, rather than static methods which is what you get by default.
* The log level can now also be set with `-Dtruffleruby.log=info` or `TRUFFLERUBY_LOG=info`.
* `-Xbacktraces.raise` will print Ruby backtraces whenever an exception is raised.
* `Java.import name` imports Java classes as top-level constants.
* Coercion of foreign numbers to Ruby numbers now works.
* `to_s` works on all foreign objects and calls the Java `toString`.
* `to_str` will try to `UNBOX` and then re-try `to_str`, in order to provoke the unboxing of foreign strings.

Changes:

* The version string now mentions if you're running GraalVM Community Edition (`GraalVM CE`) or GraalVM Enterprise Edition (`GraalVM EE`).
* The inline JavaScript functionality `-Xinline_js` has been removed.
* Line numbers `< 0`, in the various eval methods, are now warned about, because we don't support these at all. Line numbers `> 1` are warned about (at the fine level) but they are shimmed by adding blank lines in front to get to the correct offset. Line numbers starting at `0` are also warned about at the fine level and set to `1` instead.
* The `erb` standard library has been patched to stop using a -1 line number.
* `-Xbacktraces.interleave_java` now includes all the trailing Java frames.
* Objects with a `[]` method, except for `Hash`, now do not return anything for `KEYS`, to avoid the impression that you could `READ` them. `KEYINFO` also returns nothing for these objects, except for `Array` where it returns information on indices.
* `String` now returns `false` for `HAS_KEYS`.
* The supported additional functionality module has been renamed from `Truffle` to `TruffleRuby`. Anything not documented in `doc/user/truffleruby-additions.md` should not be used.
* Imprecise wrong gem directory detection was replaced. TruffleRuby newly marks its gem directories with a marker file, and warns if you try to use TruffleRuby with a gem directory which is lacking the marker.

Bug fixes:

* TruffleRuby on SubstrateVM now correctly determines the system timezone.
* `Kernel#require_relative` now coerces the feature argument to a path and canonicalizes it before requiring, and it now uses the current directory as the directory for a synthetic file name from `#instance_eval`.

# 1.0 RC 1, 17 April 2018

New features:

* The Ruby version has been updated to version 2.3.7.

Security:

* CVE-2018-6914, CVE-2018-8779, CVE-2018-8780, CVE-2018-8777, CVE-2017-17742 and CVE-2018-8778 have been mitigated.

Changes:

* `RubyTruffleError` has been removed and uses replaced with standard exceptions.
* C++ libraries like `libc++` are now not needed if you don't run C++ extensions. `libc++abi` is now never needed. Documentation updated to make it more clear what the minimum requirements for pure Ruby, C extensions, and C++ extensions separately.
* C extensions are now built by default - `TRUFFLERUBY_CEXT_ENABLED` is assumed `true` unless set to `false`.
* The `KEYS` interop message now returns an array of Java strings, rather than Ruby strings. `KEYS` on an array no longer returns indices.
* `HAS_SIZE` now only returns `true` for `Array`.
* A method call on a foreign object that looks like an operator (the method name does not begin with a letter) will call `IS_BOXED` on the object and based on that will possibly `UNBOX` and convert to Ruby.
* Now using the native version of Psych.
* The supported version of LLVM on Oracle Linux has been dropped to 3.8.
* The supported version of Fedora has been dropped to 25, and the supported version of LLVM to 3.8, due to LLVM incompatibilities. The instructions for installing `libssl` have changed to match.

# 0.33, April 2018

New features:

* The Ruby version has been updated to version 2.3.6.
* Context pre-initialization with TruffleRuby `--native`, which significantly improves startup time and loads the `did_you_mean` gem ahead of time.
* The default VM is changed to SubstrateVM, where the startup is significantly better. Use `--jvm` option for full JVM VM.
* The `Truffle::Interop` module has been replaced with a new `Polyglot` module which is designed to use more idiomatic Ruby syntax rather than explicit methods. A [new document](doc/user/polyglot.md) describes polyglot programming at a higher level.
* The `REMOVABLE`, `MODIFIABLE` and `INSERTABLE` Truffle interop key info flags have been implemented.
* `equal?` on foreign objects will check if the underlying objects are equal if both are Java interop objects.
* `delete` on foreign objects will send `REMOVE`, `size` will send `GET_SIZE`, and `keys` will send `KEYS`. `respond_to?(:size)` will send `HAS_SIZE`, `respond_to?(:keys)` will send `HAS_KEYS`.
* Added a new Java-interop API similar to the one in the Nashorn JavaScript implementation, as also implemented by Graal.js. The `Java.type` method returns a Java class object on which you can use normal interop methods. Needs the `--jvm` flag to be used.
* Supported and tested versions of LLVM for different platforms have been more precisely [documented](doc/user/installing-llvm.md).

Changes:

* Interop semantics of `INVOKE`, `READ`, `WRITE`, `KEYS` and `KEY_INFO` have changed significantly, so that `INVOKE` maps to Ruby method calls, `READ` calls `[]` or returns (bound) `Method` objects, and `WRITE` calls `[]=`.

Performance:

* `Dir.glob` is much faster and more memory efficient in cases that can reduce to direct filename lookups.
* `SecureRandom` now defers loading OpenSSL until it's needed, reducing time to load `SecureRandom`.
* `Array#dup` and `Array#shift` have been made constant-time operations by sharing the array storage and keeping a starting index.

Bug fixes:

* Interop key-info works with non-string-like names.

Internal changes:

* Changes to the lexer and translator to reduce regular expression calls.
* Some JRuby sources have been updated to 9.1.13.0.

# 0.32, March 2018

New features:

* A new embedded configuration is used when TruffleRuby is used from another language or application. This disables features like signals which may conflict with the embedding application, and threads which may conflict with other languages, and enables features such as the use of polyglot IO streams.

Performance:

* Conversion of ASCII-only Ruby strings to Java strings is now faster.
* Several operations on multi-byte character strings are now faster.
* Native I/O reads are about 22% faster.

Bug fixes:

* The launcher accepts `--native` and similar options in  the `TRUFFLERUBYOPT` environment variable.

Internal changes:

* The launcher is now part of the TruffleRuby repository, rather than part of the GraalVM repository.
* `ArrayBuilderNode` now uses `ArrayStrategies` and `ArrayMirrors` to remove direct knowledge of array storage.
* `RStringPtr` and `RStringPtrEnd` now report as pointers for interop purposes, fixing several issues with `char *` usage in C extensions.<|MERGE_RESOLUTION|>--- conflicted
+++ resolved
@@ -12,11 +12,8 @@
 * Fixed issue when extending FFI from File (#2094).
 * Fixed issue with `Kernel#freeze` not freezing singleton class (#2093).
 * Fixed `String#encode` with options issue (#2091, #2095, @LillianZ)
-<<<<<<< HEAD
 * Fixed issue with `spawn` when `:close` redirect is used (#2097).
-=======
 * Fixed `coverage` issue when `*eval` is used (#2078).
->>>>>>> eb2cff36
 
 Compatibility:
 
