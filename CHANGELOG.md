--- conflicted
+++ resolved
@@ -42,11 +42,8 @@
 * Default `Kernel#eval` source file and line to `(eval):1` like CRuby 3 (#2453).
 * Add `GC.auto_compact` accessors for compatibility (#2453).
 * Update accessing a class variable from the top-level scope to be a `RuntimeError` (#2453, @bjfish).
-<<<<<<< HEAD
 * Update interpolated strings to not be frozen (#2453).
-=======
 * Add `WERRORFLAG` to `RbConfig` (#2519, @bjfish).
->>>>>>> 1e57f43b
 
 Performance:
 
