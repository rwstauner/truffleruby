# 20.0.0

New features:


Bug fixes:

* Fix `Tempfile#{size,length}` when the IO is not flushed (#1765, @rafaelfranca).
* Dump and load instance variables in subclasses of `Exception` (#1766, @rafaelfranca).
* Fix `Date._iso8601` and `Date._rfc3339` when the string is an invalid date (#1773, @rafaelfranca).
* Fail earlier for bad handle unwrapping (#1777, @chrisseaton).
* Match out of range ArgumentError message with MRI (#1774, @rafaelfranca)
* Raise Encoding::CompatibilityError with incompatible encodings on regexp (#1775, @rafaelfranca).
* Fixed interactions between attributes and instance variables in structs (#1776, @chrisseaton).
* Coercion fixes for `TCPServer.new` (#1780, @XrXr)
* Fix `Float#<=>` not calling `coerce` when `other` argument responds to it (#1783, @XrXr).
* Do not warn / crash when requiring a file that sets and trigger autoload on itself (#1779, @XrXr).
<<<<<<< HEAD
* Strip trailing whitespaces when BigDecimal gets a string (#1796, @XrXr).
* Default `close_others` in `Process.exec` to false like Ruby 2.6 (#1798, @XrXr).
* Don't clone methods when setting method to the same visibility (#1794, @XrXr).
=======
* BigDecimal() deal with large rationals precisely (#1797, @XrXr).
>>>>>>> 92ec3dec

Compatibility:

* Implemented `String#start_with?(Regexp)` (#1771, @zhublik).
* Implemented `rb_utf8_str_new`, `rb_utf8_str_new_cstr`, `rb_utf8_str_new_static` (#1788, @chrisseaton).
* Implemented the `unit` argument of `Time.at` (#1791, @XrXr).
* Implemented `keyword_init: true` for `Struct.new` (#1789, @XrXr).
* Implemented `MatchData#dup` (#1792, @XrXr).

Performance:

* Use a smaller limit for identity-based inline caches to improve warmup by avoiding too many deoptimizations.
* Long array strategies now correctly declare that they accept Integers, reducing deoptimisations and proomotions to Object arrays.

# 19.3.0

New features:

* Compilation of C extensions is now done with an internal LLVM toolchain producing both native code and bitcode. This means more C extensions should compile out of the box and this should resolve most linker-related issues.
* It is no longer necessary to install LLVM for installing C extensions on TruffleRuby.
* It is no longer necessary to install libc++ and libc++abi for installing C++ extensions on TruffleRuby.
* On macOS, it is no longer necessary to install the system headers package (#1417).
* License updated to EPL 2.0/GPL 2.0/LGPL 2.1 like recent JRuby.

Bug fixes:

* `rb_undef_method` now works for private methods (#1731, @cky).
* Fixed several issues when requiring C extensions concurrently (#1565).
* `self.method ||= value` with a private method now works correctly (#1673).
* Fixed `RegexpError: invalid multibyte escape` for binary regexps with a non-binary String (#1433).
* Arrays now report their methods to other languages for interopability (#1768).
* Installing `sassc` now works due to using the LLVM toolchain (#1753).
* Renamed `Truffle::Interop.respond_to?` to avoid conflict with Ruby's `respond_to?` (#1491).
* Warn only if `$VERBOSE` is `true` when a magic comment is ignored (#1757, @nirvdrum).
* Make C extensions use the same libssl as the one used for the openssl C extension (#1770).

Compatibility:

* `GC.stat` can now take an optional argument (#1716, @kirs).
* `Kernel#load` with `wrap` has been implemented (#1739).
* Implemented `Kernel#spawn` with `:chdir` (#1492).
* Implemented `rb_str_drop_bytes`, notably used by OpenSSL (#1740, @cky).
* Include executables of default gems, needed for `rails new` in Rails 6.
* Use compilation flags similar to MRI for C extension compilation.
* Warn for `gem update --system` as it is not fully supported yet and is often not needed.
* Pass `-undefined dynamic_lookup` to the linker on macOS like MRI.

Performance:

* Core methods are no longer always cloned, which reduces memory footprint and should improve warmup.
* Inline cache calls to `rb_intern()` with a constant name in C extensions.
* Improve allocation speed of native handles for C extensions.
* Improve the performance of `NIL_P` and `INT2FIX` in C extensions.
* Various fixes to improve Rack performance.
* Optimize `String#gsub(String)` by not creating a `Regexp` and using `String#index` instead.
* Fixed "FrameWithoutBoxing should not be materialized" compilation issue in `TryNode`.

# 19.2.0, August 2019

New features:

* `Fiddle` has been implemented.

Bug fixes:

* Set `RbConfig::CONFIG['ruby_version']` to the same value as the TruffleRuby version. This fixes reusing C extensions between different versions of TruffleRuby with Bundler (#1715).
* Fixed `Symbol#match` returning `MatchData` (#1706, @zhublik).
* Allow `Time#strftime` to be called with binary format strings.
* Do not modify the argument passed to `IO#write` when the encoding does not match (#1714).
* Use the class where the method was defined to check if an `UnboundMethod` can be used for `#define_method` (#1710).
* Fixed setting `$~` for `Enumerable` and `Enumerator::Lazy`'s `#grep` and `#grep_v`.
* Improved errors when interacting with single-threaded languages (#1709).

Compatibility:

* Added `Kernel#then` (#1703, @zhublik).
* `FFI::Struct#[]=` is now supported for inline character arrays.
* `blocking: true` is now supported for `FFI::Library#attach_function`.
* Implemented `Proc#>>` and `#<<` (#1688).
* `Thread.report_on_exception` is now `true` by default like MRI 2.5+.
* `BigDecimal` compatibility has been generally improved in several ways.

Changes:

* An interop read message sent to a `Proc` will no longer call the `Proc`.

Performance:

* Several `String` methods have been made faster by the usage of vector instructions
  when searching for a single-byte character in a String.
* Methods needing the caller frame are now better optimized.

# 19.1.0, June 2019

*Ruby is an experimental language in the GraalVM 19.1.0 release*

Bug fixes:

* Sharing for thread-safety of objects is now triggered later as intended, e.g., when a second `Thread` is started.
* Fixed `Array#to_h` so it doesn't set a default value (#1698).
* Removed extra `public` methods on `IO` (#1702).
* Fixed `Process.kill(signal, Process.pid)` when the signal is trapped as `:IGNORE` (#1702).
* Fixed `Addrinfo.new(String)` to reliably find the address family (#1702).
* Fixed argument checks in `BasicSocket#setsockopt` (#1460).
* Fixed `ObjectSpace.trace_object_allocations` (#1456).
* Fixed `BigDecimal#{clone,dup}` so it now just returns the receiver, per Ruby 2.5+ semantics (#1680).
* Fixed creating `BigDecimal` instances from non-finite `Float` values (#1685).
* Fixed `BigDecimal#inspect` output for non-finite values (e.g, NaN or -Infinity) (#1683).
* Fixed `BigDecimal#hash` to return the same value for two `BigDecimal` objects that are equal (#1656).
* Added missing `BigDecimal` constant definitions (#1684).
* Implemented `rb_eval_string_protect`.
* Fixed `rb_get_kwargs` to correctly handle optional and rest arguments.
* Calling `Kernel#raise` with a raised exception will no longer set the cause of the exception to itself (#1682).
* Return a `FFI::Function` correctly for functions returning a callback.
* Convert to intuitive Ruby exceptions when INVOKE fails (#1690).
* Implemented `FFI::Pointer#clear` (#1687).
* Procs will now yield to the block in their declaration context even when called with a block argument (#1657).
* Fixed problems with calling POSIX methods if `Symbol#[]` is redefined (#1665).
* Fixed sharing of `Array` and `Hash` elements for thread-safety of objects (#1601).
* Fixed concurrent modifications of `Gem::Specification::LOAD_CACHE` (#1601).
* Fix `TCPServer#accept` to set `#do_not_reverse_lookup` correctly on the created `TCPSocket`.

Compatibility:

* Exceptions from `coerce` are no longer rescued, like MRI.
* Implemented `Integer#{allbits?,anybits?,nobits?}`.
* `Integer#{ceil,floor,truncate}` now accept a precision and `Integer#round` accepts a rounding mode.
* Added missing `Enumerable#filter` and `Enumerator::Lazy#filter` aliases to the respective `select` method (#1610).
* Implemented more `Ripper` methods as no-ops (#1694, @Mogztter).
* Implemented `rb_enc_sprintf` (#1702).
* Implemented `ENV#{filter,filter!}` aliases for `select` and `select!`.
* Non-blocking `StringIO` and `Socket` APIs now support `exception: false` like MRI (#1702).
* Increased compatibility of `BigDecimal`.
* `String#-@` now performs string deduplication (#1608).
* `Hash#merge` now preserves the key order from the original hash for merged values (#1650).
* Coerce values given to `FFI::Pointer` methods.
* `FrozenError` is now defined and is used for `can't modify frozen` object exceptions.
* `StringIO` is now available by default like in MRI, because it is required by RubyGems.

Changes:

* Interactive sources (like the GraalVM polyglot shell) now all share the same binding (#1695).
* Hash code calculation has been improved to reduce hash collisions for `Hash` and other cases.

Performance:

* `eval(code, binding)` for a fixed `code` containing blocks is now much faster. This improves the performance of rendering `ERB` templates containing loops.
* `rb_str_cat` is faster due to the C string now being concatenated without first being converted to a Ruby string or having its encoding checked. As a side effect the behaviour of `rb_str_cat` should now more closely match that of MRI.

# 19.0.0, May 2019

*Ruby is an experimental language in the GraalVM 19.0.0 release*

Bug fixes:

* The debugger now sees global variables as the global scope.
* Temporary variables are no longer visible in the debugger.
* Setting breakpoints on some lines has been fixed.
* The OpenSSL C extension is now always recompiled, fixing various bugs when using the extension (e.g., when using Bundler in TravisCI) (#1676, #1627, #1632).
* Initialize `$0` when not run from the 'ruby' launcher, which is needed to `require` gems (#1653).

Compatibility:

* `do...end` blocks can now have `rescue/else/ensure` clauses like MRI (#1618).

Changes:

* `TruffleRuby.sulong?` has been replaced by `TruffleRuby.cexts?`, and `TruffleRuby.graal?` has been replaced by `TruffleRuby.jit?`. The old methods will continue to work for now, but will produce warnings, and will be removed at a future release.

# 1.0 RC 16, 19 April 2019

Bug fixes:

* Fixed `Hash#merge` with no arguments to return a new copy of the receiver (#1645).
* Fixed yield with a splat and keyword arguments (#1613).
* Fixed `rb_scan_args` to correctly handle kwargs in combination with optional args.
* Many fixes for `FFI::Pointer` to be more compatible with the `ffi` gem.

New features:

* Rounding modes have been implemented or improved for `Float`, `Rational`, `BigDecimal` (#1509).
* Support Homebrew installed in other prefixes than `/usr/local` (#1583).
* Added a pure-Ruby implementation of FFI which passes almost all Ruby FFI specs (#1529, #1524).

Changes:

* Support for the Darkfish theme for RDoc generation has been removed.

Compatibility:

* The `KeyError` raised from `ENV#fetch` and `Hash#fetch` now matches MRI's message formatting (#1633).
* Add the missing `key` and `receiver` values to `KeyError` raised from `ENV#fetch`.
* `String#unicode_normalize` has been moved to the core library like in MRI.
* `StringScanner` will now match a regexp beginning with `^` even when not scanning from the start of the string.
* `Module#define_method` is now public like in MRI.
* `Kernel#warn` now supports the `uplevel:` keyword argument.

# 1.0 RC 15, 5 April 2019

Bug fixes:

* Improved compatibility with MRI's `Float#to_s` formatting (#1626).
* Fixed `String#inspect` when the string uses a non-UTF-8 ASCII-compatible encoding and has non-ASCII characters.
* Fixed `puts` for strings with non-ASCII-compatible encodings.
* `rb_protect` now returns `Qnil` when an error occurs.
* Fixed a race condition when using the interpolate-once (`/o`) modifier in regular expressions.
* Calling `StringIO#close` multiple times no longer raises an exception (#1640).
* Fixed a bug in include file resolution when compiling C extensions.

New features:

* `Process.clock_getres` has been implemented.

Changes:

* `debug`, `profile`, `profiler`, which were already marked as unsupported, have been removed.
* Our experimental JRuby-compatible Java interop has been removed - use `Polyglot` and `Java` instead.
* The Trufle handle patches applied to `psych` C extension have now been removed.
* The `rb_tr_handle_*` functions have been removed as they are no longer used in any C extension patches.
* Underscores and dots in options have become hyphens, so `--exceptions.print_uncaught_java` is now `--exceptions-print-uncaught-java`, for example.
* The `rb_tr_handle_*` functions have been removed as they are no longer used in any C extension patches.

Bug fixes:

* `autoload :C, "path"; require "path"` now correctly triggers the autoload.
* Fixed `UDPSocket#bind` to specify family and socktype when resolving address.
* The `shell` standard library can now be `require`-d.
* Fixed a bug where `for` could result in a `NullPointerException` when trying to assign the iteration variable.
* Existing global variables can now become aliases of other global variables (#1590).

Compatibility:

* ERB now uses StringScanner and not the fallback, like on MRI. As a result `strscan` is required by `require 'erb'` (#1615).
* Yield different number of arguments for `Hash#each` and `Hash#each_pair` based on the block arity like MRI (#1629).
* Add support for the `base` keyword argument to `Dir.{[], glob}`.

# 1.0 RC 14, 18 March 2019

Updated to Ruby 2.6.2.

Bug fixes:

* Implement `rb_io_wait_writable` (#1586).
* Fixed error when using arrows keys first within `irb` or `pry` (#1478, #1486).
* Coerce the right hand side for all `BigDecimal` operations (#1598).
* Combining multiple `**` arguments containing duplicate keys produced an incorrect hash. This has now been fixed (#1469).
* `IO#read_nonblock` now returns the passed buffer object, if one is supplied.
* Worked out autoloading issue (#1614).

New features:

* Implemented `String#delete_prefix`, `#delete_suffix`, and related methods.
* Implemented `Dir.children` and `Dir#children`.
* Implemented `Integer#sqrt`.

Changes:

* `-Xoptions` has been removed - use `--help:languages` instead.
* `-Xlog=` has been removed - use `--log.level=` instead.
* `-J` has been removed - use `--vm.` instead.
* `-J-cp lib.jar` and so on have removed - use `--vm.cp=lib.jar` or `--vm.classpath=lib.jar` instead.
* `--jvm.` and `--native.` have been deprecated, use `--vm.` instead to pass VM options.
* `-Xoption=value` has been removed - use `--option=value` instead.
* The `-X` option now works as in MRI.
* `--help:debug` is now `--help:internal`.
* `ripper` is still not implemented, but the module now exists and has some methods that are implemented as no-ops.

# 1.0 RC 13, 5 March 2019

Note that as TruffleRuby RC 13 is built on Ruby 2.4.4 it is still vulnerable to CVE-2018-16395. This will be fixed in the next release.

New features:

* Host interop with Java now works on SubstrateVM too.

Bug fixes:

* Fixed `Enumerator::Lazy` which wrongly rescued `StandardError` (#1557).
* Fixed several problems with `Numeric#step` related to default arguments, infinite sequences, and bad argument types (#1520).
* Fixed incorrect raising of `ArgumentError` with `Range#step` when at least one component of the `Range` is `Float::INFINITY` (#1503).
* Fixed the wrong encoding being associated with certain forms of heredoc strings (#1563).
* Call `#coerce` on right hand operator if `BigDecimal` is the left hand operator (#1533, @Quintasan).
* Fixed return type of division of `Integer.MIN_VALUE` and `Long.MIN_VALUE` by -1 (#1581).
* `Exception#cause` is now correctly set for internal exceptions (#1560).
* `rb_num2ull` is now implemented as well as being declared in the `ruby.h` header (#1573).
* `rb_sym_to_s` is now implemented (#1575).
* `R_TYPE_P` now returns the type number for a wider set of Ruby objects (#1574).
* `rb_fix2str` has now been implemented.
* `rb_protect` will now work even if `NilClass#==` has been redefined.
* `BigDecimal` has been moved out of the `Truffle` module to match MRI.
* `StringIO#puts` now correctly handles `to_s` methods which do not return strings (#1577).
* `Array#each` now behaves like MRI when the array is modified (#1580).
* Clarified that `$SAFE` can never be set to a non-zero value.
* Fix compatibility with RubyGems 3 (#1558).
* `Kernel#respond_to?` now returns false if a method is protected and the `include_all` argument is false (#1568).

Changes:

* `TRUFFLERUBY_CEXT_ENABLED` is no longer supported and C extensions are now always built, regardless of the value of this environment variable.
* Getting a substring of a string created by a C extension now uses less memory as only the requested portion will be copied to a managed string.
* `-Xoptions` has been deprecated and will be removed - use `--help:languages` instead.
* `-Xlog=` has been deprecated and will be removed - use `--log.level=` instead.
* `-J` has been deprecated and will be removed - use `--jvm.` instead.
* `-J-cp lib.jar` and so on have been deprecated and will be removed - use `--jvm.cp=lib.jar` or `--jvm.classpath=lib.jar` instead.
* `-J-cmd`, `--jvm.cmd`, `JAVA_HOME`, `JAVACMD`, and `JAVA_OPTS` do not work in any released configuration of TruffleRuby, so have been removed.
* `-Xoption=value` has been deprecated and will be removed - use `--option=value` instead.
* `TracePoint` now raises an `ArgumentError` for unsupported events.
* `TracePoint.trace` and `TracePoint#inspect` have been implemented.

Compatibility:

* Improved the exception when an `-S` file isn't found.
* Removed the message from exceptions raised by bare `raise` to better match MRI (#1487).
* `TracePoint` now handles the `:class` event.

Performance:

* Sped up `String` handling in native extensions, quite substantially in some cases, by reducing conversions between native and managed strings and allowing for mutable metadata in native strings.

# 1.0 RC 12, 4 February 2019

Bug fixes:

* Fixed a bug with `String#lines` and similar methods with multibyte characters (#1543).
* Fixed an issue with `String#{encode,encode!}` double-processing strings using XML conversion options and a new destination encoding (#1545).
* Fixed a bug where a raised cloned exception would be caught as the original exception (#1542).
* Fixed a bug with `StringScanner` and patterns starting with `^` (#1544).
* Fixed `Enumerable::Lazy#uniq` with infinite streams (#1516).

Compatibility:

* Change to a new system for handling Ruby objects in C extensions which greatly increases compatibility with MRI.
* Implemented `BigDecimal#to_r` (#1521).
* `Symbol#to_proc` now returns `-1` like on MRI (#1462).

# 1.0 RC 11, 15 January 2019

New features:

* macOS clocks `CLOCK_MONOTONIC_RAW`, `_MONOTONIC_RAW_APPROX`, `_UPTIME_RAW`, `_UPTIME_RAW_APPROX`, and `_PROCESS_CPUTIME_ID` have been implemented (#1480).
* TruffleRuby now automatically detects native access and threading permissions from the `Context` API, and can run code with no permissions given (`Context.create()`).

Bug fixes:

* FFI::Pointer now does the correct range checks for signed and unsigned values.
* Allow signal `0` to be used with `Process.kill` (#1474).
* `IO#dup` now properly sets the new `IO` instance to be close-on-exec.
* `IO#reopen` now properly resets the receiver to be close-on-exec.
* `StringIO#set_encoding` no longer raises an exception if the underlying `String` is frozen (#1473).
* Fix handling of `Symbol` encodings in `Marshal#dump` and `Marshal#load` (#1530).

Compatibility:

* Implemented `Dir.each_child`.
* Adding missing support for the `close_others` option to `exec` and `spawn`.
* Implemented the missing `MatchData#named_captures` method (#1512).

Changes:

* `Process::CLOCK_` constants have been given the same value as in standard Ruby.

Performance:

* Sped up accesses to native memory through FFI::Pointer.
* All core files now make use of frozen `String` literals, reducing the number of `String` allocations for core methods.
* New -Xclone.disable option to disable all manual cloning.

# 1.0 RC 10, 5 December 2018

New features:

* The `nkf` and `kconv` standard libraries were added (#1439).
* `Mutex` and `ConditionVariable` have a new fast path for acquiring locks that are unlocked.
* `Queue` and `SizedQueue`, `#close` and `#closed?`, have been implemented.
* `Kernel#clone(freeze)` has been implemented (#1454).
* `Warning.warn` has been implemented (#1470).
* `Thread.report_on_exception` has been implemented (#1476).
* The emulation symbols for `Process.clock_gettime` have been implemented.

Bug fixes:

* Added `rb_eEncodingError` for C extensions (#1437).
* Fixed race condition when creating threads (#1445).
* Handle `exception: false` for IO#write_nonblock (#1457, @ioquatix).
* Fixed `Socket#connect_nonblock` for the `EISCONN` case (#1465, @ioquatix).
* `File.expand_path` now raises an exception for a non-absolute user-home.
* `ArgumentError` messages now better match MRI (#1467).
* Added support for `:float_millisecond`, `:millisecond`, and `:second` time units to `Process.clock_gettime` (#1468).
* Fixed backtrace of re-raised exceptions (#1459).
* Updated an exception message in Psych related to loading a non-existing class so that it now matches MRI.
* Fixed a JRuby-style Java interop compatibility issue seen in `test-unit`.
* Fixed problem with calling `warn` if `$stderr` has been reassigned.
* Fixed definition of `RB_ENCODING_GET_INLINED` (#1440).

Changes:

* Timezone messages are now logged at `CONFIG` level, use `-Xlog=CONFIG` to debug if the timezone is incorrectly shown as `UTC`.

# 1.0 RC 9, 5 November 2018

Security:

* CVE-2018-16396, *tainted flags are not propagated in Array#pack and String#unpack with some directives* has been mitigated by adding additional taint operations.

New features:

* LLVM for Oracle Linux 7 can now be installed without building from source.

Bug fixes:

* Times can now be created with UTC offsets in `+/-HH:MM:SS` format.
* `Proc#to_s` now has `ASCII-8BIT` as its encoding instead of the incorrect `UTF-8`.
* `String#%` now has the correct encoding for `UTF-8` and `US-ASCII` format strings, instead of the incorrect `ASCII-8BIT`.
* Updated `BigDecimal#to_s` to use `e` instead of `E` for exponent notation.
* Fixed `BigDecimal#to_s` to allow `f` as a format flag to indicate conventional floating point notation. Previously only `F` was allowed.

Changes:

* The supported version of LLVM for Oracle Linux has been updated from 3.8 to 4.0.
* `mysql2` is now patched to avoid a bug in passing `NULL` to `rb_scan_args`, and now passes the majority of its test suite.
* The post-install script now automatically detects if recompiling the OpenSSL C extension is needed. The post-install script should always be run in TravisCI as well, see `doc/user/standalone-distribution.md`.
* Detect when the system libssl is incompatible more accurately and add instructions on how to recompile the extension.

# 1.0 RC 8, 19 October 2018

New features:

* `Java.synchronized(object) { }` and `TruffleRuby.synchronized(object) { }` methods have been added.
* Added a `TruffleRuby::AtomicReference` class.
* Ubuntu 18.04 LTS is now supported.
* macOS 10.14 (Mojave) is now supported.

Changes:

* Random seeds now use Java's `NativePRNGNonBlocking`.
* The supported version of Fedora is now 28, upgraded from 25.
* The FFI gem has been updated from 1.9.18 to 1.9.25.
* JCodings has been updated from 1.0.30 to 1.0.40.
* Joni has been updated from 2.1.16 to 2.1.25.

Performance:

* Performance of setting the last exception on a thread has now been improved.

# 1.0 RC 7, 3 October 2018

New features:

* Useful `inspect` strings have been added for more foreign objects.
* The C extension API now defines a preprocessor macro `TRUFFLERUBY`.
* Added the rbconfig/sizeof native extension for better MRI compatibility.
* Support for `pg` 1.1. The extension now compiles successfully, but may still have issues with some datatypes.

Bug fixes:

* `readline` can now be interrupted by the interrupt signal (Ctrl+C). This fixes Ctrl+C to work in IRB.
* Better compatibility with C extensions due to a new "managed struct" type.
* Fixed compilation warnings which produced confusing messages for end users (#1422).
* Improved compatibility with Truffle polyglot STDIO.
* Fixed version check preventing TruffleRuby from working with Bundler 2.0 and later (#1413).
* Fixed problem with `Kernel.public_send` not tracking its caller properly (#1425).
* `rb_thread_call_without_gvl()` no longer holds the C-extensions lock.
* Fixed `caller_locations` when called inside `method_added`.
* Fixed `mon_initialize` when called inside `initialize_copy` (#1428).
* `Mutex` correctly raises a `TypeError` when trying to serialize with `Marshal.dump`.

Performance:

* Reduced memory footprint for private/internal AST nodes.
* Increased the number of cases in which string equality checks will become compile-time constants.
* Major performance improvement for exceptional paths where the rescue body does not access the exception object (e.g., `x.size rescue 0`).

Changes:

* Many clean-ups to our internal patching mechanism used to make some native extensions run on TruffleRuby.
* Removed obsoleted patches for Bundler compatibility now that Bundler 1.16.5 has built-in support for TruffleRuby.
* Reimplemented exceptions and other APIs that can return a backtrace to use Truffle's lazy stacktraces API.

# 1.0 RC 6, 3 September 2018

New features:

* `Polyglot.export` can now be used with primitives, and will now convert strings to Java, and `.import` will convert them from Java.
* Implemented `--encoding`, `--external-encoding`, `--internal-encoding`.
* `rb_object_tainted` and similar C functions have been implemented.
* `rb_struct_define_under` has been implemented.
* `RbConfig::CONFIG['sysconfdir']` has been implemented.
* `Etc` has been implemented (#1403).
* The `-Xcexts=false` option disables C extensions.
* Instrumentation such as the CPUSampler reports methods in a clearer way like `Foo#bar`, `Gem::Specification.each_spec`, `block in Foo#bar` instead of just `bar`, `each_spec`, `block in bar` (which is what MRI displays in backtraces).
* TruffleRuby is now usable as a JSR 223 (`javax.script`) language.
* A migration guide from JRuby (`doc/user/jruby-migration.md`) is now included.
* `kind_of?` works as an alias for `is_a?` on foreign objects.
* Boxed foreign strings unbox on `to_s`, `to_str`, and `inspect`.

Bug fixes:

* Fix false-positive circular warning during autoload.
* Fix Truffle::AtomicReference for `concurrent-ruby`.
* Correctly look up `llvm-link` along `clang` and `opt` so it is no longer needed to add LLVM to `PATH` on macOS for Homebrew and MacPorts.
* Fix `alias` to work when in a refinement module (#1394).
* `Array#reject!` no longer truncates the array if the block raises an exception for an element.
* WeakRef now has the same inheritance and methods as MRI's version.
* Support `-Wl` linker argument for C extensions. Fixes compilation of`mysql2` and `pg`.
* Using `Module#const_get` with a scoped argument will now correctly autoload the constant if needed.
* Loaded files are read as raw bytes, rather than as a UTF-8 string and then converted back into bytes.
* Return 'DEFAULT' for `Signal.trap(:INT) {}`. Avoids a backtrace when quitting a Sinatra server with Ctrl+C.
* Support `Signal.trap('PIPE', 'SYSTEM_DEFAULT')`, used by the gem `rouge` (#1411).
* Fix arity checks and handling of arity `-2` for `rb_define_method()`.
* Setting `$SAFE` to a negative value now raises a `SecurityError`.
* The offset of `DATA` is now correct in the presence of heredocs.
* Fix double-loading of the `json` gem, which led to duplicate constant definition warnings.
* Fix definition of `RB_NIL_P` to be early enough. Fixes compilation of `msgpack`.
* Fix compilation of megamorphic interop calls.
* `Kernel#singleton_methods` now correctly ignores prepended modules of non-singleton classes. Fixes loading `sass` when `activesupport` is loaded.
* Object identity numbers should never be negative.

Performance:

* Optimize keyword rest arguments (`def foo(**kwrest)`).
* Optimize rejected (non-Symbol keys) keyword arguments.
* Source `SecureRandom.random_bytes` from `/dev/urandom` rather than OpenSSL.
* C extension bitcode is no longer encoded as Base64 to pass it to Sulong.
* Faster `String#==` using vectorization.

Changes:

* Clarified that all sources that come in from the Polyglot API `eval` method will be treated as UTF-8, and cannot be re-interpreted as another encoding using a magic comment.
* The `-Xembedded` option can now be set set on the launcher command line.
* The `-Xplatform.native=false` option can now load the core library, by enabling `-Xpolyglot.stdio`.
* `$SAFE` and `Thread#safe_level` now cannot be set to `1` - raising an error rather than warning as before. `-Xsafe` allows it to be set, but there are still no checks.
* Foreign objects are now printed as `#<Foreign:system-identity-hash-code>`, except for foreign arrays which are now printed as `#<Foreign [elements...]>`.
* Foreign objects `to_s` now calls `inspect` rather than Java's `toString`.
* The embedded configuration (`-Xembedded`) now warns about features which may not work well embedded, such as signals.
* The `-Xsync.stdio` option has been removed - use standard Ruby `STDOUT.sync = true` in your program instead.

# 1.0 RC 5, 3 August 2018

New features:

* It is no longer needed to add LLVM (`/usr/local/opt/llvm@4/bin`) to `PATH` on macOS.
* Improve error message when LLVM, `clang` or `opt` is missing.
* Automatically find LLVM and libssl with MacPorts on macOS (#1386).
* `--log.ruby.level=` can be used to set the log level from any launcher.
* Add documentation about installing with Ruby managers/installers and how to run TruffleRuby in CI such as TravisCI (#1062, #1070).
* `String#unpack1` has been implemented.

Bug fixes:

* Allow any name for constants with `rb_const_get()`/`rb_const_set()` (#1380).
* Fix `defined?` with an autoload constant to not raise but return `nil` if the autoload fails (#1377).
* Binary Ruby Strings can now only be converted to Java Strings if they only contain US-ASCII characters. Otherwise, they would produce garbled Java Strings (#1376).
* `#autoload` now correctly calls `main.require(path)` dynamically.
* Hide internal file from user-level backtraces (#1375).
* Show caller information in warnings from the core library (#1375).
* `#require` and `#require_relative` should keep symlinks in `$"` and `__FILE__` (#1383).
* Random seeds now always come directly from `/dev/urandom` for MRI compatibility.
* SIGINFO, SIGEMT and SIGPWR are now defined (#1382).
* Optional and operator assignment expressions now return the value assigned, not the value returned by an assignment method (#1391).
* `WeakRef.new` will now return the correct type of object, even if `WeakRef` is subclassed (#1391).
* Resolving constants in prepended modules failed, this has now been fixed (#1391).
* Send and `Symbol#to_proc` now take account of refinements at their call sites (#1391).
* Better warning when the timezone cannot be found on WSL (#1393).
* Allow special encoding names in `String#force_encoding` and raise an exception on bad encoding names (#1397).
* Fix `Socket.getifaddrs` which would wrongly return an empty array (#1375).
* `Binding` now remembers the file and line at which it was created for `#eval`. This is notably used by `pry`'s `binding.pry`.
* Resolve symlinks in `GEM_HOME` and `GEM_PATH` to avoid related problems (#1383).
* Refactor and fix `#autoload` so other threads see the constant defined while the autoload is in progress (#1332).
* Strings backed by `NativeRope`s now make a copy of the rope when `dup`ed.
* `String#unpack` now taints return strings if the format was tainted, and now does not taint the return array if the format was tainted.
* Lots of fixes to `Array#pack` and `String#unpack` tainting, and a better implementation of `P` and `p`.
* Array literals could evaluate an element twice under some circumstances. This has now been fixed.

Performance:

* Optimize required and optional keyword arguments.
* `rb_enc_to_index` is now faster by eliminating an expensive look-up.

Changes:

* `-Xlog=` now needs log level names to be upper case.
* `-Dtruffleruby.log` and `TRUFFLERUBY_LOG` have been removed - use `-Dpolyglot.log.ruby.level`.
* The log format, handlers, etc are now managed by the Truffle logging system.
* The custom log levels `PERFORMANCE` and `PATCH` have been removed.

# 1.0 RC 4, 18 July 2018

*TruffleRuby was not updated in RC 4*

# 1.0 RC 3, 2 July 2018

New features:

* `is_a?` can be called on foreign objects.

Bug fixes:

* It is no longer needed to have `ruby` in `$PATH` to run the post-install hook.
* `Qnil`/`Qtrue`/`Qfalse`/`Qundef` can now be used as initial value for global variables in C extensions.
* Fixed error message when the runtime libssl has no SSLv2 support (on Ubuntu 16.04 for instance).
* `RbConfig::CONFIG['extra_bindirs']` is now a String as other RbConfig values.
* `SIGPIPE` is correctly caught on SubstrateVM, and the corresponding write() raises `Errno::EPIPE` when the read end of a pipe or socket is closed.
* Use the magic encoding comment for determining the source encoding when using eval().
* Fixed a couple bugs where the encoding was not preserved correctly.

Performance:

* Faster stat()-related calls, by returning the relevant field directly and avoiding extra allocations.
* `rb_str_new()`/`rb_str_new_cstr()` are much faster by avoiding extra copying and allocations.
* `String#{sub,sub!}` are faster in the common case of an empty replacement string.
* Eliminated many unnecessary memory copy operations when reading from `IO` with a delimiter (e.g., `IO#each`), leading to overall improved `IO` reading for common use cases such as iterating through lines in a `File`.
* Use the byte[] of the given Ruby String when calling eval() directly for parsing.

# 1.0 RC 2, 6 June 2018

New features:

* We are now compatible with Ruby 2.4.4.
* `object.class` on a Java `Class` object will give you an object on which you can call instance methods, rather than static methods which is what you get by default.
* The log level can now also be set with `-Dtruffleruby.log=info` or `TRUFFLERUBY_LOG=info`.
* `-Xbacktraces.raise` will print Ruby backtraces whenever an exception is raised.
* `Java.import name` imports Java classes as top-level constants.
* Coercion of foreign numbers to Ruby numbers now works.
* `to_s` works on all foreign objects and calls the Java `toString`.
* `to_str` will try to `UNBOX` and then re-try `to_str`, in order to provoke the unboxing of foreign strings.

Changes:

* The version string now mentions if you're running GraalVM Community Edition (`GraalVM CE`) or GraalVM Enterprise Edition (`GraalVM EE`).
* The inline JavaScript functionality `-Xinline_js` has been removed.
* Line numbers `< 0`, in the various eval methods, are now warned about, because we don't support these at all. Line numbers `> 1` are warned about (at the fine level) but they are shimmed by adding blank lines in front to get to the correct offset. Line numbers starting at `0` are also warned about at the fine level and set to `1` instead.
* The `erb` standard library has been patched to stop using a -1 line number.
* `-Xbacktraces.interleave_java` now includes all the trailing Java frames.
* Objects with a `[]` method, except for `Hash`, now do not return anything for `KEYS`, to avoid the impression that you could `READ` them. `KEYINFO` also returns nothing for these objects, except for `Array` where it returns information on indices.
* `String` now returns `false` for `HAS_KEYS`.
* The supported additional functionality module has been renamed from `Truffle` to `TruffleRuby`. Anything not documented in `doc/user/truffleruby-additions.md` should not be used.
* Imprecise wrong gem directory detection was replaced. TruffleRuby newly marks its gem directories with a marker file, and warns if you try to use TruffleRuby with a gem directory which is lacking the marker.

Bug fixes:

* TruffleRuby on SubstrateVM now correctly determines the system timezone.
* `Kernel#require_relative` now coerces the feature argument to a path and canonicalizes it before requiring, and it now uses the current directory as the directory for a synthetic file name from `#instance_eval`.

# 1.0 RC 1, 17 April 2018

New features:

* The Ruby version has been updated to version 2.3.7.

Security:

* CVE-2018-6914, CVE-2018-8779, CVE-2018-8780, CVE-2018-8777, CVE-2017-17742 and CVE-2018-8778 have been mitigated.

Changes:

* `RubyTruffleError` has been removed and uses replaced with standard exceptions.
* C++ libraries like `libc++` are now not needed if you don't run C++ extensions. `libc++abi` is now never needed. Documentation updated to make it more clear what the minimum requirements for pure Ruby, C extensions, and C++ extensions separately.
* C extensions are now built by default - `TRUFFLERUBY_CEXT_ENABLED` is assumed `true` unless set to `false`.
* The `KEYS` interop message now returns an array of Java strings, rather than Ruby strings. `KEYS` on an array no longer returns indices.
* `HAS_SIZE` now only returns `true` for `Array`.
* A method call on a foreign object that looks like an operator (the method name does not begin with a letter) will call `IS_BOXED` on the object and based on that will possibly `UNBOX` and convert to Ruby.
* Now using the native version of Psych.
* The supported version of LLVM on Oracle Linux has been dropped to 3.8.
* The supported version of Fedora has been dropped to 25, and the supported version of LLVM to 3.8, due to LLVM incompatibilities. The instructions for installing `libssl` have changed to match.

# 0.33, April 2018

New features:

* The Ruby version has been updated to version 2.3.6.
* Context pre-initialization with TruffleRuby `--native`, which significantly improves startup time and loads the `did_you_mean` gem ahead of time.
* The default VM is changed to SubstrateVM, where the startup is significantly better. Use `--jvm` option for full JVM VM.
* The `Truffle::Interop` module has been replaced with a new `Polyglot` module which is designed to use more idiomatic Ruby syntax rather than explicit methods. A [new document](doc/user/polyglot.md) describes polyglot programming at a higher level.
* The `REMOVABLE`, `MODIFIABLE` and `INSERTABLE` Truffle interop key info flags have been implemented.
* `equal?` on foreign objects will check if the underlying objects are equal if both are Java interop objects.
* `delete` on foreign objects will send `REMOVE`, `size` will send `GET_SIZE`, and `keys` will send `KEYS`. `respond_to?(:size)` will send `HAS_SIZE`, `respond_to?(:keys)` will send `HAS_KEYS`.
* Added a new Java-interop API similar to the one in the Nashorn JavaScript implementation, as also implemented by Graal.js. The `Java.type` method returns a Java class object on which you can use normal interop methods. Needs the `--jvm` flag to be used.
* Supported and tested versions of LLVM for different platforms have been more precisely [documented](doc/user/installing-llvm.md).

Changes:

* Interop semantics of `INVOKE`, `READ`, `WRITE`, `KEYS` and `KEY_INFO` have changed significantly, so that `INVOKE` maps to Ruby method calls, `READ` calls `[]` or returns (bound) `Method` objects, and `WRITE` calls `[]=`.

Performance:

* `Dir.glob` is much faster and more memory efficient in cases that can reduce to direct filename lookups.
* `SecureRandom` now defers loading OpenSSL until it's needed, reducing time to load `SecureRandom`.
* `Array#dup` and `Array#shift` have been made constant-time operations by sharing the array storage and keeping a starting index.

Bug fixes:

* Interop key-info works with non-string-like names.

Internal changes:

* Changes to the lexer and translator to reduce regular expression calls.
* Some JRuby sources have been updated to 9.1.13.0.

# 0.32, March 2018

New features:

* A new embedded configuration is used when TruffleRuby is used from another language or application. This disables features like signals which may conflict with the embedding application, and threads which may conflict with other languages, and enables features such as the use of polyglot IO streams.

Performance:

* Conversion of ASCII-only Ruby strings to Java strings is now faster.
* Several operations on multi-byte character strings are now faster.
* Native I/O reads are about 22% faster.

Bug fixes:

* The launcher accepts `--native` and similar options in  the `TRUFFLERUBYOPT` environment variable.

Internal changes:

* The launcher is now part of the TruffleRuby repository, rather than part of the GraalVM repository.
* `ArrayBuilderNode` now uses `ArrayStrategies` and `ArrayMirrors` to remove direct knowledge of array storage.
* `RStringPtr` and `RStringPtrEnd` now report as pointers for interop purposes, fixing several issues with `char *` usage in C extensions.<|MERGE_RESOLUTION|>--- conflicted
+++ resolved
@@ -15,13 +15,10 @@
 * Coercion fixes for `TCPServer.new` (#1780, @XrXr)
 * Fix `Float#<=>` not calling `coerce` when `other` argument responds to it (#1783, @XrXr).
 * Do not warn / crash when requiring a file that sets and trigger autoload on itself (#1779, @XrXr).
-<<<<<<< HEAD
 * Strip trailing whitespaces when BigDecimal gets a string (#1796, @XrXr).
 * Default `close_others` in `Process.exec` to false like Ruby 2.6 (#1798, @XrXr).
 * Don't clone methods when setting method to the same visibility (#1794, @XrXr).
-=======
 * BigDecimal() deal with large rationals precisely (#1797, @XrXr).
->>>>>>> 92ec3dec
 
 Compatibility:
 
