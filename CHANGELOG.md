# 24.2.0

New features:

* Updated to Ruby 3.3.5 (#3681, @andrykonchin, @eregon).

Bug fixes:

* Fix `Module#name` called inside the `Module#const_added` callback when the module is defined in the top-level scope (#3683, @andrykonchin).
* Fix duplicated calls of a `Module#const_added` callback when a module with nested modules is assigned to a constant (@andrykonchin).

Compatibility:

* Fix `Module#include` so a module included into a reopened nested module is added into an ancestors chain (#3570, @andrykonchin).
* Fix `Kernel#eval` to ignore shebang with non-Ruby interpreter (#3623, @andrykonchin).
* Fix `Env#delete` and return value returned by a block if variable doesn't exist (@andrykonchin).
* Fix `Env#update` and accept multiple hashes (@andrykonchin).
* Add `MAJOR`, `MINOR`, `TEENY`, `PATCHLEVEL`, `RUBY_API_VERSION`, and `RUBY_PROGRAM_VERSION` to `RbConfig::CONFIG` (#3396, @rwstauner).
* Set `RbConfig::CONFIG['archincludedir']` (#3396, @andrykonchin).
* Support the index/length arguments for the string argument to `String#bytesplice` added in 3.3 (#3656, @rwstauner).
* Implement `rb_str_strlen()` (#3697, @Th3-M4jor).
* Support `Time.new` with String argument and error when invalid (#3693, @rwstauner).
* Implement `rb_enc_interned_str()` (#3703, @Th3-M4jor).
* Implement `rb_hash_bulk_insert()` (#3705, @Th3-M4jor).
* Remove deprecated `Pathname#{taint,untaint}` methods (#3681, @andrykonchin).
* Add `rb_category_warn` function (#3710, @andrykonchin).
* Add `rb_gc_mark_locations()` (#3704, @andrykonchin).
* Implement `rb_str_format()` (#3716, @andrykonchin).
* Add `IO#{pread, pwrite}` methods (#3718, @andrykonchin).
* Add `rb_io_closed_p()` (#3681, @andrykonchin).
* Add `rb_io_open_descriptor()` (#3681, @andrykonchin).
* Support serializing of `Data` instances into Marshal format (#3726, @andrykonchin).
* `Array#pack` now raises `ArgumentError` for unknown directives (#3681, @Th3-M4jor).
* `String#unpack` now raises `ArgumentError` for unknown directives (#3681, @Th3-M4jor).
* `Thread::Queue#freeze` now raises `TypeError` when called (#3681, @Th3-M4jor).
* `Thread::SizedQueue#freeze` now raises `TypeError` when called (#3681, @Th3-M4jor).
* Add `Range#reverse_each` (#3681, @andrykonchin).
* Emit a warning when `it` call without arguments is used in a block without parameters (#3681, @andrykonchin).
* Add `rb_syserr_fail_str()` (#3732, @andrykonchin).
* Add `Dir.for_fd` (#3681, @andrykonchin).
* Add `Dir.fchdir` (#3681, @andrykonchin).
* Add `Dir#chdir` (#3681, @andrykonchin).
<<<<<<< HEAD
* Declare `File::SHARE_DELETE` constant (#3745, @andrykonchin).
=======
* Support `symbolize_names` argument to `MatchData#named_captures` (#3681, @rwstauner).
>>>>>>> 0db6c476

Performance:

* Optimize encoding negotiation for ASCII-compatible encodings (@eregon, @andrykonchin).

Changes:
* Inherit `Polyglot::ForeignException` from `StandardError` instead of `Exception` (#3620, @andrykonchin).

Memory Footprint:

# 24.1.0

New features:

* Add `--reuse-precompiled-gems` option (@andrykonchin).
* Update to Ruby 3.2.4 (@andrykonchin).

Bug fixes:

* Add missing thread-safe objects write barriers for `TruffleRuby::ConcurrentMap` (#3179, @eregon).
* Fix repeated calling of methods `Dir#{each,each_child,children}` (#3464, @andrykonchin).
* Fix `IO#{wait,wait_readable,wait_writable}` methods and switch the current thread into a sleep state (@andrykonchin).
* Fix `rb_global_variable()` for `Float` and bignum values during the `Init_` function (#3478, @eregon).
* Fix `rb_gc_register_mark_object()` for `Float` and bignum values (#3502, @eregon, @andrykonchin).
* Fix parsing literal floats when the locale does not use `.` for the decimal separator (e.g. `LANG=fr_FR.UTF-8`) (#3512, @eregon).
* Fix `IO#{read_nonblock,readpartial,sysread}`, `BasicSocket#{recv,recv_nonblock}`, `{Socket,UDPSocket}#recvfrom_nonblock`, `UnixSocket#recvfrom` and preserve a provided buffer's encoding (#3506, @andrykonchyn).
* Repair `IO#{wait_readable,wait_writable,wait}` to be interruptible (#3504, @andrykonchin).
* Fix Hash value omission for constant names (@andrykonchin).
* Fix `MatchData#[index, length]` when index is larger than number of matched values (@andrykonchin).
* Fix `#each` for a foreign iterator which is also iterable (#3630, @eregon).

Compatibility:

* Move `IO#wait_readable`, `IO#wait_writable`, `IO#wait_priority` and `IO#wait` into core library (@andrykonchin).
* Change assignment evaluation order for fully qualified constant and evaluate left-hand-side before right-hand-side (#3039, @andrykonchin).
* Fix evaluation order for multi-assignment and evaluate left-hand-side before right-hand-side (@andrykonchin).
* Add `Regexp.linear_time?` method (#3039, @andrykonchin).
* Allow null encoding pointer in `rb_enc_interned_str_cstr` (@thomasmarshall).
* Allow anonymous memberless Struct (@simonlevasseur).
* Set `$!` when a `Kernel#at_exit` hook raises an exception (#3535, @andrykonchin).
* Support `:buffer` keyword argument to `Array#pack` (#3559, @andrykonchyn).
* Set `RbConfig::CONFIG['host_cpu']` to `arm64` on darwin platform (#3571, @andrykonchin).
* Fix `RegexpError` messages to match CRuby better (#3398, @andrykonchin).
* Fix `Enumerable#reduce` to handle non-Symbol method name parameter (#2931, @andrykonchin).
* Fix `RangeError` message to match CRuby for `Integer#chr` called with invalid codepoint argument (#2795, @andrykonchin).
* Joni has been updated from 2.1.44 to 2.2.1 (@andrykonchin).
* Fix `Hash#to_h` called with a block and pass key and value to the block as separate arguments (#3607, @andrykonchin).
* Fix `StringIO#initialize` and preserve initial string's encoding when mode is `w` so the initial string is truncated (#3599, @andrykonchin).
* Fix `IO#{autoclose=,autoclose?}` and raise `IOError` when io is closed (@andrykonchin).
* Fix `Thread#{thread_variable_get,thread_variable_set,thread_variable?,key?,[],[]=,fetch}` and convert a non-String/Symbol thread-local variable name to String using `#to_str` (@andrykonchin).
* Fix formatting in `Exception#full_message` when `RuntimeError` is not handled and `highlight` option is specified (@andrykonchin).
* Fix `String#encode` and convert fallback values into String using `#to_str` (@andrykonchin).
* Fix `Kernel.warn` and don't call `Warning#warn` if a specified category is disabled (@andrykonchin).
* Fix `$!` global variable and make it fiber-local (@andrykonchin).
* Fix `rb_set_errinfo` and `rb_errinfo` and store an error separately from `$!` (#2890, @andrykonchin).
* Fix `rb_mutex_synchronize` to not wrap/unwrap result value (#3624, @andrykonchin).
* Add `StringIO#set_encoding_by_bom` method (#3632, @andrykonchin).

Performance:

* Fix inline caching for Regexp creation from Strings (#3492, @andrykonchin, @eregon).
* Optimize `Integer#pow` method for small modulus values (#3544, @andrykonchin).
* Avoid repeated copies from native to managed string when matching Regexps on a native string (#2193, @eregon).

Changes:

Memory Footprint:

* Use inlined core method nodes even when modules are prepended to core classes (#3546, @eregon).

# 24.0.0

New features:

* C/C++ extensions are now compiled using the system toolchain and executed natively instead of using GraalVM LLVM (Sulong). This leads to faster startup, no warmup, better compatibility, smaller distribution and faster installation for C/C++ extensions (#3118, @eregon).
* Full support for the Ruby 3.2 and Ruby 3.3 syntax by adopting the [Prism](https://github.com/ruby/prism) parser, which is about twice as fast as the old parser (#3117, #3038, #3039, @andrykonchin, @eregon).
* Pattern matching is now fully supported (#3332, #2683, @eregon, @razetime).

Bug fixes:

* Fix `rb_enc_left_char_head()` so it is not always `ArgumentError` (#3267, @eregon).
* Fix `IO.copy_stream` with a `Tempfile` destination (#3280, @eregon).
* Fix `Regexp.union` negotiating the wrong result encoding (#3287, @nirvdrum, @simonlevasseur).
* Fix `Proc#parameters` and return all the numbered parameters lower than the used explicitly ones (@andrykonchin).
* Fix some C API functions which were failing when called with Ruby values represented as Java primitives (#3352, @eregon).
* Fix `IO.select([io], nil, [io])` on macOS, it was hanging due to a bug in macOS `poll(2)` (#3346, @eregon, @andrykonchin).
* Run context cleanup such as showing the output of tools when `SignalException` and `Interrupt` escape (@eregon).
* Handle a new variable inside the `case` target expression correctly (#3377, @eregon).
* The arguments of `Thread.new(*args, &block)` need to be marked as shared between multiple threads (#3179, @eregon).
* Fix `Range#bsearch` and raise `TypeError` when range boundaries are non-numeric and block not passed (@andrykonchin).
* Fix using the `--cpusampler` profiler when there are custom unblock functions for `rb_thread_call_without_gvl()` (#3013, @eregon).
* Fix recursive raising `FrozenError` exception when redefined `#inspect` modifies an object (#3388, @andrykonchin).
* Fix `Integer#div` returning the wrong object type when the divisor is a `Rational` (@simonlevasseur, @nirvdrum).
* Remove constant `Random::DEFAULT` (#3039, @patricklinpl)

Compatibility:

* Add `Exception#detailed_message` method (#3257, @andrykonchin).
* Fix `rb_enc_vsprintf` and force String encoding instead of converting it (@andrykonchin).
* Add `rb_gc_mark_movable` function (@andrykonchin).
* Promote `File#path` and `File#to_path` to `IO#path` and `IO#to_path` and make IO#new accept an optional `path:` keyword argument (#3039, @moste00)
* Display "unhandled exception" as the message for `RuntimeError` instances with an empty message (#3255, @nirvdrum).
* Set `RbConfig::CONFIG['configure_args']` for openssl and libyaml (#3170, #3303, @eregon).
* Support `Socket.sockaddr_in(port, Socket::INADDR_ANY)` (#3361, @mtortonesi).
* Implement the `Data` class from Ruby 3.2 (#3039, @moste00, @eregon).
* Make `Coverage.start` and `Coverage.result` accept parameters (#3149, @mtortonesi, @andrykonchin).
* Implement `rb_check_funcall()` (@eregon).
* Implement `MatchData#{byteoffset,deconstruct,deconstruct_keys}` from Ruby 3.2 (#3039, @rwstauner).
* Add `Integer#ceildiv` method (#3039, @simonlevasseur, @nirvdrum).
* Implement `Class#attached_object` method (#3039, @andrykonchin).
* Fix `ENV#{clone,dup}` and raise `TypeError` (#3039, @andrykonchin).
* Fix `Coverage.supported?` and raise `TypeError` if argument is not Symbol (#3039, @andrykonchin).
* Accept options argument to `Regexp.{new,compile}` of String and warn for unknown types (#3039, @rwstauner).
* Implement `Time#deconstruct_keys` from Ruby 3.2 (#3039, @rwstauner).
* Do not autosplat a proc that accepts a single positional argument and keywords (#3039, @andrykonchin).
* Support passing anonymous * and ** parameters as method call arguments (#3039, @andrykonchin).
* Handle either positional or keywords arguments by default in `Struct.new` (#3039, @rwstauner).
* Promote `Set` class to core library (#3039, @andrykonchin).
* Support `connect_timeout` keyword argument to `TCPSocket.{new,open}` (#3421, @manefz, @patricklinpl, @nirvdrum, @rwstauner).
* Add `File.lutime` and `Pathname#lutime` methods (#3039, @andrykonchin).
* Add a deprecation warning for `Encoding#replicate` (#3039, @patricklinpl, @manefz, @nirvdrum).
* Change `UnboundMethod#{==,inspect}` to use the owner module rather than the origin (#3039, @rwstauner, @manefz, @patricklinpl)
* Support `lambda` keyword argument in `Proc#parameters` (#3039, @thomasmarshall, @goyox86).
* Limit maximum encoding set size by 256 (#3039, @thomasmarshall, @goyox86).
* Remove deprecated methods `Dir.exists?`, `File.exists?`, and `Kernel#=~` (#3039, @patricklinpl, @nirvdrum).
* Remove deprecated `FileTest.exists?` method (#3039, @andrykonchin).
* Fix {Method,Proc}#parameters and return `*`, `**` and `&` names for anonymous parameters (@andrykonchin).
* Remove deprecated `Fixnum` and `Bignum` constants (#3039, @andrykonchin).
* Add `rb_enc_interned_str_cstr` function (#3408, @goyox86, @thomasmarshall).
* Add `rb_str_to_interned_str` function (#3408, @thomasmarshall).
* Add `SyntaxError#path` method (#3039, @wasabigeek).

Performance:

* Change the `Hash` representation from traditional buckets to a "compact hash table" for improved locality, performance and memory footprint (#3172, @moste00).
* Optimize calls with `ruby2_keywords` forwarding by deciding it per call site instead of per callee thanks to [my fix in CRuby 3.2](https://bugs.ruby-lang.org/issues/18625) (@eregon).
* Optimize feature loading when require is called with an absolute path to a .rb file (@rwstauner).
* Avoid extra copies for Strings passed as `:string` arguments to a FFI call and used later for Regexp matching (#3293, @eregon).

Changes:


Memory Footprint:


# 23.1.0

New features:

* Updated to Ruby 3.2.2 (#3039, @eregon, @andrykonchin).
* TruffleRuby Native on Oracle GraalVM on Linux now uses the G1 garbage collector which is much faster (@eregon).

Bug fixes:

* Fix `Dir.glob` returning blank string entry with leading `**/` in glob and `base:` argument (@rwstauner).
* Fix class lookup after an object's class has been replaced by `IO#reopen` (@itarato, @nirvdrum, @eregon).
* Fix `Marshal.load` and raise `ArgumentError` when dump is broken and is too short (#3108, @andrykonchin).
* Fix `super` method lookup for unbounded attached methods (#3131, @itarato).
* Fix `Module#define_method(name, Method)` to respect `module_function` visibility (#3181, @andrykonchin).
* Fix stack overflow with `Kernel.require` and `zeitwerk` (#3224, @eregon).
* Reimplement `IO.select` with `poll(2)` to support file descriptors >= 1024 (#3201, @eregon).

Compatibility:

* Fix `Hash#shift` when Hash is empty but has initial default value or initial default proc (#3039, @itarato).
* Make `Array#shuffle` produce the same results as CRuby (@rwstauner).
* Add `Process.argv0` method (@andrykonchin).
* Add support for array pattern matching. This is opt-in via `--pattern-matching` since pattern matching is not fully supported yet (#2683, @razetime).
* Fix `Array#[]` with `ArithmeticSequence` argument when step is negative (#3039, @itarato).
* Fix `Range#size` and return `nil` for beginningless Range when end isn't Numeric (#3039, @rwstauner).
* Alias `String#-@` to `String#dedup` (#3039, @itarato).
* Fix `Pathname#relative_path_from` to convert string arguments to Pathname objects (@rwstauner).
* Add `String#bytesplice` (#3039, @itarato).
* Add `String#byteindex` and `String#byterindex` (#3039, @itarato).
* Add implementations of `rb_proc_call_with_block`, `rb_proc_call_kw`, `rb_proc_call_with_block_kw` and `rb_funcall_with_block_kw` (#3068, @andrykonchin).
* Add optional `timeout` argument to `Thread::Queue#pop` (#3039, @itarato).
* Add optional `timeout` argument to `Thread::SizedsQueue#pop` (#3039, @itarato).
* Handle `long long` and aliases in `Fiddle` (#3128, @eregon).
* Add `Module#refinements` (#3039, @itarato).
* Add `Refinement#refined_class` (#3039, @itarato).
* Add `rb_hash_new_capa` function (#3039, @itarato).
* Fix `Encoding::Converter#primitive_convert` and raise `FrozenError` when a destination buffer argument is frozen (@andrykonchin).
* Add `Module#undefined_instance_methods` (#3039, @itarato).
* Add `Thread.each_caller_location` (#3039, @itarato).
* Add `timeout` argument to `Thread::SizedQueue#push` (#3039, @itarato).
* Add `rb_syserr_new` function (@rwstauner).
* Add `Enumerator#product` (#3039, @itarato).
* Add `Module#const_added` (#3039, @itarato).
* Show the pointer size information (if available) in `FFI::Pointer#inspect` (@nirvdrum).
* Implement performance warnings (`Warning[:performance]`) like in CRuby 3.3 (@eregon).
* The output of `Marshal.dump` is now compatible with CRuby for `Rational` and `Complex` instances (#3228, @eregon).

Performance:

* Improve `Truffle::FeatureLoader.loaded_feature_path` by removing expensive string ops from a loop. Speeds up feature lookup time (#3010, @itarato).
* Improve `String#-@` performance by reducing unnecessary data copying and supporting substring lookups (@nirvdrum)
* Specialize `Array#<<` and related methods appending elements per call site to have a single array storage strategy in the inline cache for most cases (@eregon).

Changes:

* `gu install $LANGUAGE` is replaced by `truffleruby-polyglot-get $LANGUAGE`, available in the TruffleRuby JVM standalone (@eregon).
* The TruffleRuby `ScriptEngine` implementation is removed in favor of the generic [ScriptEngine](https://github.com/oracle/graal/blob/master/docs/reference-manual/embedding/embed-languages.md#compatibility-with-jsr-223-scriptengine) in GraalVM docs (@eregon).

Memory Footprint:

* Replaced `RubyLibrary` with `FreezeNode` and `IsFrozenNode` (@horakivo).
* Address many truffle-sharing warnings (@horakivo).
* Address many truffle-inlining warnings (@horakivo).


# 23.0.0

New features:

* Updated to Ruby 3.1.3 (#2733, @andrykonchin, @eregon).
* `foreign_object.is_a?(foreign_meta_object)` is now supported (@eregon).
* Foreign big integers are now supported and work with all `Numeric` operators (@eregon).

Bug fixes:

* Ensure every parse node has a source section and fix the source section for `ensure` (#2758, @eregon).
* Fix `spawn(..., fd => fd)` on macOS, it did not work due to a macOS bug (@eregon).
* Fix `rb_gc_register_address()`/`rb_global_variable()` to read the latest value (#2721, #2734, #2720, @eregon).
* Synchronize concurrent writes to the same StringIO (@eregon).
* Fix `StringIO#write(str)` when `str` is of an incompatible encoding and position < buffer size (#2770, @eregon).
* Fix `rb_thread_fd_select()` to correctly initialize fdset copies and handle the timeout (@eregon).
* Fix `TracePoint#inspect` when it's called outside of a callback (@andrykonchin).
* Fix `Signal.trap` when signal argument is not supported (#2774, @andrykonchin).
* Fix `Dir.mkdir` and convert permissions argument to `Integer` (#2781, @andrykonchin).
* Fix `String#dump` and use `\u{xxxx}` notation (with curly brackets) for characters that don't fit in `\uxxxx` (#2794, @andrykonchin).
* Fix `Marshal.dump` when big Integer (that cannot be expressed with 4 bytes) is serialized (#2790, @andrykonchin).
* Fix `Array#pack` and accept `Numeric` values when `Float` is expected (#2815, @andrykonchin).
* Fix `\P{}` matching in regular expressions (#2798, @andrykonchin).
* Fix constants lookup when `BasicObject#instance_eval` method is called with a String (#2810, @andrykonchin).
* Don't trigger the `method_added` event when changing a method's visibility or calling `module_function` (@paracycle, @nirvdrum).
* Fix `rb_time_timespec_new` function to not call `Time.at` method directly (@andrykonchin).
* Fix `StringIO#write` to transcode strings with encodings that don't match the `StringIO`'s `external_encoding` (#2839, @flavorjones).
* Fix processing of proc rest arguments located at the beginning if there are no actual arguments (#2921, @andrykonchin).
* Fix `Monitor#exit` to raise `ThreadError` when monitor not owned by the current thread (#2922, @andrykonchin).
* Fix `MatchData#[]` to support negative `length` argument (#2929, @andrykonchin).
* Fix `IO` line reading calls when using a multi-byte delimiter (`IO#{each,gets,readline,readlines,etc.}`) (#2961, @vinistock, @nirvdrum).
* Fix the exception type raised when type coercion raises a `NoMethodError` (#2903, @paracycle, @nirvdrum).
* Fix `Method` and `Proc` `#parameters` method to return `_` parameter name without synthetic suffix when there are multiple `_` parameters (@paracycle).
* Fixed errors in IRB when attempting to navigate beyond bounds in singleline mode (@rwstauner).

Compatibility:

* Fix `MatchData#[]` when passed unbounded Range (#2755, @andrykonchin).
* Updated `rb_define_class`, `rb_define_class_under`, and `rb_define_class_id_under` to allow class names that aren't valid in Ruby (#2739, @nirvdrum).
* Fixed `rb_gv_get` so that it no longer implicitly creates global variables (#2748, @nirvdrum).
* Added implementations of `rb_gvar_val_getter` and `rb_define_virtual_variable` (#2750, @nirvdrum).
* Implement `rb_warning_category_enabled_p` to support the `syntax_tree` gem (#2764, @andrykonchin).
* Fix desctructuring of a single block argument that implements `#to_ary` dynamically (#2719, @andrykonchin).
* Fix `Kernel#Complex` and raise exception when an argument is formatted incorrectly (#2765, @andrykonchin).
* Add `#public?`, `#private?` and `#protected?` methods for `Method` and `UnboundMethod` classes (@andrykonchin).
* Add optional argument to `Thread::Queue.new` (@andrykonchin).
* Support a module as the second argument of `Kernel#load` (@andrykonchin).
* Improve argument validation in `Struct#valies_at` - raise `IndexError` or `RangeError` when arguments are out of range (#2773, @andrykonchin).
* Fix `MatchData#values_at` and handling indices that are out of range (#2783, @andrykonchin).
* Add support for `%-z` (UTC for unknown local time offset, RFC 3339) to `Time#strftime` (@andrykonchin).
* Add support for `UTC` and `A`-`Z` utc offset values, as well as `+/-HH`, `+/-HHMM`, `+/-HHMMSS` (without `:`) (@andrykonchin).
* Treat time with `UTC`, `Z` and `-00:00` utc offset as UTC time (@andrykonchin).
* Raise `FrozenError` when `Time#localtime`, `Time#utc` and `Time#gmtime` is called on a frozen time object (@andrykonchin).
* Validate a microseconds argument used to create a time object (@andrykonchin).
* Support accessing `dmark` and `dfree` fields for `RData` (#2771, @eregon).
* Implement `rb_enc_nth()` (#2771, @eregon).
* Support `offset` keyword argument for `String#unpack` and `String#unpack1` (@andrykonchin).
* Fix `Process.detach` and cast `pid` argument to `Integer` (#2782, @andrykonchin).
* `rb_to_id()` should create a static `ID`, used by RMagick (@eregon).
* Resolve the current user home even when `$HOME` is not set (#2784, @eregon).
* Fix `IO#lineno=` and convert argument to `Integer` more strictly (#2786, @andrykonchin).
* Fix argument implicit convertion in `IO#pos=` and `IO#seek` methods (#2787, @andrykonchin).
* Warn about unknown directive passed to `Array#pack` in verbose mode (#2791, @andrykonchin).
* Added constants `IO::SEEK_DATE` and `IO::SEEK_HOLE` (#2792, @andrykonchin).
* Fix `StringIO.new` to accept keyword arguments (#2793, @andrykonchin).
* `Process#spawn` should call `#to_io` on non-IO file descriptor objects (#2809, @jcouball).
* Add constants `IO::SEEK_DATE` and `IO::SEEK_HOLE` (#2792, @andrykonchin).
* Add `Class#subclasses` method (#2733, @andrykonchin).
* Implement `Coverage.running?` method (@andrykonchin).
* Fix arguments implicit type conversion for `Enumerable#zip` and `Array#zip` (#2788, @andrykonchin).
* Fix `Array#unshift` to not depend on `Array#[]=` and allow overriding `#[]=` in a subclass (#2772, @andrykonchin).
* Fix syntactic check for `void value expression` (#2821, @eregon).
* Fix `Range#step` with no block and non-`Numeric` values (#2824, @eregon).
* Fix execution order of `END` blocks and `at_exit` callbacks (#2818, @andrykonchin).
* Fix `String#casecmp?` for empty strings of different encodings (#2826, @eregon).
* Implement `Enumerable#compact` and `Enumerator::Lazy#compact` (#2733, @andrykonchin).
* Implement `Array#intersect?` (#2831, @nirvdrum).
* Record the source location in the constant for the `module`/`class` keywords (#2833, @eregon).
* Fix `File.open` and support `flags` option (#2820, @andrykonchin).
* Support writing to `RData.dfree` for native extensions (#2830, #2732, #2165, @eregon).
* Fix `IO#write` and support multiple arguments with different encodings (#2829, @andrykonchin).
* Fix `Array` methods `reject`, `reject!`, `inject`, `map`, `select`, `each_index` and handle a case when array is modified by a passed block like CRuby does (#2822, andrykonchin, @eregon).
* Fix `EncodingError` exception message when Symbol has invalid encoding (#2850, @andrykonchin).
* Raise `EncodingError` at parse time when Hash literal contains a Symbol key with invalid encoding (#2848, @andrykonchin).
* Fix `Array` methods `reject`, `reject!`, `inject`, `map`, `select`, `each_index` and handle a case when array is modified by a passed block like CRuby does (#2822, @andrykonchin, @eregon).
* Fix `Array` methods `select!` and `keep_if` and handle a case when exception is raised in a passed block properly (@andrykonchin).
* Fix `Enumerable` methods `each_cons` and `each_slice` to return receiver (#2733, @horakivo).
* `Module` methods `#private`, `#public`, `#protected`, `#module_function` now returns their arguments like in CRuby 3.1 (#2733, @horakivo).
* `Kernel#exit!`, killing Fibers and internal errors do not run code in `ensure` clauses anymore, the same as CRuby (@eregon).
* Implement `UnboundMethod#original_name` (@paracycle, @nirvdrum).
* Implement `Thread#native_thread_id` method (#2733, @horakivo).
* Modify `Struct#{inspect,to_s}` to match MRI when the struct is nested inside of an anonymous class or module (@st0012, @nirvdrum).
* `Fiber.current` and `Fiber#transfer` are available without `require 'fiber'` like in CRuby 3.1 (#2733, @eregon).
* Add `freeze` keyword argument to `Marshal.load` (#2733, @andrykonchin).
* Add `Integer.try_convert` (#2733, @moste00, @eregon).
* Support optional `:in` keyword argument for `Time.now` and `Time.new` (#2733, @andrykonchin).
* Add optional `Hash` argument to `Enumerable#tally` (#2733, @andrykonchin).
* Update `$LOAD_PATH.resolve_feature_path` to return `nil` instead of raising `LoadError` when feature isn't found (#2733, @andrykonchin).
* Add `objspace/trace` file (#2733, @andrykonchin).
* Add `Process._fork` (#2733, @horakivo).
* Update to JCodings 1.0.58 and Joni 2.1.44 (@eregon).
* Add `MatchData#match` and `MatchData#match_length` (#2733, @horakivo).
* Add `StructClass#keyword_init?` method (#2377, @moste00).
* Support optional `level` argument for `File.dirname` method (#2733, @moste00).
* Add `Thread::Backtrace.limit` method (#2733, @andrykonchin).
* Deprecate `rb_gc_force_recycle` and make it a no-op function (#2733, @moste00).
* Add `Refinement#import_methods` method and add deprecation warning for `Refinement#include` and `Refinement#prepend` (#2733, @horakivo).
* Upgrading `UNICODE` version to 13.0.0 and `EMOJI` version to 13.1 (#2733, @horakivo).
* Add `rb_io_maybe_wait_readable`, `rb_io_maybe_wait_writable` and `rb_io_maybe_wait` functions (#2733, @andrykonchin).
* `StringIO#set_encoding` should coerce the argument to an Encoding (#2954, @eregon).
* Implement changes of Ruby 3.0 to `IO#wait` (#2953, @larskanis).
* Implement `rb_io_descriptor()` (@eregon).

Performance:

* Marking of native structures wrapped in objects is now done on C call exit to reduce memory overhead (@aardvark179).
* Splitting (copying) of call targets has been optimized by implementing `cloneUninitialized()` (@andrykonchin, @eregon).
* `Process.pid` is now cached per process like `$$` (#2882, @horakivo).
* Use the system `libyaml` for `psych` to improve warmup when parsing YAML (#2089, @eregon).
* Fixed repeated deoptimizations for methods building an `Array` which is growing over multiple calls at a given call site (@eregon).

Changes:

* Remove `Truffle::Interop.deproxy` as it is unsafe and not useful (@eregon).
* Removed `Truffle::Interop.unbox_without_conversion` (should not be needed by user code) (@eregon).

# 22.3.0

New features:

* Foreign strings now have all methods of Ruby `String`. They are treated as `#frozen?` UTF-8 Ruby Strings (@eregon).
* Add `Java.add_to_classpath` method to add jar paths at runtime (#2693, @bjfish).
* Add support for Ruby 3.1's Hash shorthand/punning syntax (@nirvdrum).
* Add support for Ruby 3.1's anonymous block forwarding syntax (@nirvdrum).
* Added the following keyword arguments to `Polyglot::InnerContext.new`: `languages, language_options, inherit_all_access, code_sharing` (@eregon).

Bug fixes:

* Fix `StringIO` to set position correctly after reading multi-byte characters (#2207, @aardvark179).
* Update `Process` methods to use `module_function` (@bjfish).
* Fix `File::Stat`'s `#executable?` and `#executable_real?` predicates that unconditionally returned `true` for a superuser (#2690, @andrykonchin).
* The `strip` option `--keep-section=.llvmbc` is not supported on macOS (#2697, @eregon).
* Disallow the marshaling of polyglot exceptions since we can't properly reconstruct them (@nirvdrum).
* Fix `String#split` missing a value in its return array when called with a pattern of `" "` and a _limit_ value > 0 on a string with trailing whitespace where the limit hasn't been met (@nirvdrum).
* Fix `Kernel#sleep` and `Mutex#sleep` for durations smaller than 1 millisecond (#2716, @eregon).
* Fix `IO#{wait,wait_readable,wait_writable}` with a timeout > INT_MAX seconds (@eregon).
* Use the compatible encoding for `String#{sub,gsub,index,rindex}` (#2749, @eregon).
* Fix `Warning#warn` called with category specified is no longer throwing exception (#20446, @horakivo).

Compatibility:

* Fix `Array#fill` to raise `TypeError` instead of `ArgumentError` when the length argument is not numeric (#2652, @andrykonchin).
* Warn when a global variable is not initialized (#2595, @andrykonchin).
* Fix escaping of `/` by `Regexp#source` (#2569, @andrykonchin).
* Range literals of integers are now created at parse time like in CRuby (#2622, @aardvark179).
* Fix `IO.pipe` - allow overriding `IO.new` that is used to create new pipes (#2692, @andykonchin).
* Fix exception message when there are missing or extra keyword arguments - it contains all the missing/extra keywords now (#1522, @andrykonchin).
* Always terminate native strings with enough `\0` bytes (#2704, @eregon).
* Support `#dup` and `#clone` on foreign strings (@eregon).
* Fix `Regexp.new` to coerce non-String arguments (#2705, @andrykonchin).
* Fix `Kernel#sprintf` formatting for `%c` when used non-ASCII encoding (#2369, @andrykonchin).
* Fix `Kernel#sprintf` argument casting for `%c` (@andrykonchin).
* Implement the `rb_enc_strlen` function for use by native extensions (@nirvdrum).
* Match tag values used by `rb_protect` and `rb_jump_tag` for the `tk` gem (#2556, @aardvark179).
* Implement `rb_eval_cmd_kw` to support the `tk` gem (#2556, @aardvark179).
* Fix `rb_class2name` to call `inspect` on anonymous classes like in CRuby (#2701, @aardvark179).
* Implement `rb_ivar_foreach` to iterate over instance and class variables like in CRuby (#2701, @aardvark179).
* Fix the absolute path of the main script after chdir (#2709, @eregon).
* Fix exception for `Fiddle::Handle.new` with a missing library (#2714, @eregon).
* Fix arguments implicit type conversion for `BasicObject#instance_eval`, `Module#class_eval`, `Module#module_eval`, `Module#define_method` (@andrykonchin).
* Raise `ArgumentError` unconditionally when `Proc.new` is called without a block argument (@andrykonchin).
* Fix `UnboundMethod#hash` to not depend on a module it was retrieved from (#2728, @andrykonchin).

Performance:

* Replace a call of `-"string"` with frozen string literal at parse time (@andrykonchin).
* Report polymorphism inside `Hash#[]` to recover performance (@aardvark179).
* Improved interpreter performance by optimizing for better host inlining (@eregon).
* Use `poll` instead of `select` for simple IO waiting to reduce overheads (#1584, @aardvark179).

Changes:

* No more conversion between Java Strings and Ruby Strings at the interop boundary (@eregon).
* Removed `Truffle::Interop.{import_without_conversion,export_without_conversion}` (use `Polyglot.{import,export}` instead).
* Removed `Truffle::Interop.members_without_conversion` (use `Truffle::Interop.members` instead).
* Refactored internals of `rb_sprintf` to simplify handling of `VALUE`s in common cases (@aardvark179).
* Refactored sharing of array objects between threads using new `SharedArrayStorage` (@aardvark179).

Security:

* The native access permission is now properly checked before any native pointer (e.g. `Truffle::FFI::Pointer`) is created (@eregon).

# 22.2.0

New features:

* Add support for `darwin-aarch64` (macOS M1) (#2181, @lewurm, @chrisseaton, @eregon).
* Add support for OpenSSL 3.0.0 by updating the openssl gem (@aardvark179, @eregon).

Bug fixes:

* Fix `rb_id2name` to ensure the native string will have the same lifetime as the id (#2630, @aardvark179).
* Fix `MatchData#[]` exception when passing a length argument larger than the number of match values (#2636, @nirvdrum).
* Fix `MatchData#[]` exception when supplying a large negative index along with a length argument (@nirvdrum).
* Fix capacity computation for huge `Hash` (#2635, @eregon).
* Fix aliased methods to return the correct owner when method is from a superclass (@bjfish).
* Fix `String#[Regexp, Integer]` when the capture group exists but is not matched (@eregon).
* Fix `File.open` mode string parsing when binary option is the third character (@bjfish).
* Fix `rb_scan_args_kw` macro to avoid shadowing variables (#2649, @aardvark179).
* Fix `String#unpack("Z")` to not advance after the null byte, like CRuby (#2659, @aardvark179).
* Fix `Float#round` to avoid losing precision during the rounding process (@aardvark179).
* Fix `String#insert` to not call a subclassed string method (@bjfish).
* Fix `rb_obj_call_init` to pass any block argument to the `initialize` method (#2675, @aardvark179).
* Fix issue with feature loading not detecting a previously loaded feature (#2677, @bjfish).
* Fix `/#{...}/o` to evaluate only once per context when splitting happens (@eregon).
* Fix `Kernel#sprintf` formatting of floats to be like CRuby (@aardvark179).
* Fix `Process.egid=` to accept `String`s (#2615, @ngtban).
* Fix optional assignment to only evaluate index arguments once (#2658, @aardvark179).

Compatibility:

* Updated to Ruby 3.0.3. The 3 CVEs did not affect TruffleRuby, this is to bring the stdlib and gem updates (@eregon).
* Fix `Marshal.dump` to raise an error when an object has singleton methods (@bjfish).
* `Exception#full_message` now defaults the order to `:top` like CRuby 3+ (@eregon).
* Fix `Process.wait2` to return `nil` when the `WNOHANG` flag is given and the child process is still running (@bjfish).
* Disable most `nokogiri` C extension patches when system libraries are not being used (#2693, @aardvark179).
* Implement `rb_gc_mark_maybe` and `rb_global_variable` to ensure `VALUE` stay live in C extensions (@aardvark179).
* Implement `rb_imemo_tmpbuf` allocation for `ripper` (@aardvark179).
* Implement `inherit` argument for `Module#class_variables` (#2653, @bjfish).
* Fix `Float#/` when dividing by `Rational` (@bjfish).
* `Process.euid=` should accept String (#2615, @ngtban).
* Fix `instance_variable_get` and `instance_variable_set` for immutable objects (@bjfish).
* `Thread#raise(exc, message)` now calls `exc.exception` in the target thread like CRuby (@eregon).
* Define `Process::{CLOCK_BOOTTIME,CLOCK_BOOTTIME_ALARM,CLOCK_REALTIME_ALARM}` (#1480, @eregon).
* Improve support of `:chomp` keyword argument in `IO` and `StringIO` methods (#2650, @andrykonchin). 
* Implement specializations for immutable ruby objects for ObjectSpace methods (@bjfish).
* Use `$PAGER` for `--help` and `--help*`, similar to CRuby (#2542, @Strech).
* Ensure all headers are warnings-free (#2662, @eregon).
* All `IO` instances should have `T_FILE` as their `rb_type()`, not only `File` instances (#2662, @eregon).
* Make `rb_fd_select` retry on `EINTR` (#1584, @aardvark179).

Performance:

* Reimplement `Float#to_s` for better performance (#1584, @aardvark179).
* Improve reference processing by making C object free functions and other finalizers more lightweight (@aardvark179).
* Improve performance of `RSTRING_PTR` for interned strings (@aardvark179).
* Cache constant argument formats used with `rb_scan_args_kw` (@aardvark179).

Changes:

* `-Werror=implicit-function-declaration` is now used for compiling C extensions to fail more clearly and earlier if a function is missing, like CRuby 3.2 (#2618, @eregon).
* Disable thread pool for Fibers as it causes correctness issues (#2551, @eregon).

# 22.1.0

New features:

* Foreign exceptions are now fully integrated and have most methods of `Exception` (@eregon).
* Foreign exceptions can now be rescued with `rescue Polyglot::ForeignException` or `rescue foreign_meta_object` (#2544, @eregon).

Bug fixes:

* Guard against unterminated ranges in file matching patterns (#2556, @aardvark179).
* Fixed `rb_proc_new` to return a proc that will pass all required arguments to C (#2556, @aardvark179).
* Fixed `String#split` to return empty array when splitting all whitespace on whitespace (#2565, @bjfish).
* Raise `RangeError` for `Time.at(bignum)` (#2580, @eregon).
* Fix `Integer#{<<,>>}` with RHS bignum and long (@eregon).
* Fix a resource leak from allocators defined in C extensions (@aardvark179).
* `SIGINT`/`Interrupt`/`Ctrl+C` now shows the backtrace and exits as signaled, like CRuby (@eregon).
* Update patch feature finding to prefer the longest matching load path (#2605, @bjfish).
* Fix `Hash#{to_s,inspect}` for keys whose `#inspect` return a frozen String (#2613, @eregon).
* Fix `Array#pack` with `x*` to not output null characters (#2614, @bjfish).
* Fix `Random#rand` not returning random floats when given float ranges (#2612, @bjfish).
* Fix `Array#sample` for `[]` when called without `n` and a `Random` is given (#2612, @bjfish).
* Fix `Module#const_get` to raise a `NameError` when nested modules do not exist (#2610, @bjfish).
* Ensure native `VALUE`s returned from C are unwrapped before the objects can be collected (@aardvark179).
* Fix `Enumerator::Lazy#with_index` to start with new index for multiple enumerations (@bjfish).
* Fix `rb_id2name` to ensure the native string will have the same lifetime as the id (#2630, @aardvark179).
* Fix `Integer#fdiv` and `Rational#to_f` for large `Integer` values (#2631, @bjfish).
* Remove the `RB_NEWOBJ/NEWOBJ` and `OBJSETUP` macros since we cannot support them in TruffleRuby and native extensions may use `#ifdef` to detect features (#2869, @nirvdrum).
* Fix memory leak in `--native` mode for native extension handles and native pointers (@eregon).

Compatibility:

* Implement full Ruby 3 keyword arguments semantics (#2453, @eregon, @chrisseaton).
* Implement `ruby_native_thread_p` for compatibility (#2556, @aardvark179).
* Add `rb_argv0` for the `tk` gem (#2556, @aardvark179).
* Implement more correct conversion of array elements by `Array#pack`(#2503, #2504, @aardvark179).
* Implement `Pathname#{empty?, glob}` (#2559, @bjfish).
* Fixed `Rational('')` to raise error like MRI (#2566, @aardvark179).
* Freeze instances of `Range` but not subclasses, like CRuby (#2570, @MattAlp).
* When writing to STDOUT redirected to a closed pipe, no broken pipe error message will be shown now (#2532, @gogainda).
* Use `#to_a` for converting `list` in `rescue *list` (#2572, @eregon).
* Implement 'rb_str_buf_append' (@bjfish).
* Add patch for `digest` so that TruffleRuby implementation is not overridden (@bjfish).
* Handle encoding conversion errors when reading directory entries (@aardvark179).
* Follow symlinks when processing `*/` directory glob patterns (#2589, @aardvark179).
* Set `@gem_prelude_index` variable on the default load paths (#2586 , @bjfish).
* Do not call `IO#flush` dynamically from `IO#close` (#2594, @gogainda).
* Implement `rb_str_new_static` for C extensions that use it (@aardvark179).
* Rewrote `ArrayEachIteratorNode` and re-introduced `each` specs for MRI parity when mutating arrays whilst iterating, rather than crashing (#2587, @MattAlp).
* Update `String#rindex` to only accept `Regexp` or objects convertable to `String` as the first parameter (#2608, @bjfish).
* Update `String#<<` to require one argument (#2609, @bjfish).
* Update `String#split` to raise `TypeError` when false is given (#2606, @bjfish).
* Update `String#lstrip!` to remove leading null characters (#2607, @bjfish).
* Update `File.utime` to return the number of file names in the arguments (#2616, @bjfish).
* Update `Dir.foreach` to accept an `encoding` parameter (#2627, @bjfish).
* Update `IO.readlines` to ignore negative limit parameters (#2625 , @bjfish).
* Update `Math.sqrt` to raise a `Math::DomainError` for negative numbers (#2621, @bjfish).
* Update `Enumerable#inject` to raise an `ArgumentError` if no block or symbol are given (#2626, @bjfish).

Performance:

* Increase dispatch limit for string library to handle mutable, immutable and non-strings (@aardvark179).
* Switch to `Arrays.mismatch()` in string comparison for better performance (@aardvark179).
* Removed extra array allocations for method calls in the interpreter to improve warmup performance (@aardvark179).
* Optimize `Dir[]` by sorting entries as they are found and grouping syscalls (#2092, @aardvark179).
* Reduce memory footprint by tracking `VALUE`s created during C extension init separately (@aardvark179).
* Rewrote `ArrayEachIteratorNode` to optimize performance for a constant-sized array and reduce specializations to 1 general case (#2587, @MattAlp).
* Reduce conversion of `VALUE`s to native handle during common operations in C extensions (@aardvark179).
* Improved performance of regex boolean matches (e.g., `Regexp#match?`) by avoiding match data allocation in TRegex (#2588, @nirvdrum).
* Remove overhead when getting using `RDATA_PTR` (@aardvark179).
* Additional copy operations have been reduced when performing IO (#2536, @aardvark179).

Changes:

* Foreign exceptions are no longer translated to `RuntimeError` but instead remain as foreign exceptions, see the [documentation](doc/user/polyglot.md) for how to rescue them (@eregon).

# 22.0.0

New features:

* Updated to Ruby 3.0.2 (#2453, @eregon).

Bug fixes:

* Fix `File.utime` to use nanoseconds (#2448, @bjfish).
* Capture the intercepted feature path during patching to reuse during patch require (#2441, @bjfish).
* Update `Module#constants` to filter invalid constant identifiers (#2452, @bjfish).
* Fixed `-0.0 <=> 0.0` and `-0.0 <=> 0` to return `0` like on CRuby (#1391, @eregon).
* Fixed `Range#step` to return correct class with begin-less range (@ccocchi, #2516).
* Fixed exception creation when an `Errno` is sub-classed (@bjfish, #2521).
* Fixed `String#[]=` to use the negotiated encoding (@bjfish, #2545).

Compatibility:

* Implement `rb_sprintf` in our format compiler to provide consistent formatting across C standard libraries (@eregon).
* Update `defined?` to return frozen strings (#2450, @bjfish).
* Use compensated summation for `{Array,Enumerable}#sum` when floating point values are included (@eregon).
* `Module#attr_*` methods now return an array of method names (#2498, @gogainda).
* Fixed `Socket#(local|remote)_address` to retrieve family and type from the file descriptor (#2444, @larskanis).
* Add `Thread.ignore_deadlock` accessor (#2453, @bjfish).
* Allow `Hash#transform_keys` to take a hash argument (@ccocchi, #2464).
* Add `Enumerable#grep{_v}` optimization for `Regexp` (#2453, @bjfish).
* Update `IO#write` to accept multiple arguments (#2501, @bjfish).
* Do not warn when uninitialized instance variable is accessed (#2502, @andrykonchin).
* Remove `TRUE`, `FALSE`, and `NIL` constants like CRuby 3.0 (#2505, @andrykonchin).
* `Symbol#to_proc` now returns a lambda like in Ruby 3 (#2508, @andrykonchin).
* `Kernel#lambda` now warns if called without a literal block (#2500, @andrykonchin).
* Implement Hash#except (#2463, @wildmaples).
* Remove special `$SAFE` global and related C API methods (#2453, @bjfish).
* Assigning to a numbered parameter raises `SyntaxError` (#2506, @andrykonchin).
* Implement `--backtrace-limit` option (#2453, @bjfish).
* Update `String` methods to return `String` instances when called on a subclass (#2453, @bjfish).
* Update `String#encode` to support the `:fallback` option (#1391, @aardvark179).
* `Module#alias_method` now returns the defined alias as a symbol(#2499, @gogainda).
* Implement `Symbol#name` (#2453, @bjfish).
* Update `Module#{public, protected, private, public_class_method, private_class_method}` and top-level `private` and `public` methods to accept single array argument with a list of method names (#2453, @bjfish).
* Constants deprecated by `Module#deprecate_constant` only warn if `Warning[:deprecated]` is `true` (@eregon).
* All Array methods now return Array instances and not subclasses (#2510, @Strech).
* Integer#zero? overrides Numeric#zero? for optimization (#2453, @bjfish).
* Default `Kernel#eval` source file and line to `(eval):1` like CRuby 3 (#2453, @aardvark179).
* Add `GC.auto_compact` accessors for compatibility (#2453, @bjfish).
* Update accessing a class variable from the top-level scope to be a `RuntimeError` (#2453, @bjfish).
* Update interpolated strings to not be frozen (#2453, @bjfish).
* Add `WERRORFLAG` to `RbConfig` (#2519, @bjfish).
* Update `MatchData` methods to return `String` instances when called on a subclass (#2453, @bjfish).
* Implement `Proc#{==,eql?}` (#2453, @bjfish).
* Implement all `StringScanner` methods (#2520, @eregon).
* Handle `Kernel#clone(freeze: true)` (#2512, @andrykonchin).
* Relax `Fiber#transfer` limitations (#2453, @bjfish).
* Implement `Fiber#blocking?` like CRuby 3 (#2453, @aardvark179).
* Sort by default for `Dir.{glob,[]}` and add `sort:` keyword argument (#2523, @Strech).
* Implement `rb_str_locktmp` and `rb_str_unlocktmp` (#2524, @bjfish).
* Update `Kernel#instance_variables` to return insertion order (@bjfish).
* Fixed `rb_path2class()` to not error for a module (#2511, @eregon).
* Update `Kernel#print` to print `$_` when no arguments are given (#2531, @bjfish).
* Add category kwarg to Kernel.warn and Warning.warn (#2533, @Strech).
* Implement `GC.{measure_total_time, total_time}` and update `GC.stat` to update provided hash (#2535, @bjfish).
* Implement `Array#slice` with `ArithmeticSequence` (#2526, @ccocchi).
* Update `Hash#each` to consistently yield a 2-element array (#2453, @bjfish).
* Remove `Hash#{__store__, index}` methods for compatibility (#2546, @bjfish).
* Implement more correct conversion of array elements by `Array#pack` (#2503, #2504, @aardvark179).
* Update `String#split` to raise a `RangeError` when `limit` is larger than `int` (@bjfish).

Performance:

* Regexp objects are now interned in a similar way to symbols (@aardvark179).
* Improve performance of regexps using POSIX bracket expressions (e.g., `[[:lower:]]`) matching against ASCII-only strings (#2447, @nirvdrum).
* `String#sub`, `sub!`, `gsub`, and `gsub!` have been refactored for better performance (@aardvark179).
* Don't allocate a `MatchData` object when `Regexp#match?` or `String#match?` is used (#2509, @nirvdrum).
* Add `ENV.except` (#2507, @Strech).
* Fully inline the `Integer#+` and `Integer#-` logic for interpreter speed (#2518, @smarr).
* Remove unnecessary work in negotiating the encoding to use in a Regexp match (#2522, @nirvdrum).
* Add new fast paths for encoding negotiation between strings with different encodings, but which match common default cases (#2522, @nirvdrum).
* Reduce footprint by removing unnecessary nodes for accessing the `FrameOnStackMarker` (#2530, @smarr).

Changes:

* TruffleRuby now requires Java 11+ and no longer supports Java 8 (@eregon).

# 21.3.0

New features:

* [TRegex](https://github.com/oracle/graal/tree/master/regex) is now used by default, which provides large speedups for matching regular expressions.
* Add `Polyglot.languages` to expose the list of available languages.
* Add `Polyglot::InnerContext` to eval code in any available language in an inner isolated context (#2169).
* Foreign objects now have a dynamically-generated class based on their interop traits like `ForeignArray` and are better integrated with Ruby objects (#2149).
* Foreign arrays now have all methods of Ruby `Enumerable` and many methods of `Array` (#2149).
* Foreign hashes now have all methods of Ruby `Enumerable` and many methods of `Hash` (#2149).
* Foreign iterables (`InteropLibrary#hasIterator`) now have all methods of Ruby `Enumerable` (#2149).
* Foreign objects now implement `#instance_variables` (readable non-invocable members) and `#methods` (invocable members + Ruby methods).

Bug fixes:

* Fix `Marshal.load` of multiple `Symbols` with an explicit encoding (#1624).
* Fix `rb_str_modify_expand` to preserve existing bytes (#2392).
* Fix `String#scrub` when replacement is frozen (#2398, @LillianZ).
* Fix `Dir.mkdir` error handling for `Pathname` paths (#2397).
* `BasicSocket#*_nonblock(exception: false)` now only return `:wait_readable/:wait_writable` for `EAGAIN`/`EWOULDBLOCK` like MRI (#2400).
* Fix issue with `strspn` used in the `date` C extension compiled as a macro on older glibc and then missing the `__strspn_c1` symbol on newer glibc (#2406).
* Fix constant lookup when loading the same file multiple times (#2408).
* Fix handling of `break`, `next` and `redo` in `define_method(name, &block)` methods (#2418).
* Fix handling of incompatible types in `Float#<=>` (#2432, @chrisseaton).
* Fix issue with escaping curly braces for `Dir.glob` (#2425).
* Fix `base64` decoding issue with missing output (#2435).
* Fix `StringIO#ungetbyte` to treat a byte as a byte, not a code point (#2436). 
* Fix `defined?(yield)` when used inside a block (#2446).
* Fix a couple issues related to native memory allocation and release.

Compatibility:

* Implement `Process::Status.wait` (#2378).
* Update `rb_str_modify` and `rb_str_modify_expand` to raise a `FrozenError` when given a frozen string (#2392).
* Implement `rb_fiber_*` functions (#2402).
* Implement `rb_str_vcatf`.
* Add support for tracing allocations from C functions (#2403, @chrisseaton).
* Implement `rb_str_catf`.
* Search the executable in the passed env `PATH` for subprocesses (#2419).
* Accept a string as the pattern argument to `StringScanner#scan` and `StringScanner#check` (#2423).

Performance:

* Moved most of `MonitorMixin` to primitives to deal with interrupts more efficiently (#2375).
* Improved the performance of `rb_enc_from_index` by adding cached lookups (#2379, @nirvdrum).
* Improved the performance of many `MatchData` operations (#2384, @nirvdrum).
* Significantly improved performance of TRegex calls by allowing Truffle splitting (#2389, @nirvdrum).
* Improved `String#gsub` performance by adding a fast path for the `string_byte_index` primitive (#2380, @nirvdrum).
* Improved `String#index` performance by adding a fast path for the `string_character_index` primitive (#2383, @LillianZ).
* Optimized conversion of strings to integers if the string contained a numeric value (#2401, @nirvdrum).
* Use Truffle's `ContextThreadLocal` to speedup access to thread-local data.
* Provide a new fast path for `rb_backref*` and `rb_lastline*`functions from C extensions.

Changes:

* `foreign_object.class` on foreign objects is no longer special and uses `Kernel#class` (it used to return the `java.lang.Class` object for a Java type or `getMetaObject()`, but that is too incompatible with Ruby code).
* `Java.import name` imports a Java class in the enclosing module instead of always as a top-level constant.
* `foreign_object.keys` no longer returns members, use `foreign_object.instance_variables` or `foreign_object.methods` instead.
* `foreign_object.respond_to?(:class)` is now always true (before it was only for Java classes), since the method is always defined.

Security:

* Updated to Ruby 2.7.4 to fix CVE-2021-31810, CVE-2021-32066 and CVE-2021-31799.

# 21.2.0

New features:

* New `TruffleRuby::ConcurrentMap` data structure for use in [`concurrent-ruby`](https://github.com/ruby-concurrency/concurrent-ruby) (#2339, @wildmaples).

Bug fixes:

* Fix of different values of self in different scopes.
* `Truffle::POSIX.select` was being redefined repeatedly (#2332).
* Fix the `--backtraces-raise` and `--backtraces-rescue` options in JVM mode (#2335).
* Fix `File.{atime, mtime, ctime}` to include nanoseconds (#2337).
* Fix `Array#[a, b] = "frozen string literal".freeze` (#2355).
* `rb_funcall()` now releases the C-extension lock (similar to MRI).

Compatibility:

* Updated to Ruby 2.7.3. The `resolv` stdlib was not updated (`resolv` in 2.7.3 has [bugs](https://bugs.ruby-lang.org/issues/17748)).
* Make interpolated strings frozen for compatibility with Ruby 2.7 (#2304, @kirs).
* `require 'socket'` now also requires `'io/wait'` like CRuby (#2326).
* Support precision when formatting strings (#2281, @kirs).
* Make rpartition compatible with Ruby 2.7 (#2320, @gogainda).
* Include the type name in exception messages from `rb_check_type` (#2307).
* Fix `Hash#rehash` to remove duplicate keys after modifications (#2266, @MattAlp).
* Only fail `rb_check_type` for typed data, not wrapped untyped structs (#2331).
* Decide the visibility in `Module#define_method` based on `self` and the default definee (#2334).
* Configure `mandir` value in `RbConfig::CONFIG` and `RbConfig::MAKEFILE_CONFIG` (#2315).
* TruffleRuby now supports the Truffle polyglot Hash interop API.
* Implement `Fiber#raise` (#2338).
* Update `File.basename` to return new `String` instances (#2343).
* Allow `Fiber#raise` after `Fiber#transfer` like Ruby 3.0 (#2342).
* Fix `ObjectSpace._id2ref` for Symbols and frozen String literals (#2358).
* Implemented `Enumerator::Lazy#filter_map` (#2356).
* Fix LLVM toolchain issue on macOS 11.3 (#2352, [oracle/graal#3383](https://github.com/oracle/graal/issues/3383)).
* Implement `IO#set_encoding_by_bom` (#2372, pawandubey).
* Implemented `Enumerator::Lazy#with_index` (#2356).
* Implement `rb_backref_set`.
* Fix `Float#<=>` when comparing `Infinity` to other `#infinite?` values.
* Implement `date` library as a C extension to improve compatibility (#2344).

Performance:

* Make `#dig` iterative to make it faster and compile better for calls with 3+ arguments (#2301, @chrisseaton, @jantnovi).
* Make `Struct#dig` faster in interpreter by avoiding exceptions (#2306, @kirs).
* Reduce the number of AST nodes created for methods and blocks (#2261).
* Fiber-local variables are much faster now by using less synchronization.
* Improved the performance of the exceptional case of `String#chr` (#2318, @chrisseaton).
* Improved the performance of `IO#read_nonblock` when no data is available to be read.
* `TruffleSafepoint` is now used instead of custom logic, which no longer invalidates JITed code for guest safepoints (e.g., `Thread#{backtrace,raise,kill}`, `ObjectSpace`, etc).
* Significantly improved performance of `Time#strftime` for common formats (#2361, @wildmaples, @chrisseaton).
* Faster solution for lazy integer length (#2365, @lemire, @chrisseaton).
* Speedup `rb_funcallv*()` by directly unwrapping the C arguments array instead of going through a Ruby `Array` (#2089).
* Improved the performance of several `Truffle::RegexOperations` methods (#2374, @wildmapes, @nirvdrum).

Changes:

* `rb_iterate()` (deprecated since 1.9) no longer magically passes the block to `rb_funcall()`, use `rb_block_call()` instead.

Security:

* Updated to Ruby 2.7.3 to fix CVE-2021-28965 and CVE-2021-28966.

# 21.1.0

New features:

* Access to local variables of the interactive Binding via language bindings is now supported: `context.getBindings("ruby").putMember("my_var", 42);` (#2030).
* `VALUE`s in C extensions now expose the Ruby object when viewed in the debugger, as long as they have not been converted to native values.
* Signal handlers can now be run without triggering multi-threading.
* Fibers no longer trigger Truffle multi-threading.

Bug fixes:

* `Range#to_a` wasn't working for `long` ranges (#2198, @tomstuart and @LillianZ).
* Show the interleaved host and guest stacktrace for host exceptions (#2226).
* Fix the label of the first location reported by `Thread#backtrace_locations` (#2229).
* Fix `Thread.handle_interrupt` to defer non-pure interrupts until the end of the `handle_interrupt` block (#2219).
* Clear and restore errinfo on entry and normal return from methods in C extensions (#2227).
* Fix extra whitespace in squiggly heredoc with escaped newline (#2238, @wildmaples and @norswap).
* Fix handling of signals with `--single-threaded` (#2265).
* Fix `Enumerator::Lazy#{chunk_while, slice_before, slice_after, slice_when}` to return instances of `Enumerator::Lazy` (#2273).
* Fix `Truffle::Interop.source_location` to return unavailable source sections for modules instead of null (#2257).
* Fix usage of `Thread.handle_interrupt` in `MonitorMixin#mon_synchronize`.
* Fixed `TruffleRuby.synchronized` to handle guest safepoints (#2277).
* Fix control flow bug when assigning constants using ||= (#1489).
* Fix `Kernel#raise` argument handling for hashes (#2298).
* Set errinfo when `rb_protect` captures a Ruby exception (#2245).
* Fixed handling of multiple optional arguments and keywords when passed a positional `Hash` (#2302).

Compatibility:

* Prepend the GraalVM LLVM Toolchain to `PATH` when installing gems (#1974, #1088, #1343, #1400, #1947, #1931, #1588).
* Installing the `nokogiri` gem now defaults to use the vendored `libxml2` and `libxslt`, similar to CRuby, which means the corresponding system packages are no longer needed (#62).
* Implemented `$LOAD_PATH.resolve_feature_path`.
* Add `Pathname#/` alias to `Pathname#+` (#2178).
* Fixed issue with large `Integer`s in `Math.log` (#2184).
* Updated `Regexp.last_match` to support `Symbol` and `String` parameter (#2179).
* Added support for numbered block parameters (`_1` etc).
* Fixed `String#upto` issue with non-ascii strings (#2183).
* Implemented partial support for pattern matching (#2186).
* Make `File.extname` return `'.'` if the path ends with one (#2192, @tomstuart).
* Include fractional seconds in `Time#inspect` output (#2194, @tomstuart).
* Add support for `Integer#[Range]` and `Integer#[start, length]` (#2182, @gogainda).
* Allow private calls with `self` as an explicit receiver (#2196, @wildmaples).
* Fixed `:perm` parameter for `File.write`.
* Implemented `Time#floor` and `#ceil` (#2201, @wildmaples).
* Allow `Range#include?` and `#member?` with `Time` (#2202, @wildmaples).
* Implemented `Comparable#clamp(Range)` (#2200, @wildmaples).
* Added a `Array#minmax` to override `Enumerable#minmax` (#2199, @wildmaples).
* Implemented `chomp` parameter for `IO.{readlines, foreach}` (#2205).
* Implemented the Debug Inspector C API.
* Added beginless range support for `Range#{new, bsearch, count, each, equal_value, first, inspect, max, min, size, cover?, include?, ===}`.
* Added beginless range support for `Array#{[], []=, slice, slice!, to_a, fill, values_at}` (#2155, @LillianZ).
* Added beginless range support for `String#{byteslice, slice, slice!}` and `Symbol#slice` (#2211, @LillianZ).
* Added beginless range support for `Kernel#{caller, caller_locations}` and `Thread#backtrace_locations` (#2211, @LillianZ).
* Make rand work with exclusive range with Float (#1506, @gogainda).
* Fixed `String#dump`'s formatting of escaped unicode characters (#2217, @meganniu).
* Switched to the io-console C extension from C ruby for better performance and compatibility in `irb`.
* Coerce the message to a `String` for `BasicSocket#send` (#2209, @HoneyryderChuck).
* Support buffer argument for `UDPSocket#recvfrom_nonblock` (#2209, @HoneyryderChuck).
* Fixed `Integer#digits` implementation to handle more bases (#2224, #2225).
* Support the `inherit` parameter for `Module#{private, protected, public}_method_defined?`.
* Implement `Thread.pending_interrupt?` and `Thread#pending_interrupt?` (#2219).
* Implement `rb_lastline_set` (#2170).
* Implemented `Module#const_source_location` (#2212, @tomstuart and @wildmaples).
* Do not call `File.exist?` in `Dir.glob` as `File.exist?` is often mocked (#2236, @gogainda).
* Coerce the inherit argument to a boolean in `Module#const_defined?` and `Module#const_get` (#2240).
* Refinements take place at `Object#method` and `Module#instance_method` (#2004, @ssnickolay).
* Add support for `rb_scan_args_kw` in C API (#2244, @LillianZ).
* Update random implementation layout to be more compatible (#2234).
* Set `RbConfig::CONFIG['LIBPATHFLAG'/'RPATHFLAG']` like MRI to let `$LIBPATH` changes in `extconf.rb` work.
* Access to path and mode via `rb_io_t` from C has been changed to improve compatibility for io-console.
* Implemented the `Time.at` `in:` parameter.
* Implemented `Kernel#raise` `cause` parameter.
* Improved compatibility of `Signal.trap` and `Kernel#trap` (#2287, @chrisseaton).
* Implemented `GC.stat(:total_allocated_objects)` as `0` (#2292, @chrisseaton).
* `ObjectSpace::WeakMap` now supports immediate and frozen values as both keys and values (#2267).
* Call `divmod` when coercion to `Float` fails for `#sleep` (#2289, @LillianZ).

Performance:

* Multi-Tier compilation is now enabled by default, which improves warmup significantly.
* Improve the performance of checks for recursion (#2189, @LillianZ).
* Improve random number generation performance by avoiding synchronization (#2190, @ivoanjo).
* We now create a single call target per block by default instead of two.
* Some uses of class variables are now much better optimized (#2259, @chrisseaton).
* Several methods that need the caller frame are now always inlined in their caller, which speeds up the interpreter and reduces footprint.
* Pasting code in IRB should be reasonably fast, by updating to `irb` 1.3.3 and `reline` 0.2.3 (#2233).

Changes:

* Standalone builds of TruffleRuby are now based on JDK11 (they used JDK8 previously). There should be no user-visible changes. Similarly, JDK11 is now used by default in development instead of JDK8.
* The deprecated `Truffle::System.synchronized` has been removed.
* `Java.synchronized` has been removed, it did not work on host objects.

# 21.0.0

Release notes:

* The new IRB is quite slow when copy/pasting code into it. This is due to an inefficient `io/console` implementation which will be addressed in the next release. A workaround is to use `irb --readline`, which disables some IRB features but is much faster for copy/pasting code.

New features:

* Updated to Ruby 2.7.2 (#2004).

Bug fixes:

* Fix error message when the method name is not a Symbol or String for `Kernel#respond_to?` (#2132, @ssnickolay).
* Fixed setting of special variables in enumerators and enumerables (#1484).
* Fixed return value of `Enumerable#count` and `Enumerable#uniq` with multiple yielded arguments (#2145, @LillianZ).
* Fixed `String#unpack` for `w*` format (#2143).
* Fixed issue with ``Kernel#` `` when invalid UTF-8 given (#2118).
* Fixed issue with `Method#to_proc` and special variable storage (#2156).
* Add missing `offset` parameter for `FFI::Pointer#put_array_of_*` (#1525).
* Fixed issue with different `Struct`s having the same hash values (#2214).

Compatibility:

* Implement `String#undump` (#2131, @kustosz).
* `Errno` constants with the same `errno` number are now the same class.
* Implement `Enumerable#tally` and `Enumerable#filter_map` (#2144 and #2152, @LillianZ).
* Implement `Range#minmax`.
* Pass more `Enumerator::Lazy#uniq` and `Enumerator::Lazy#chunk` specs (#2146, @LillianZ).
* Implement `Enumerator#produce` (#2160, @zverok).
* Implement `Complex#<=>` (#2004, @ssnickolay).
* Add warning for `proc` without block (#2004, @ssnickolay).
* Implemented `FrozenError#receiver`.
* `Proc#<<` and `Proc#>>` raises TypeError if passed not callable object (#2004, @ssnickolay).
* Support time and date related messages for `Time` (#2166).
* Updated `Dir.{glob,[]}` to raise `ArgumentError` for nul-separated strings.
* `Kernel#lambda` with no block in a method called with a block raises an exception (#2004, @ssnickolay).
* Implemented `BigDecimal` as C extension to improve compatibility.
* Comment lines can be placed between fluent dot now (#2004, @ssnickolay).
* Implemented `rb_make_exception`.
* `**kwargs` now accept non-Symbol keys like Ruby 2.7.
* Updated the Unicode Emoji version (#2173, @wildmaples).
* Added `Enumerator::Yielder#to_proc`.
* Implemented `Enumerator::Lazy#eager`.
* Updated `Method#inspect` to include paremeter information.
* Update `Module#name` to return the same frozen string.
* Implemented `inherit` argument for `Module#autoload?`.

Performance:

* Refactor and implement more performant `MatchData#length` (#2147, @LillianZ).
* Refactor and implement more performant `Array#sample` (#2148, @LillianZ).
* `String#inspect` is now more efficient.

Changes:

* All `InteropLibrary` messages are now exposed consistently as methods on `Truffle::Interop` (#2139). Some methods were renamed to match the scheme described in the documentation.

# 20.3.0

Bug fixes:

* Handle foreign null object as falsy value (#1902, @ssnickolay).
* Fixed return value of `Enumerable#first` with multiple yielded arguments (#2056, @LillianZ).
* Improve reliability of the post install hook by disabling RubyGems (#2075).
* Fixed top level exception handler to print exception cause (#2013).
* Fixed issue when extending FFI from File (#2094).
* Fixed issue with `Kernel#freeze` not freezing singleton class (#2093).
* Fixed `String#encode` with options issue (#2091, #2095, @LillianZ).
* Fixed issue with `spawn` when `:close` redirect is used (#2097).
* Fixed `coverage` issue when `*eval` is used (#2078).
* Use expanded load paths for feature matching (#1501).
* Fixed handling of post arguments for `super()` (#2111).
* Fixed `SystemStackError` sometimes replaced by an internal Java `NoClassDefFoundError` on JVM (#1743).
* Fixed constant/identifier detection in lexer for non-ASCII encodings (#2079, #2102, @ivoanjo).
* Fixed parsing of `--jvm` as an application argument (#2108).
* Fix `rb_rescue2` to ignore the end marker `(VALUE)0` (#2127, #2130).
* Fix status and output when SystemExit is subclassed and raised (#2128).
* Fix `String#{chomp, chomp!}` issue with invalid encoded strings (#2133).

Compatibility:

* Run `at_exit` handlers even if parsing the main script fails (#2047).
* Load required libraries (`-r`) before parsing the main script (#2047).
* `String#split` supports block (#2052, @ssnickolay).
* Implemented `String#{grapheme_clusters, each_grapheme_cluster}`.
* Fix the caller location for `#method_added` (#2059).
* Fix issue with `Float#round` when `self` is `-0.0`.
* Fix `String#unpack` issue with `m0` format (#2065).
* Fix issue with `File.absolute_path` returning a path to current directory (#2062).
* Update `Range#cover?` to handle `Range` parameter.
* Fix `String#{casecmp, casecmp?}` parameter conversion.
* Fix `Regexp` issue which raised syntax error instead of `RegexpError` (#2066).
* Handle `Object#autoload` when autoload itself (#1616, @ssnickolay).
* Skip upgraded default gems while loading RubyGems (#2075).
* Verify that gem paths are correct before loading RubyGems (#2075).
* Implement `rb_ivar_count`.
* Implemented `rb_yield_values2`.
* Implemented `Digest::Base#{update, <<}` (#2100).
* Pass the final `super` specs (#2104, @chrisseaton).
* Fix arity for arguments with optional kwargs (#1669, @ssnickolay).
* Fix arity for `Proc` (#2098, @ssnickolay).
* Check bounds for `FFI::Pointer` accesses when the size of the memory behind is known.
* Implement negative line numbers for eval (#1482).
* Support refinements for `#to_s` called by string interpolation (#2110, @ssnickolay).
* Module#using raises error in method scope (#2112, @ssnickolay).
* `File#path` now returns a new mutable String on every call like MRI (#2115).
* Avoid infinite recursion when redefining `Warning#warn` and calling `Kernel#warn` (#2109).
* Convert objects with `#to_path` in `$LOAD_PATH` (#2119).
* Handle the functions being native for `rb_thread_call_without_gvl()` (#2090).
* Support refinements for Kernel#respond_to? (#2120, @ssnickolay).
* JCodings has been updated from 1.0.45 to 1.0.55.
* Joni has been updated from 2.1.30 to 2.1.40.

Performance:

* Calls with a literal block are no longer always split but instead the decision is made by the Truffle splitting heuristic.
* `Symbol#to_proc` is now AST-inlined in order to not rely on splitting and to avoid needing the caller frame to find refinements which apply.
* `Symbol#to_proc` is now globally cached per Symbol and refinements, to avoid creating many redundant `CallTargets`.
* Setting and access to the special variables `$~` and `$_` has been refactored to require less splitting.

Changes:

* Migrated from JLine 2 to JLine 3 for the `readline` standard library.

# 20.2.0

New features:

* Updated to Ruby 2.6.6.
* Use `InteropLibrary#toDisplayString()` to better display objects from other languages.
* Implement writing to the top scope for global variables (#2024).
* `foreign_object.to_s` now uses `InteropLibrary#toDisplayString()` (and still `asString()` if `isString()`).
* `foreign_object.inspect` has been improved to be more useful (include the language and meta object).
* `foreign_object.class` now calls `getMetaObject()` (except for Java classes, same as before).
* Add basic support for Linux AArch64.
* `foreign_object.name = value` will now call `Interoplibrary#writeMember("name", value)` instead of `invokeMember("name=", value)`.
* Always show the Ruby core library files in backtraces (#1414).
* The Java stacktrace is now shown when sending SIGQUIT to the process, also on TruffleRuby Native, see [Debugging](doc/user/debugging.md) for details (#2041).
* Calls to foreign objects with a block argument will now pass the block as the last argument.
* `foreign.name` will now use `invokeMember` if invocable and if not use `readMember`, see `doc/contrib/interop_implicit_api.md` for details.
* `foreign.to_f` and `foreign.to_i` will now attempt to convert to Ruby `Float` and `Integer` (#2038).
* `foreign.equal?(other)` now uses `InteropLibrary#isIdentical(other)` and `foreign.object_id/__id__` now uses `InteropLibrary#identityHashCode()`.

Bug fixes:

* Fix `#class_exec`, `#module_exec`, `#instance_eval`, and `instance_exec` to use activated refinements (#1988, @ssnickolay).
* Fixed missing method error for FFI calls with `blocking: true` when interrupted.
* Use upgraded default gems when installed (#1956).
* Fixed `NameError` when requiring an autoload path that does not define the autoload constant (#1905).
* Thread local IO buffers are now allocated using a stack to ensure safe operating if a signal handler uses one during an IO operation.
* Fixed `TracePoint` thread-safety by storing the state on the Ruby `Thread` (like MRI) instead of inside the `TracePoint` instance.
* Make `require 'rubygems/package'` succeed and define `Gem::Deprecate` correctly (#2014).
* Fix `MBCLEN_CHARFOUND_P` error.
* Fix `rb_enc_str_new` when `NULL` encoding is given with a constant string.
* Fixed `rb_enc_precise_mbclen` to handle more inputs.
* The output for `--engine.TraceCompilation` is now significantly easier to read, by having shorter method names and source names (oracle/graal#2052).
* Fix indentation for squiggly heredoc with single quotes (#1564).
* Only print members which are readable for foreign `#inspect` (#2027).
* Fixed the return value of the first call to `Kernel#srand` in a Thread (#2028).
* Fix missing flushing when printing an exception at top-level with a custom backtrace, which caused no output being shown (#1750, #1895).
* Use the mode of the given `IO` for `IO#reopen(IO)` which is important for the 3 standard IOs (#2034).
* Fix potential deadlock when running finalizers (#2041).
* Let `require 'rubygems/specification'` work before `require 'rubygems'`.

Compatibility:

* Implement `UnboundMethod#bind_call`.
* Implemented `ObjectSpace::WeakMap` (#1385, #1958).
* Implemented `strtod` and `ruby_strtod` (#2007).
* Fix detection of `#find_type` in FFI to ignore `MakeMakefile#find_type` from `mkmf` (#1896, #2010).
* Implemented `rb_uv_to_utf8` (#1998, @skateman).
* Implemented `rb_str_cat_cstr`.
* Implemented `rb_fstring`.
* Support `#refine` for Module (#2021, @ssnickolay).
* Implemented `rb_ident_hash_new`.
* Improved the compatibility of `Symbol.all_symbols` (#2022, @chrisseaton).
* Implemented `rb_enc_str_buf_cat`.
* Implemented `rb_int_positive_pow`.
* Implemented `rb_usascii_str_new_lit`.
* Define `#getch` and `#getpass` on `StringIO` when `io/console` is required.
* Implemented `rb_uv_to_utf8` (#1998).
* Single character IDs now behave more like those in MRI to improve C extension compatibility, so `rb_funcall(a, '+', b)` will now do the same thing as in MRI.
* Removed extra public methods on `String`.
* Implemented `rb_array_sort` and `rb_array_sort_bang`.
* Do not create a finalizers `Thread` if there are other public languages, which is helpful for polyglot cases (#2035).
* Implemented `rb_enc_isalnum` and `rb_enc_isspace`.
* `RUBY_REVISION` is now the full commit hash used to build TruffleRuby, similar to MRI 2.7+.
* Implemented `rb_enc_mbc_to_codepoint`.
* Changed the lookup methods to achieve Refinements specification (#2033, @ssnickolay).
* Implemented `Digest::Instance#new` (#2040).
* Implemented `ONIGENC_MBC_CASE_FOLD`.
* Fixed `Thread#raise` to call the exception class' constructor with no arguments when given no message (#2045).
* Fixed `refine + super` compatibility (#2039, #2048, @ssnickolay).
* Make the top-level exception handler more compatible with MRI (#2047).
* Implemented `rb_enc_codelen`.
* Implemented `Ripper` by using the C extension (#1585).

Changes:

* RubyGems gem commands updated to use the `--no-document` option by default.

Performance:

* Enable lazy translation from the parser AST to the Truffle AST for user code by default. This should improve application startup time (#1992).
* `instance variable ... not initialized` and similar warnings are now optimized to have no peak performance impact if they are not printed (depends on `$VERBOSE`).
* Implement integer modular exponentiation using `BigInteger#mod_pow` (#1999, @skateman).
* Fixed a performance issue when computing many substrings of a given non-leaf `String` with non-US-ASCII characters.
* Speedup native handle to Ruby object lookup for C extensions.

# 20.1.0

New features:

* Nightly builds of TruffleRuby are now available, see the README for details (#1483).
* `||=` will not compile the right-hand-side if it's only executed once, to match the idiomatic lazy-initialisation use-case ([blog post](https://engineering.shopify.com/blogs/engineering/optimizing-ruby-lazy-initialization-in-truffleruby-with-deoptimization), #1887, @kipply).
* Added `--metrics-profile-require` option to profile searching, parsing, translating and loading files.
* Added support for captured variables for the Truffle instruments (e.g. Chrome debugger).

Bug fixes:

* Fixed `Exception#dup` to copy the `Exception#backtrace` string array.
* Fixed `rb_warn` and `rb_warning` when used as statements (#1886, @chrisseaton).
* Fixed `NameError.new` and `NoMethodError.new` `:receiver` argument.
* Correctly handle large numbers of arguments to `rb_funcall` (#1882).
* Added arity check to `Module#{include, prepend}`.
* Fix `OpenSSL::Digest.{digest,hexdigest,base64digest}` to handle `algorithm, data` arguments (#1889, @bdewater).
* Fixed `SystemCallError.new` parameter conversion.
* Fixed `File#{chmod, umask}` argument conversion check.
* Added warning in `Hash.[]` for non-array elements.
* Fixed `File.lchmod` to raise `NotImplementedError` when not available.
* `RSTRING_PTR()` now always returns a native pointer, resolving two bugs `memcpy`ing to (#1822) and from (#1772) Ruby Strings.
* Fixed issue with duping during splat (#1883).
* Fixed `Dir#children` implementation.
* Fixed `SignalException.new` error when bad parameter given.
* Added deprecation warning to `Kernel#=~`.
* Fixed `puts` for a foreign objects, e.g. `puts Polyglot.eval('js', '[]')` (#1881).
* Fixed `Exception#full_message` implementation.
* Updated `Kernel.Complex()` to handle the `exception: false` parameter.
* Fixed `Kernel#dup` to return self for `Complex` and `Rational` objects.
* Updated `Kernel.Float()` to handle the `exception: false` parameter.
* Fixed `String#unpack` `M` format (#1901).
* Fixed error when `SystemCallError` message contained non-ASCII characters.
* Fixed `rb_rescue` to allow null rescue methods (#1909, @kipply).
* Fixed incorrect comparisons between bignums and doubles.
* Prevented some internal uses of `Kernel#caller_locations` to be overridden by user code (#1934).
* Fixed an issue caused by recursing inlining within `Regexp#quote` (#1927).
* Updated `Kernel.Float()` to return given string in error message (#1945).
* Parameters and arity of methods derived from `method_missing` should now match MRI (#1921).
* Fixed compile error in `RB_FLOAT_TYPE_P` macro (#1928).
* Fixed `Symbol#match` to call the block with the `MatchData` (#1933).
* Fixed `Digest::SHA2.hexdigest` error with long messages (#1922).
* Fixed `Date.parse` to dup the coerced string to not modify original (#1946).
* Update `Comparable` error messages for special constant values (#1941).
* Fixed `File.ftype` parameter conversion (#1961).
* Fixed `Digest::Instance#file` to not modify string literals (#1964).
* Make sure that string interpolation returns a `String`, and not a subclass (#1950).
* `alias_method` and `instance_methods` should now work correctly inside a refinement (#1942).
* Fixed `Regexp.union` parameter conversion (#1963).
* `IO#read(n)` no longer buffers more than needed, which could cause hanging if detecting readability via a native call such as `select(2)` (#1951).
* Fixed `Random::DEFAULT.seed` to be different on boot (#1965, @kipply).
* `rb_encoding->name` can now be read even if the `rb_encoding` is stored in native memory.
* Detect and cut off recursion when inspecting a foreign object, substituting an ellipsis instead.
* Fixed feature lookup order to check every `$LOAD_PATH` path entry for `.rb`, then every entry for native extension when `require` is called with no extension.
* Define the `_DARWIN_C_SOURCE` macro in extension makefiles (#1592).
* Change handling of var args in `rb_rescue2` to handle usage in C extensions (#1823).
* Fixed incorrect `Encoding::CompatibilityError` raised for some interpolated Regexps (#1967).
* Actually unset environment variables with a `nil` value for `Process.spawn` instead of setting them to an empty String.
* Core library methods part of the Native Image heap are no longer added in the compilation queue on the first call, but after they reach the thresholds like other methods.
* Fix `RbConfig::CONFIG['LIBRUBY_SO']` file extension.
* Fix `char`, `short`, `unsigned char`, `unsigned int`, and `unsigned short` types in `Fiddle` (#1971).
* Fix `IO#select` to reallocate its buffer if it is interrupted by a signal.
* Fix issue where interpolated string matched `#` within string as being a variable (#1495).
* Fix `File.join` to raise error on strings with null bytes.
* Fix initialization of Ruby Thread for foreign thread created in Java.
* Fix registration of default specs in RubyGems (#1987).

Compatibility:

* The C API type `VALUE` is now defined as `unsigned long` as on MRI. This enables `switch (VALUE)` and other expressions which rely on `VALUE` being an integer type (#1409, #1541, #1675, #1917, #1954).
* Implemented `Float#{floor, ceil}` with `ndigits` argument.
* Implemented `Thread#fetch`.
* Implemented `Float#truncate` with `ndigits` argument.
* Made `String#{byteslice, slice, slice!}` and `Symbol#slice` compatible with endless ranges.
* Implemented "instance variable not initialized" warning.
* Make `Kernel#{caller, caller_locations}` and `Thread#backtrace_locations` compatible with endless ranges.
* Implemented `Dir#each_child`.
* Implemented `Kernel.{chomp, chop}` and `Kernel#{chomp, chop}`.
* Implemented `-p` and `-a`, and `-l` CLI options.
* Convert the argument to `File.realpath` with `#to_path` (#1894).
* `StringIO#binmode` now sets the external encoding to BINARY like MRI (#1898).
* `StringIO#inspect` should not include the contents of the `StringIO` (#1898).
* Implemented `rb_fd_*` functions (#1623).
* Fixed uninitialized variable warnings in core and lib (#1897).
* Make `Thread#backtrace` support omit, length and range arguments.
* Implemented `Range#%`.
* Fixed the type of the `flags` field of `rb_data_type_t` (#1911).
* Implemented `rb_obj_is_proc` (#1908, @kipply, @XrXr).
* Implemented C API macro `RARRAY_ASET()`.
* Implemented `num2short` (#1910, @kipply).
* `RSTRING_END()` now always returns a native pointer.
* Removed `register` specifier for `rb_mem_clear()` (#1924).
* Implemented `Thread::Backtrace::Locations#base_label` (#1920).
* Implemented `rb_mProcess` (#1936).
* Implemented `rb_gc_latest_gc_info` (#1937).
* Implemented `RBASIC_CLASS` (#1935).
* Yield 2 arguments for `Hash#map` if the arity of the block is > 1 (#1944).
* Add all `Errno` constants to match MRI, needed by recent RubyGems.
* Silence `ruby_dep` warnings since that gem is unmaintained.
* Clarify error message for not implemented `Process.daemon` (#1962).
* Allow multiple assignments in conditionals (#1513).
* Update `NoMethodError#message` to match MRI (#1957).
* Make `StringIO` work with `--enable-frozen-string-literal` (#1969).
* Support `NULL` for the status of `rb_protect()`.
* Ensure `BigDecimal#inspect` does not call `BigDecimal#to_s` to avoid behaviour change on `to_s` override (#1960).
* Define all C-API `rb_{c,m,e}*` constants as C global variables (#1541).
* Raise `ArgumentError` for `Socket.unpack_sockaddr_un` if the socket family is incorrect.
* Implemented `RTYPEDDATA_*()` macros and `rb_str_tmp_new()` (#1975).
* Implemented `rb_set_end_proc` (#1959).
* Implemented `rb_to_symbol`.
* Implemented `rb_class_instance_methods`, `rb_class_public_instance_methods`, `rb_class_protected_instance_methods`, and `rb_class_private_instance_methods`.
* Implemented `rb_tracepoint_new`, `rb_tracepoint_disable`, `rb_tracepoint_enable`, and `rb_tracepoint_enabled_p` (#1450).
* Implemented `RbConfig::CONFIG['AR']` and `RbConfig::CONFIG['STRIP']` (#1973).
* Not yet implemented C API functions are now correctly detected as missing via `mkmf`'s `have_func` (#1980).
* Accept `RUBY_INTERNAL_EVENT_{NEWOBJ,FREEOBJ}` events but warn they are not triggered (#1978, #1983).
* `IO.copy_stream(in, STDOUT)` now writes to `STDOUT` without buffering like MRI.
* Implemented `RbConfig['vendordir']`.
* Implemented `Enumerator::ArithmeticSequence`.
* Support `(struct RBasic *)->flags` and `->klass` from `ruby.h` (#1891, #1884, #1978).

Changes:

* `TRUFFLERUBY_RESILIENT_GEM_HOME` has been removed. Unset `GEM_HOME` and `GEM_PATH` instead if you need to.
* The deprecated `Truffle::System.full_memory_barrier`, `Truffle::Primitive.logical_processors`, and `Truffle::AtomicReference` have been removed.
* The implicit interface for allowing Ruby objects to behave as polyglot arrays with `#size`, `#[]` methods has been removed and replaced with an explicit interface where each method starts with `polyglot_*`.
* Hash keys are no longer reported as polyglot members.
* All remaining implicit polyglot behaviour for `#[]` method was replaced with `polyglot_*` methods.
* Rename dynamic API to match InteropLibrary. All the methods keep the name as it is in InteropLibrary with the following changes: use snake_case, add `polyglot_` prefix, drop `get` and `is` prefix, append `?` on all predicates.
* Split `Truffle::Interop.write` into `.write_array_element` and `.write_member` methods.
* Rename `Truffle::Interop.size` to `.array_size`.
* Rename `Truffle::Interop.is_boolean?` to `.boolean?`.
* Split `Truffle::Interop.read` into `.read_member` and `.read_array_element`.
* Drop `is_` prefix in `Truffle::Interop.is_array_element_*` predicates.
* `Truffle::Interop.hash_keys_as_members` has been added to treat a Ruby Hash as a polyglot object with the Hash keys as members.

Performance:

* Optimized `RSTRING_PTR()` accesses by going to native directly, optimized various core methods, use Mode=latency and tune GC heap size for Bundler. This speeds up `bundle install` from 84s to 19s for a small Gemfile with 6 gems (#1398).
* Fixed memory footprint issue due to large compilation on Native Image, notably during `bundle install` (#1893).
* `ArrayBuilderNode` now uses a new Truffle library for manipulating array stores.
* Ruby objects passed to C extensions are now converted less often to native handles.
* Calling blocking system calls and running C code with unblocking actions has been refactored to remove some optimisation boundaries.
* `return` expressions are now rewritten as implicit return expressions where control flow allows this to be safely done as a tail optimisation. This can improve interpreter performance by up to 50% in some benchmarks, and can be applied to approximately 80% of return nodes seen in Rails and its dependencies (#1977).
* The old array strategy code has been removed and all remaining nodes converted to the new `ArrayStoreLibrary`.
* Updated `nil` to be a global immutable singleton (#1835).

# 20.0.0

New features:

* Enable and document `--coverage` option (#1840, @chrisseaton).
* Update the internal LLVM toolchain to LLVM 9 and reduce its download size.
* Updated to Ruby 2.6.5 (#1749).
* Automatically set `PKG_CONFIG_PATH` as needed for compiling OpenSSL on macOS (#1830).

Bug fixes:

* Fix `Tempfile#{size,length}` when the IO is not flushed (#1765, @rafaelfranca).
* Dump and load instance variables in subclasses of `Exception` (#1766, @rafaelfranca).
* Fix `Date._iso8601` and `Date._rfc3339` when the string is an invalid date (#1773, @rafaelfranca).
* Fail earlier for bad handle unwrapping (#1777, @chrisseaton).
* Match out of range `ArgumentError` message with MRI (#1774, @rafaelfranca).
* Raise `Encoding::CompatibilityError` with incompatible encodings on `Regexp` (#1775, @rafaelfranca).
* Fixed interactions between attributes and instance variables in `Struct` (#1776, @chrisseaton).
* Coercion fixes for `TCPServer.new` (#1780, @XrXr).
* Fix `Float#<=>` not calling `coerce` when `other` argument responds to it (#1783, @XrXr).
* Do not warn / crash when requiring a file that sets and trigger autoload on itself (#1779, @XrXr).
* Strip trailing whitespaces when creating a `BigDecimal` with a `String` (#1796, @XrXr).
* Default `close_others` in `Process.exec` to `false` like Ruby 2.6 (#1798, @XrXr).
* Don't clone methods when setting method to the same visibility (#1794, @XrXr).
* `BigDecimal()` deal with large rationals precisely (#1797, @XrXr).
* Make it possible to call `instance_exec` with `rb_block_call` (#1802, @XrXr).
* Check for duplicate members in `Struct.new` (#1803, @XrXr).
* `Process::Status#to_i` return raw `waitpid(2)` status (#1800, @XrXr).
* `Process#exec`: set close-on-exec to false for fd redirection (#1805, @XrXr, @rafaelfranca).
* Building C extensions should now work with frozen string literals (#1786).
* Keep the Truffle working directory in sync with the native working directory.
* Rename `to_native` to `polyglot_to_native` to match `polyglot_pointer?` and `polyglot_address` methods.
* Fixed missing partial evaluation boundary in `Array#{sort,sort!}` (#1727).
* Fixed the class of `self` and the wrapping `Module` for `Kernel#load(path, wrap=true)` (#1739).
* Fixed missing polyglot type declaration for `RSTRING_PTR` to help with native/managed interop.
* Fixed `Module#to_s` and `Module#inspect` to not return an extra `#<Class:` for singleton classes.
* Arrays backed by native storage now allocate the correct amount of memory (#1828).
* Fixed issue in `ConditionVariable#wait` that could lose a `ConditionVariable#signal`.
* Do not expose TruffleRuby-specific method `Array#swap` (#1816).
* Fixed `#inspect` on broken UTF-8 sequences (#1842, @chrisseaton).
* `Truffle::Interop.keys` should report methods of `String` and `Symbol` (#1817).
* `Kernel#sprintf` encoding validity has been fixed (#1852, @XrXr).
* Fixed `ArrayIndexOutOfBoundsException` in `File.fnmatch` (#1845).
* Make `String#concat` work with no or multiple arguments (#1519).
* Make `Array#concat` work with no or multiple arguments (#1519).
* Coerce `BigDecimal(arg)` using `to_str` (#1826).
* Fixed `NameError#dup`, `NoMethodError#dup`, and `SystemCallError#dup` to copy internal fields.
* Make `Enumerable#chunk` work without a block (#1518).
* Fixed issue with `SystemCallError.new` setting a backtrace too early.
* Fixed `BigDecimal#to_s` formatting issue (#1711).
* Run `END` keyword block only once at exit.
* Implement `Numeric#clone` to return `self`.
* Fixed `Symbol#to_proc` to create a `Proc` with `nil` `source_location` (#1663).
* Make `GC.start` work with keyword arguments.
* Fixed `Kernel#clone` for `nil`, `true`, `false`, `Integer`, and `Symbol`.
* Make top-level methods available in `Context#getBindings()` (#1838).
* Made `Kernel#caller_locations` accept a range argument, and return `nil` when appropriate.
* Made `rb_respond_to` work with primitives (#1869, @chrisseaton).
* Fixed issue with missing backtrace for `rescue $ERROR_INFO` (#1660).
* Fixed `Struct#hash` for `keyword_init: true` `Struct`.
* Fixed `String#{upcase!,downcase!,swapcase!}(:ascii)` for non-ASCII-compatible encodings like UTF-16.
* Fixed `String#capitalize!` for strings that weren't full ASCII.
* Fixed enumeration issue in `ENV.{select, filter}`.
* Fixed `Complex` and `Rational` should be frozen after initializing.
* Fixed `printf` should raise error when not enough arguments for positional argument.
* Removed "shadowing outer local variable" warning.
* Fixed parameter conversion to `String` in ENV methods.
* Fixed deprecation warning when `ENV.index` is called.
* Fixed issue with `ENV.each_key`.
* Fixed `ENV.replace` implementation.
* Fixed `ENV.udpate` implementation.
* Fixed argument handling in `Kernel.printf`.
* Fixed character length after conversion to binary from a non-US-ASCII String.
* Fixed issue with installing latest bundler (#1880).
* Fixed type conversion for `Numeric#step` `step` parameter.
* Fixed `Kernel#Integer` conversion.
* Fixed `IO.try_convert` parameter conversion.
* Fixed linking of always-inline C API functions with `-std=gnu90` (#1837, #1879).
* Avoid race conditions during `gem install` by using a single download thread.
* Do not use gems precompiled for MRI on TruffleRuby (#1837).
* Fixed printing foreign arrays that were also pointers (#1679).
* Fixed `nil#=~` to not warn.
* Fixed `Enumerable#collect` to give user block arity in the block passed to `Enumerable#each`.

Compatibility:

* Implemented `String#start_with?(Regexp)` (#1771, @zhublik).
* Various improvements to `SignalException` and signal handling (#1790, @XrXr).
* Implemented `rb_utf8_str_new`, `rb_utf8_str_new_cstr`, `rb_utf8_str_new_static` (#1788, @chrisseaton).
* Implemented the `unit` argument of `Time.at` (#1791, @XrXr).
* Implemented `keyword_init: true` for `Struct.new` (#1789, @XrXr).
* Implemented `MatchData#dup` (#1792, @XrXr).
* Implemented a native storage strategy for `Array` to allow better C extension compatibility.
* Implemented `rb_check_symbol_cstr` (#1814).
* Implemented `rb_hash_start` (#1841, @XrXr).
* JCodings has been updated from 1.0.42 to 1.0.45.
* Joni has been updated from 2.1.25 to 2.1.30.
* Implemented `Method#<<` and `Method#>>` (#1821).
* The `.bundle` file extension is now used for C extensions on macOS (#1819, #1837).
* Implemented `Comparable#clamp` (#1517).
* Implemented `rb_gc_register_mark_object` and `rb_enc_str_asciionly_p` (#1856, @chrisseaton).
* Implemented `rb_io_set_nonblock` (#1741).
* Include the major kernel version in `RUBY_PLATFORM` on macOS like MRI (#1860, @eightbitraptor).
* Implemented `Enumerator::Chain`, `Enumerator#+`, and `Enumerable#chain` (#1859, #1858).
* Implemented `Thread#backtrace_locations` and `Exception#backtrace_locations` (#1556).
* Implemented `rb_module_new`, `rb_define_class_id`, `rb_define_module_id`, (#1876, @XrXr, @chrisseaton).
* Implemented `-n` CLI option (#1532).
* Cache the `Symbol` of method names in call nodes only when needed (#1872).
* Implemented `rb_get_alloc_func` and related functions (#1874, @XrXr).
* Implemented `rb_module_new`, `rb_define_class_id`, `rb_define_module_id`, (#1876, @chrisseaton).
* Implemented `ENV.slice`.
* Support for the Darkfish theme for RDoc generation has been added back.
* Implemented `Kernel#system` `exception: true` option.
* Implemented `Random.bytes`.
* Implemented `Random.random_number`.
* Added the ability to parse endless ranges.
* Made `Range#{to_a, step, each, bsearch, step, last, max, min, to_s, ==}` compatible with endless ranges.
* Made `Array#{[], []=, values_at, fill, slice!}` compatible with endless ranges.
* Defined `Array#{min, max}` methods.

Performance:

* Use a smaller limit for identity-based inline caches to improve warmup by avoiding too many deoptimizations.
* `long[]` array storage now correctly declare that they accept `int` values, reducing deoptimisations and promotions to `Object[]` storage.
* Enable inline caching of `Symbol` conversion for `rb_iv_get` and `rb_iv_set`.
* `rb_type` information is now cached on classes as a hidden variable to improve performance.
* Change to using thread local buffers for socket calls to reduce allocations.
* Refactor `IO.select` to reduce copying and optimisation boundaries.
* Refactor various `String` and `Rope` nodes to avoid Truffle performance warnings.
* Reading caller frames should now work in more cases without deoptimisation.

# 19.3.0

New features:

* Compilation of C extensions is now done with an internal LLVM toolchain producing both native code and bitcode. This means more C extensions should compile out of the box and this should resolve most linker-related issues.
* It is no longer necessary to install LLVM for installing C extensions on TruffleRuby.
* It is no longer necessary to install libc++ and libc++abi for installing C++ extensions on TruffleRuby.
* On macOS, it is no longer necessary to install the system headers package (#1417).
* License updated to EPL 2.0/GPL 2.0/LGPL 2.1 like recent JRuby.

Bug fixes:

* `rb_undef_method` now works for private methods (#1731, @cky).
* Fixed several issues when requiring C extensions concurrently (#1565).
* `self.method ||= value` with a private method now works correctly (#1673).
* Fixed `RegexpError: invalid multibyte escape` for binary regexps with a non-binary String (#1433).
* Arrays now report their methods to other languages for interopability (#1768).
* Installing `sassc` now works due to using the LLVM toolchain (#1753).
* Renamed `Truffle::Interop.respond_to?` to avoid conflict with Ruby's `respond_to?` (#1491).
* Warn only if `$VERBOSE` is `true` when a magic comment is ignored (#1757, @nirvdrum).
* Make C extensions use the same libssl as the one used for the openssl C extension (#1770).

Compatibility:

* `GC.stat` can now take an optional argument (#1716, @kirs).
* `Kernel#load` with `wrap` has been implemented (#1739).
* Implemented `Kernel#spawn` with `:chdir` (#1492).
* Implemented `rb_str_drop_bytes`, notably used by OpenSSL (#1740, @cky).
* Include executables of default gems, needed for `rails new` in Rails 6.
* Use compilation flags similar to MRI for C extension compilation.
* Warn for `gem update --system` as it is not fully supported yet and is often not needed.
* Pass `-undefined dynamic_lookup` to the linker on macOS like MRI.

Performance:

* Core methods are no longer always cloned, which reduces memory footprint and should improve warmup.
* Inline cache calls to `rb_intern()` with a constant name in C extensions.
* Improve allocation speed of native handles for C extensions.
* Improve the performance of `NIL_P` and `INT2FIX` in C extensions.
* Various fixes to improve Rack performance.
* Optimize `String#gsub(String)` by not creating a `Regexp` and using `String#index` instead.
* Fixed "FrameWithoutBoxing should not be materialized" compilation issue in `TryNode`.

# 19.2.0, August 2019

New features:

* `Fiddle` has been implemented.

Bug fixes:

* Set `RbConfig::CONFIG['ruby_version']` to the same value as the TruffleRuby version. This fixes reusing C extensions between different versions of TruffleRuby with Bundler (#1715).
* Fixed `Symbol#match` returning `MatchData` (#1706, @zhublik).
* Allow `Time#strftime` to be called with binary format strings.
* Do not modify the argument passed to `IO#write` when the encoding does not match (#1714).
* Use the class where the method was defined to check if an `UnboundMethod` can be used for `#define_method` (#1710).
* Fixed setting `$~` for `Enumerable` and `Enumerator::Lazy`'s `#grep` and `#grep_v`.
* Improved errors when interacting with single-threaded languages (#1709).

Compatibility:

* Added `Kernel#then` (#1703, @zhublik).
* `FFI::Struct#[]=` is now supported for inline character arrays.
* `blocking: true` is now supported for `FFI::Library#attach_function`.
* Implemented `Proc#>>` and `#<<` (#1688).
* `Thread.report_on_exception` is now `true` by default like MRI 2.5+.
* `BigDecimal` compatibility has been generally improved in several ways.

Changes:

* An interop read message sent to a `Proc` will no longer call the `Proc`.

Performance:

* Several `String` methods have been made faster by the usage of vector instructions
  when searching for a single-byte character in a String.
* Methods needing the caller frame are now better optimized.

# 19.1.0, June 2019

*Ruby is an experimental language in the GraalVM 19.1.0 release*

Bug fixes:

* Sharing for thread-safety of objects is now triggered later as intended, e.g., when a second `Thread` is started.
* Fixed `Array#to_h` so it doesn't set a default value (#1698).
* Removed extra `public` methods on `IO` (#1702).
* Fixed `Process.kill(signal, Process.pid)` when the signal is trapped as `:IGNORE` (#1702).
* Fixed `Addrinfo.new(String)` to reliably find the address family (#1702).
* Fixed argument checks in `BasicSocket#setsockopt` (#1460).
* Fixed `ObjectSpace.trace_object_allocations` (#1456).
* Fixed `BigDecimal#{clone,dup}` so it now just returns the receiver, per Ruby 2.5+ semantics (#1680).
* Fixed creating `BigDecimal` instances from non-finite `Float` values (#1685).
* Fixed `BigDecimal#inspect` output for non-finite values (e.g, NaN or -Infinity) (#1683).
* Fixed `BigDecimal#hash` to return the same value for two `BigDecimal` objects that are equal (#1656).
* Added missing `BigDecimal` constant definitions (#1684).
* Implemented `rb_eval_string_protect`.
* Fixed `rb_get_kwargs` to correctly handle optional and rest arguments.
* Calling `Kernel#raise` with a raised exception will no longer set the cause of the exception to itself (#1682).
* Return a `FFI::Function` correctly for functions returning a callback.
* Convert to intuitive Ruby exceptions when INVOKE fails (#1690).
* Implemented `FFI::Pointer#clear` (#1687).
* Procs will now yield to the block in their declaration context even when called with a block argument (#1657).
* Fixed problems with calling POSIX methods if `Symbol#[]` is redefined (#1665).
* Fixed sharing of `Array` and `Hash` elements for thread-safety of objects (#1601).
* Fixed concurrent modifications of `Gem::Specification::LOAD_CACHE` (#1601).
* Fix `TCPServer#accept` to set `#do_not_reverse_lookup` correctly on the created `TCPSocket`.

Compatibility:

* Exceptions from `coerce` are no longer rescued, like MRI.
* Implemented `Integer#{allbits?,anybits?,nobits?}`.
* `Integer#{ceil,floor,truncate}` now accept a precision and `Integer#round` accepts a rounding mode.
* Added missing `Enumerable#filter` and `Enumerator::Lazy#filter` aliases to the respective `select` method (#1610).
* Implemented more `Ripper` methods as no-ops (#1694, @Mogztter).
* Implemented `rb_enc_sprintf` (#1702).
* Implemented `ENV#{filter,filter!}` aliases for `select` and `select!`.
* Non-blocking `StringIO` and `Socket` APIs now support `exception: false` like MRI (#1702).
* Increased compatibility of `BigDecimal`.
* `String#-@` now performs string deduplication (#1608).
* `Hash#merge` now preserves the key order from the original hash for merged values (#1650).
* Coerce values given to `FFI::Pointer` methods.
* `FrozenError` is now defined and is used for `can't modify frozen` object exceptions.
* `StringIO` is now available by default like in MRI, because it is required by RubyGems.

Changes:

* Interactive sources (like the GraalVM polyglot shell) now all share the same binding (#1695).
* Hash code calculation has been improved to reduce hash collisions for `Hash` and other cases.

Performance:

* `eval(code, binding)` for a fixed `code` containing blocks is now much faster. This improves the performance of rendering `ERB` templates containing loops.
* `rb_str_cat` is faster due to the C string now being concatenated without first being converted to a Ruby string or having its encoding checked. As a side effect the behaviour of `rb_str_cat` should now more closely match that of MRI.

# 19.0.0, May 2019

*Ruby is an experimental language in the GraalVM 19.0.0 release*

Bug fixes:

* The debugger now sees global variables as the global scope.
* Temporary variables are no longer visible in the debugger.
* Setting breakpoints on some lines has been fixed.
* The OpenSSL C extension is now always recompiled, fixing various bugs when using the extension (e.g., when using Bundler in TravisCI) (#1676, #1627, #1632).
* Initialize `$0` when not run from the 'ruby' launcher, which is needed to `require` gems (#1653).

Compatibility:

* `do...end` blocks can now have `rescue/else/ensure` clauses like MRI (#1618).

Changes:

* `TruffleRuby.sulong?` has been replaced by `TruffleRuby.cexts?`, and `TruffleRuby.graal?` has been replaced by `TruffleRuby.jit?`. The old methods will continue to work for now, but will produce warnings, and will be removed at a future release.

# 1.0 RC 16, 19 April 2019

Bug fixes:

* Fixed `Hash#merge` with no arguments to return a new copy of the receiver (#1645).
* Fixed yield with a splat and keyword arguments (#1613).
* Fixed `rb_scan_args` to correctly handle kwargs in combination with optional args.
* Many fixes for `FFI::Pointer` to be more compatible with the `ffi` gem.

New features:

* Rounding modes have been implemented or improved for `Float`, `Rational`, `BigDecimal` (#1509).
* Support Homebrew installed in other prefixes than `/usr/local` (#1583).
* Added a pure-Ruby implementation of FFI which passes almost all Ruby FFI specs (#1529, #1524).

Changes:

* Support for the Darkfish theme for RDoc generation has been removed.

Compatibility:

* The `KeyError` raised from `ENV#fetch` and `Hash#fetch` now matches MRI's message formatting (#1633).
* Add the missing `key` and `receiver` values to `KeyError` raised from `ENV#fetch`.
* `String#unicode_normalize` has been moved to the core library like in MRI.
* `StringScanner` will now match a regexp beginning with `^` even when not scanning from the start of the string.
* `Module#define_method` is now public like in MRI.
* `Kernel#warn` now supports the `uplevel:` keyword argument.

# 1.0 RC 15, 5 April 2019

Bug fixes:

* Improved compatibility with MRI's `Float#to_s` formatting (#1626).
* Fixed `String#inspect` when the string uses a non-UTF-8 ASCII-compatible encoding and has non-ASCII characters.
* Fixed `puts` for strings with non-ASCII-compatible encodings.
* `rb_protect` now returns `Qnil` when an error occurs.
* Fixed a race condition when using the interpolate-once (`/o`) modifier in regular expressions.
* Calling `StringIO#close` multiple times no longer raises an exception (#1640).
* Fixed a bug in include file resolution when compiling C extensions.

New features:

* `Process.clock_getres` has been implemented.

Changes:

* `debug`, `profile`, `profiler`, which were already marked as unsupported, have been removed.
* Our experimental JRuby-compatible Java interop has been removed - use `Polyglot` and `Java` instead.
* The Trufle handle patches applied to `psych` C extension have now been removed.
* The `rb_tr_handle_*` functions have been removed as they are no longer used in any C extension patches.
* Underscores and dots in options have become hyphens, so `--exceptions.print_uncaught_java` is now `--exceptions-print-uncaught-java`, for example.
* The `rb_tr_handle_*` functions have been removed as they are no longer used in any C extension patches.

Bug fixes:

* `autoload :C, "path"; require "path"` now correctly triggers the autoload.
* Fixed `UDPSocket#bind` to specify family and socktype when resolving address.
* The `shell` standard library can now be `require`-d.
* Fixed a bug where `for` could result in a `NullPointerException` when trying to assign the iteration variable.
* Existing global variables can now become aliases of other global variables (#1590).

Compatibility:

* ERB now uses StringScanner and not the fallback, like on MRI. As a result `strscan` is required by `require 'erb'` (#1615).
* Yield different number of arguments for `Hash#each` and `Hash#each_pair` based on the block arity like MRI (#1629).
* Add support for the `base` keyword argument to `Dir.{[], glob}`.

# 1.0 RC 14, 18 March 2019

Updated to Ruby 2.6.2.

Bug fixes:

* Implement `rb_io_wait_writable` (#1586).
* Fixed error when using arrows keys first within `irb` or `pry` (#1478, #1486).
* Coerce the right hand side for all `BigDecimal` operations (#1598).
* Combining multiple `**` arguments containing duplicate keys produced an incorrect hash. This has now been fixed (#1469).
* `IO#read_nonblock` now returns the passed buffer object, if one is supplied.
* Worked out autoloading issue (#1614).

New features:

* Implemented `String#delete_prefix`, `#delete_suffix`, and related methods.
* Implemented `Dir.children` and `Dir#children`.
* Implemented `Integer#sqrt`.

Changes:

* `-Xoptions` has been removed - use `--help:languages` instead.
* `-Xlog=` has been removed - use `--log.level=` instead.
* `-J` has been removed - use `--vm.` instead.
* `-J-cp lib.jar` and so on have removed - use `--vm.cp=lib.jar` or `--vm.classpath=lib.jar` instead.
* `--jvm.` and `--native.` have been deprecated, use `--vm.` instead to pass VM options.
* `-Xoption=value` has been removed - use `--option=value` instead.
* The `-X` option now works as in MRI.
* `--help:debug` is now `--help:internal`.
* `ripper` is still not implemented, but the module now exists and has some methods that are implemented as no-ops.

# 1.0 RC 13, 5 March 2019

Note that as TruffleRuby RC 13 is built on Ruby 2.4.4 it is still vulnerable to CVE-2018-16395. This will be fixed in the next release.

New features:

* Host interop with Java now works on SubstrateVM too.

Bug fixes:

* Fixed `Enumerator::Lazy` which wrongly rescued `StandardError` (#1557).
* Fixed several problems with `Numeric#step` related to default arguments, infinite sequences, and bad argument types (#1520).
* Fixed incorrect raising of `ArgumentError` with `Range#step` when at least one component of the `Range` is `Float::INFINITY` (#1503).
* Fixed the wrong encoding being associated with certain forms of heredoc strings (#1563).
* Call `#coerce` on right hand operator if `BigDecimal` is the left hand operator (#1533, @Quintasan).
* Fixed return type of division of `Integer.MIN_VALUE` and `Long.MIN_VALUE` by -1 (#1581).
* `Exception#cause` is now correctly set for internal exceptions (#1560).
* `rb_num2ull` is now implemented as well as being declared in the `ruby.h` header (#1573).
* `rb_sym_to_s` is now implemented (#1575).
* `R_TYPE_P` now returns the type number for a wider set of Ruby objects (#1574).
* `rb_fix2str` has now been implemented.
* `rb_protect` will now work even if `NilClass#==` has been redefined.
* `BigDecimal` has been moved out of the `Truffle` module to match MRI.
* `StringIO#puts` now correctly handles `to_s` methods which do not return strings (#1577).
* `Array#each` now behaves like MRI when the array is modified (#1580).
* Clarified that `$SAFE` can never be set to a non-zero value.
* Fix compatibility with RubyGems 3 (#1558).
* `Kernel#respond_to?` now returns false if a method is protected and the `include_all` argument is false (#1568).

Changes:

* `TRUFFLERUBY_CEXT_ENABLED` is no longer supported and C extensions are now always built, regardless of the value of this environment variable.
* Getting a substring of a string created by a C extension now uses less memory as only the requested portion will be copied to a managed string.
* `-Xoptions` has been deprecated and will be removed - use `--help:languages` instead.
* `-Xlog=` has been deprecated and will be removed - use `--log.level=` instead.
* `-J` has been deprecated and will be removed - use `--jvm.` instead.
* `-J-cp lib.jar` and so on have been deprecated and will be removed - use `--jvm.cp=lib.jar` or `--jvm.classpath=lib.jar` instead.
* `-J-cmd`, `--jvm.cmd`, `JAVA_HOME`, `JAVACMD`, and `JAVA_OPTS` do not work in any released configuration of TruffleRuby, so have been removed.
* `-Xoption=value` has been deprecated and will be removed - use `--option=value` instead.
* `TracePoint` now raises an `ArgumentError` for unsupported events.
* `TracePoint.trace` and `TracePoint#inspect` have been implemented.

Compatibility:

* Improved the exception when an `-S` file isn't found.
* Removed the message from exceptions raised by bare `raise` to better match MRI (#1487).
* `TracePoint` now handles the `:class` event.

Performance:

* Sped up `String` handling in native extensions, quite substantially in some cases, by reducing conversions between native and managed strings and allowing for mutable metadata in native strings.

# 1.0 RC 12, 4 February 2019

Bug fixes:

* Fixed a bug with `String#lines` and similar methods with multibyte characters (#1543).
* Fixed an issue with `String#{encode,encode!}` double-processing strings using XML conversion options and a new destination encoding (#1545).
* Fixed a bug where a raised cloned exception would be caught as the original exception (#1542).
* Fixed a bug with `StringScanner` and patterns starting with `^` (#1544).
* Fixed `Enumerable::Lazy#uniq` with infinite streams (#1516).

Compatibility:

* Change to a new system for handling Ruby objects in C extensions which greatly increases compatibility with MRI.
* Implemented `BigDecimal#to_r` (#1521).
* `Symbol#to_proc` now returns `-1` like on MRI (#1462).

# 1.0 RC 11, 15 January 2019

New features:

* macOS clocks `CLOCK_MONOTONIC_RAW`, `_MONOTONIC_RAW_APPROX`, `_UPTIME_RAW`, `_UPTIME_RAW_APPROX`, and `_PROCESS_CPUTIME_ID` have been implemented (#1480).
* TruffleRuby now automatically detects native access and threading permissions from the `Context` API, and can run code with no permissions given (`Context.create()`).

Bug fixes:

* FFI::Pointer now does the correct range checks for signed and unsigned values.
* Allow signal `0` to be used with `Process.kill` (#1474).
* `IO#dup` now properly sets the new `IO` instance to be close-on-exec.
* `IO#reopen` now properly resets the receiver to be close-on-exec.
* `StringIO#set_encoding` no longer raises an exception if the underlying `String` is frozen (#1473).
* Fix handling of `Symbol` encodings in `Marshal#dump` and `Marshal#load` (#1530).

Compatibility:

* Implemented `Dir.each_child`.
* Adding missing support for the `close_others` option to `exec` and `spawn`.
* Implemented the missing `MatchData#named_captures` method (#1512).

Changes:

* `Process::CLOCK_` constants have been given the same value as in standard Ruby.

Performance:

* Sped up accesses to native memory through FFI::Pointer.
* All core files now make use of frozen `String` literals, reducing the number of `String` allocations for core methods.
* New -Xclone.disable option to disable all manual cloning.

# 1.0 RC 10, 5 December 2018

New features:

* The `nkf` and `kconv` standard libraries were added (#1439).
* `Mutex` and `ConditionVariable` have a new fast path for acquiring locks that are unlocked.
* `Queue` and `SizedQueue`, `#close` and `#closed?`, have been implemented.
* `Kernel#clone(freeze)` has been implemented (#1454).
* `Warning.warn` has been implemented (#1470).
* `Thread.report_on_exception` has been implemented (#1476).
* The emulation symbols for `Process.clock_gettime` have been implemented.

Bug fixes:

* Added `rb_eEncodingError` for C extensions (#1437).
* Fixed race condition when creating threads (#1445).
* Handle `exception: false` for IO#write_nonblock (#1457, @ioquatix).
* Fixed `Socket#connect_nonblock` for the `EISCONN` case (#1465, @ioquatix).
* `File.expand_path` now raises an exception for a non-absolute user-home.
* `ArgumentError` messages now better match MRI (#1467).
* Added support for `:float_millisecond`, `:millisecond`, and `:second` time units to `Process.clock_gettime` (#1468).
* Fixed backtrace of re-raised exceptions (#1459).
* Updated an exception message in Psych related to loading a non-existing class so that it now matches MRI.
* Fixed a JRuby-style Java interop compatibility issue seen in `test-unit`.
* Fixed problem with calling `warn` if `$stderr` has been reassigned.
* Fixed definition of `RB_ENCODING_GET_INLINED` (#1440).

Changes:

* Timezone messages are now logged at `CONFIG` level, use `-Xlog=CONFIG` to debug if the timezone is incorrectly shown as `UTC`.

# 1.0 RC 9, 5 November 2018

Security:

* CVE-2018-16396, *tainted flags are not propagated in Array#pack and String#unpack with some directives* has been mitigated by adding additional taint operations.

New features:

* LLVM for Oracle Linux 7 can now be installed without building from source.

Bug fixes:

* Times can now be created with UTC offsets in `+/-HH:MM:SS` format.
* `Proc#to_s` now has `ASCII-8BIT` as its encoding instead of the incorrect `UTF-8`.
* `String#%` now has the correct encoding for `UTF-8` and `US-ASCII` format strings, instead of the incorrect `ASCII-8BIT`.
* Updated `BigDecimal#to_s` to use `e` instead of `E` for exponent notation.
* Fixed `BigDecimal#to_s` to allow `f` as a format flag to indicate conventional floating point notation. Previously only `F` was allowed.

Changes:

* The supported version of LLVM for Oracle Linux has been updated from 3.8 to 4.0.
* `mysql2` is now patched to avoid a bug in passing `NULL` to `rb_scan_args`, and now passes the majority of its test suite.
* The post-install script now automatically detects if recompiling the OpenSSL C extension is needed. The post-install script should always be run in TravisCI as well.
* Detect when the system libssl is incompatible more accurately and add instructions on how to recompile the extension.

# 1.0 RC 8, 19 October 2018

New features:

* `Java.synchronized(object) { }` and `TruffleRuby.synchronized(object) { }` methods have been added.
* Added a `TruffleRuby::AtomicReference` class.
* Ubuntu 18.04 LTS is now supported.
* macOS 10.14 (Mojave) is now supported.

Changes:

* Random seeds now use Java's `NativePRNGNonBlocking`.
* The supported version of Fedora is now 28, upgraded from 25.
* The FFI gem has been updated from 1.9.18 to 1.9.25.
* JCodings has been updated from 1.0.30 to 1.0.40.
* Joni has been updated from 2.1.16 to 2.1.25.

Performance:

* Performance of setting the last exception on a thread has now been improved.

# 1.0 RC 7, 3 October 2018

New features:

* Useful `inspect` strings have been added for more foreign objects.
* The C extension API now defines a preprocessor macro `TRUFFLERUBY`.
* Added the rbconfig/sizeof native extension for better MRI compatibility.
* Support for `pg` 1.1. The extension now compiles successfully, but may still have issues with some datatypes.

Bug fixes:

* `readline` can now be interrupted by the interrupt signal (Ctrl+C). This fixes Ctrl+C to work in IRB.
* Better compatibility with C extensions due to a new "managed struct" type.
* Fixed compilation warnings which produced confusing messages for end users (#1422).
* Improved compatibility with Truffle polyglot STDIO.
* Fixed version check preventing TruffleRuby from working with Bundler 2.0 and later (#1413).
* Fixed problem with `Kernel.public_send` not tracking its caller properly (#1425).
* `rb_thread_call_without_gvl()` no longer holds the C-extensions lock.
* Fixed `caller_locations` when called inside `method_added`.
* Fixed `mon_initialize` when called inside `initialize_copy` (#1428).
* `Mutex` correctly raises a `TypeError` when trying to serialize with `Marshal.dump`.

Performance:

* Reduced memory footprint for private/internal AST nodes.
* Increased the number of cases in which string equality checks will become compile-time constants.
* Major performance improvement for exceptional paths where the rescue body does not access the exception object (e.g., `x.size rescue 0`).

Changes:

* Many clean-ups to our internal patching mechanism used to make some native extensions run on TruffleRuby.
* Removed obsoleted patches for Bundler compatibility now that Bundler 1.16.5 has built-in support for TruffleRuby.
* Reimplemented exceptions and other APIs that can return a backtrace to use Truffle's lazy stacktraces API.

# 1.0 RC 6, 3 September 2018

New features:

* `Polyglot.export` can now be used with primitives, and will now convert strings to Java, and `.import` will convert them from Java.
* Implemented `--encoding`, `--external-encoding`, `--internal-encoding`.
* `rb_object_tainted` and similar C functions have been implemented.
* `rb_struct_define_under` has been implemented.
* `RbConfig::CONFIG['sysconfdir']` has been implemented.
* `Etc` has been implemented (#1403).
* The `-Xcexts=false` option disables C extensions.
* Instrumentation such as the CPUSampler reports methods in a clearer way like `Foo#bar`, `Gem::Specification.each_spec`, `block in Foo#bar` instead of just `bar`, `each_spec`, `block in bar` (which is what MRI displays in backtraces).
* TruffleRuby is now usable as a JSR 223 (`javax.script`) language.
* A migration guide from JRuby (`doc/user/jruby-migration.md`) is now included.
* `kind_of?` works as an alias for `is_a?` on foreign objects.
* Boxed foreign strings unbox on `to_s`, `to_str`, and `inspect`.

Bug fixes:

* Fix false-positive circular warning during autoload.
* Fix Truffle::AtomicReference for `concurrent-ruby`.
* Correctly look up `llvm-link` along `clang` and `opt` so it is no longer needed to add LLVM to `PATH` on macOS for Homebrew and MacPorts.
* Fix `alias` to work when in a refinement module (#1394).
* `Array#reject!` no longer truncates the array if the block raises an exception for an element.
* WeakRef now has the same inheritance and methods as MRI's version.
* Support `-Wl` linker argument for C extensions. Fixes compilation of`mysql2` and `pg`.
* Using `Module#const_get` with a scoped argument will now correctly autoload the constant if needed.
* Loaded files are read as raw bytes, rather than as a UTF-8 string and then converted back into bytes.
* Return 'DEFAULT' for `Signal.trap(:INT) {}`. Avoids a backtrace when quitting a Sinatra server with Ctrl+C.
* Support `Signal.trap('PIPE', 'SYSTEM_DEFAULT')`, used by the gem `rouge` (#1411).
* Fix arity checks and handling of arity `-2` for `rb_define_method()`.
* Setting `$SAFE` to a negative value now raises a `SecurityError`.
* The offset of `DATA` is now correct in the presence of heredocs.
* Fix double-loading of the `json` gem, which led to duplicate constant definition warnings.
* Fix definition of `RB_NIL_P` to be early enough. Fixes compilation of `msgpack`.
* Fix compilation of megamorphic interop calls.
* `Kernel#singleton_methods` now correctly ignores prepended modules of non-singleton classes. Fixes loading `sass` when `activesupport` is loaded.
* Object identity numbers should never be negative.

Performance:

* Optimize keyword rest arguments (`def foo(**kwrest)`).
* Optimize rejected (non-Symbol keys) keyword arguments.
* Source `SecureRandom.random_bytes` from `/dev/urandom` rather than OpenSSL.
* C extension bitcode is no longer encoded as Base64 to pass it to Sulong.
* Faster `String#==` using vectorization.

Changes:

* Clarified that all sources that come in from the Polyglot API `eval` method will be treated as UTF-8, and cannot be re-interpreted as another encoding using a magic comment.
* The `-Xembedded` option can now be set set on the launcher command line.
* The `-Xplatform.native=false` option can now load the core library, by enabling `-Xpolyglot.stdio`.
* `$SAFE` and `Thread#safe_level` now cannot be set to `1` - raising an error rather than warning as before. `-Xsafe` allows it to be set, but there are still no checks.
* Foreign objects are now printed as `#<Foreign:system-identity-hash-code>`, except for foreign arrays which are now printed as `#<Foreign [elements...]>`.
* Foreign objects `to_s` now calls `inspect` rather than Java's `toString`.
* The embedded configuration (`-Xembedded`) now warns about features which may not work well embedded, such as signals.
* The `-Xsync.stdio` option has been removed - use standard Ruby `STDOUT.sync = true` in your program instead.

# 1.0 RC 5, 3 August 2018

New features:

* It is no longer needed to add LLVM (`/usr/local/opt/llvm@4/bin`) to `PATH` on macOS.
* Improve error message when LLVM, `clang` or `opt` is missing.
* Automatically find LLVM and libssl with MacPorts on macOS (#1386).
* `--log.ruby.level=` can be used to set the log level from any launcher.
* Add documentation about installing with Ruby managers/installers and how to run TruffleRuby in CI such as TravisCI (#1062, #1070).
* `String#unpack1` has been implemented.

Bug fixes:

* Allow any name for constants with `rb_const_get()`/`rb_const_set()` (#1380).
* Fix `defined?` with an autoload constant to not raise but return `nil` if the autoload fails (#1377).
* Binary Ruby Strings can now only be converted to Java Strings if they only contain US-ASCII characters. Otherwise, they would produce garbled Java Strings (#1376).
* `#autoload` now correctly calls `main.require(path)` dynamically.
* Hide internal file from user-level backtraces (#1375).
* Show caller information in warnings from the core library (#1375).
* `#require` and `#require_relative` should keep symlinks in `$"` and `__FILE__` (#1383).
* Random seeds now always come directly from `/dev/urandom` for MRI compatibility.
* SIGINFO, SIGEMT and SIGPWR are now defined (#1382).
* Optional and operator assignment expressions now return the value assigned, not the value returned by an assignment method (#1391).
* `WeakRef.new` will now return the correct type of object, even if `WeakRef` is subclassed (#1391).
* Resolving constants in prepended modules failed, this has now been fixed (#1391).
* Send and `Symbol#to_proc` now take account of refinements at their call sites (#1391).
* Better warning when the timezone cannot be found on WSL (#1393).
* Allow special encoding names in `String#force_encoding` and raise an exception on bad encoding names (#1397).
* Fix `Socket.getifaddrs` which would wrongly return an empty array (#1375).
* `Binding` now remembers the file and line at which it was created for `#eval`. This is notably used by `pry`'s `binding.pry`.
* Resolve symlinks in `GEM_HOME` and `GEM_PATH` to avoid related problems (#1383).
* Refactor and fix `#autoload` so other threads see the constant defined while the autoload is in progress (#1332).
* Strings backed by `NativeRope`s now make a copy of the rope when `dup`ed.
* `String#unpack` now taints return strings if the format was tainted, and now does not taint the return array if the format was tainted.
* Lots of fixes to `Array#pack` and `String#unpack` tainting, and a better implementation of `P` and `p`.
* Array literals could evaluate an element twice under some circumstances. This has now been fixed.

Performance:

* Optimize required and optional keyword arguments.
* `rb_enc_to_index` is now faster by eliminating an expensive look-up.

Changes:

* `-Xlog=` now needs log level names to be upper case.
* `-Dtruffleruby.log` and `TRUFFLERUBY_LOG` have been removed - use `-Dpolyglot.log.ruby.level`.
* The log format, handlers, etc are now managed by the Truffle logging system.
* The custom log levels `PERFORMANCE` and `PATCH` have been removed.

# 1.0 RC 4, 18 July 2018

*TruffleRuby was not updated in RC 4*

# 1.0 RC 3, 2 July 2018

New features:

* `is_a?` can be called on foreign objects.

Bug fixes:

* It is no longer needed to have `ruby` in `$PATH` to run the post-install hook.
* `Qnil`/`Qtrue`/`Qfalse`/`Qundef` can now be used as initial value for global variables in C extensions.
* Fixed error message when the runtime libssl has no SSLv2 support (on Ubuntu 16.04 for instance).
* `RbConfig::CONFIG['extra_bindirs']` is now a String as other RbConfig values.
* `SIGPIPE` is correctly caught on SubstrateVM, and the corresponding write() raises `Errno::EPIPE` when the read end of a pipe or socket is closed.
* Use the magic encoding comment for determining the source encoding when using eval().
* Fixed a couple bugs where the encoding was not preserved correctly.

Performance:

* Faster stat()-related calls, by returning the relevant field directly and avoiding extra allocations.
* `rb_str_new()`/`rb_str_new_cstr()` are much faster by avoiding extra copying and allocations.
* `String#{sub,sub!}` are faster in the common case of an empty replacement string.
* Eliminated many unnecessary memory copy operations when reading from `IO` with a delimiter (e.g., `IO#each`), leading to overall improved `IO` reading for common use cases such as iterating through lines in a `File`.
* Use the byte[] of the given Ruby String when calling eval() directly for parsing.

# 1.0 RC 2, 6 June 2018

New features:

* We are now compatible with Ruby 2.4.4.
* `object.class` on a Java `Class` object will give you an object on which you can call instance methods, rather than static methods which is what you get by default.
* The log level can now also be set with `-Dtruffleruby.log=info` or `TRUFFLERUBY_LOG=info`.
* `-Xbacktraces.raise` will print Ruby backtraces whenever an exception is raised.
* `Java.import name` imports Java classes as top-level constants.
* Coercion of foreign numbers to Ruby numbers now works.
* `to_s` works on all foreign objects and calls the Java `toString`.
* `to_str` will try to `UNBOX` and then re-try `to_str`, in order to provoke the unboxing of foreign strings.

Changes:

* The version string now mentions if you're running GraalVM Community Edition (`GraalVM CE`) or GraalVM Enterprise Edition (`GraalVM EE`).
* The inline JavaScript functionality `-Xinline_js` has been removed.
* Line numbers `< 0`, in the various eval methods, are now warned about, because we don't support these at all. Line numbers `> 1` are warned about (at the fine level) but they are shimmed by adding blank lines in front to get to the correct offset. Line numbers starting at `0` are also warned about at the fine level and set to `1` instead.
* The `erb` standard library has been patched to stop using a -1 line number.
* `-Xbacktraces.interleave_java` now includes all the trailing Java frames.
* Objects with a `[]` method, except for `Hash`, now do not return anything for `KEYS`, to avoid the impression that you could `READ` them. `KEYINFO` also returns nothing for these objects, except for `Array` where it returns information on indices.
* `String` now returns `false` for `HAS_KEYS`.
* The supported additional functionality module has been renamed from `Truffle` to `TruffleRuby`. Anything not documented in `doc/user/truffleruby-additions.md` should not be used.
* Imprecise wrong gem directory detection was replaced. TruffleRuby newly marks its gem directories with a marker file, and warns if you try to use TruffleRuby with a gem directory which is lacking the marker.

Bug fixes:

* TruffleRuby on SubstrateVM now correctly determines the system timezone.
* `Kernel#require_relative` now coerces the feature argument to a path and canonicalizes it before requiring, and it now uses the current directory as the directory for a synthetic file name from `#instance_eval`.

# 1.0 RC 1, 17 April 2018

New features:

* The Ruby version has been updated to version 2.3.7.

Security:

* CVE-2018-6914, CVE-2018-8779, CVE-2018-8780, CVE-2018-8777, CVE-2017-17742 and CVE-2018-8778 have been mitigated.

Changes:

* `RubyTruffleError` has been removed and uses replaced with standard exceptions.
* C++ libraries like `libc++` are now not needed if you don't run C++ extensions. `libc++abi` is now never needed. Documentation updated to make it more clear what the minimum requirements for pure Ruby, C extensions, and C++ extensions separately.
* C extensions are now built by default - `TRUFFLERUBY_CEXT_ENABLED` is assumed `true` unless set to `false`.
* The `KEYS` interop message now returns an array of Java strings, rather than Ruby strings. `KEYS` on an array no longer returns indices.
* `HAS_SIZE` now only returns `true` for `Array`.
* A method call on a foreign object that looks like an operator (the method name does not begin with a letter) will call `IS_BOXED` on the object and based on that will possibly `UNBOX` and convert to Ruby.
* Now using the native version of Psych.
* The supported version of LLVM on Oracle Linux has been dropped to 3.8.
* The supported version of Fedora has been dropped to 25, and the supported version of LLVM to 3.8, due to LLVM incompatibilities. The instructions for installing `libssl` have changed to match.

# 0.33, April 2018

New features:

* The Ruby version has been updated to version 2.3.6.
* Context pre-initialization with TruffleRuby `--native`, which significantly improves startup time and loads the `did_you_mean` gem ahead of time.
* The default VM is changed to SubstrateVM, where the startup is significantly better. Use `--jvm` option for full JVM VM.
* The `Truffle::Interop` module has been replaced with a new `Polyglot` module which is designed to use more idiomatic Ruby syntax rather than explicit methods. A [new document](doc/user/polyglot.md) describes polyglot programming at a higher level.
* The `REMOVABLE`, `MODIFIABLE` and `INSERTABLE` Truffle interop key info flags have been implemented.
* `equal?` on foreign objects will check if the underlying objects are equal if both are Java interop objects.
* `delete` on foreign objects will send `REMOVE`, `size` will send `GET_SIZE`, and `keys` will send `KEYS`. `respond_to?(:size)` will send `HAS_SIZE`, `respond_to?(:keys)` will send `HAS_KEYS`.
* Added a new Java-interop API similar to the one in the Nashorn JavaScript implementation, as also implemented by Graal.js. The `Java.type` method returns a Java class object on which you can use normal interop methods. Needs the `--jvm` flag to be used.
* Supported and tested versions of LLVM for different platforms have been more precisely [documented](doc/user/installing-llvm.md).

Changes:

* Interop semantics of `INVOKE`, `READ`, `WRITE`, `KEYS` and `KEY_INFO` have changed significantly, so that `INVOKE` maps to Ruby method calls, `READ` calls `[]` or returns (bound) `Method` objects, and `WRITE` calls `[]=`.

Performance:

* `Dir.glob` is much faster and more memory efficient in cases that can reduce to direct filename lookups.
* `SecureRandom` now defers loading OpenSSL until it's needed, reducing time to load `SecureRandom`.
* `Array#dup` and `Array#shift` have been made constant-time operations by sharing the array storage and keeping a starting index.

Bug fixes:

* Interop key-info works with non-string-like names.

Internal changes:

* Changes to the lexer and translator to reduce regular expression calls.
* Some JRuby sources have been updated to 9.1.13.0.

# 0.32, March 2018

New features:

* A new embedded configuration is used when TruffleRuby is used from another language or application. This disables features like signals which may conflict with the embedding application, and threads which may conflict with other languages, and enables features such as the use of polyglot IO streams.

Performance:

* Conversion of ASCII-only Ruby strings to Java strings is now faster.
* Several operations on multi-byte character strings are now faster.
* Native I/O reads are about 22% faster.

Bug fixes:

* The launcher accepts `--native` and similar options in the `TRUFFLERUBYOPT` environment variable.

Internal changes:

* The launcher is now part of the TruffleRuby repository, rather than part of the GraalVM repository.
* `ArrayBuilderNode` now uses `ArrayStrategies` and `ArrayMirrors` to remove direct knowledge of array storage.
* `RStringPtr` and `RStringPtrEnd` now report as pointers for interop purposes, fixing several issues with `char *` usage in C extensions.<|MERGE_RESOLUTION|>--- conflicted
+++ resolved
@@ -40,11 +40,8 @@
 * Add `Dir.for_fd` (#3681, @andrykonchin).
 * Add `Dir.fchdir` (#3681, @andrykonchin).
 * Add `Dir#chdir` (#3681, @andrykonchin).
-<<<<<<< HEAD
 * Declare `File::SHARE_DELETE` constant (#3745, @andrykonchin).
-=======
 * Support `symbolize_names` argument to `MatchData#named_captures` (#3681, @rwstauner).
->>>>>>> 0db6c476
 
 Performance:
 
