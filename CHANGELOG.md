# 19.3.0

Bug fixes:

* `rb_undef_method` now works for private methods (#1731).

Compatibility:

* `GC.stat` can now take an option (#1716).
* `Kernel#load` with `wrap` has been implemented (#1739).
<<<<<<< HEAD
* Implemented `Kernel#spawn` with `:chdir` (#1492).
=======
* Implemented `rb_str_drop_bytes`, notably used by OpenSSL (#1740).
>>>>>>> 7a976200

# 19.2.0

New features:

* `Fiddle` has been implemented.

Bug fixes:

* Set `RbConfig::CONFIG['ruby_version']` to the same value as the TruffleRuby version. This fixes reusing C extensions between different versions of TruffleRuby with Bundler (#1715).
* Fixed `Symbol#match` returning `MatchData` (#1706).
* Allow `Time#strftime` to be called with binary format strings.
* Do not modify the argument passed to `IO#write` when the encoding does not match (#1714).
* Use the class where the method was defined to check if an `UnboundMethod` can be used for `#define_method` (#1710).
* Fixed setting `$~` for `Enumerable` and `Enumerator::Lazy`'s `#grep` and `#grep_v`.
* Improved errors when interacting with single-threaded languages (#1709).

Compatibility:

* Added `Kernel#then` (#1703).
* `FFI::Struct#[]=` is now supported for inline character arrays.
* `blocking: true` is now supported for `FFI::Library#attach_function`.
* Implemented `Proc#>>` and `#<<` (#1688).
* `Thread.report_on_exception` is now `true` by default like MRI 2.5+.
* `BigDecimal` compatibility has been generally improved in several ways.

Changes:

* An interop read message sent to a `Proc` will no longer call the `Proc`.

Performance:

* Several `String` methods have been made faster by the usage of vector instructions
  when searching for a single-byte character in a String.
* Methods needing the caller frame are now better optimized.

# 19.1.0, June 2019

*Ruby is an experimental language in the GraalVM 19.1.0 release*

Bug fixes:

* Sharing for thread-safety of objects is now triggered later as intended, e.g., when a second `Thread` is started.
* Fixed `Array#to_h` so it doesn't set a default value (#1698).
* Removed extra `public` methods on `IO` (#1702).
* Fixed `Process.kill(signal, Process.pid)` when the signal is trapped as `:IGNORE` (#1702).
* Fixed `Addrinfo.new(String)` to reliably find the address family (#1702).
* Fixed argument checks in `BasicSocket#setsockopt` (#1460).
* Fixed `ObjectSpace.trace_object_allocations` (#1456).
* Fixed `BigDecimal#{clone,dup}` so it now just returns the receiver, per Ruby 2.5+ semantics (#1680).
* Fixed creating `BigDecimal` instances from non-finite `Float` values (#1685).
* Fixed `BigDecimal#inspect` output for non-finite values (e.g, NaN or -Infinity) (#1683).
* Fixed `BigDecimal#hash` to return the same value for two `BigDecimal` objects that are equal (#1656).
* Added missing `BigDecimal` constant definitions (#1684).
* Implemented `rb_eval_string_protect`.
* Fixed `rb_get_kwargs` to correctly handle optional and rest arguments.
* Calling `Kernel#raise` with a raised exception will no longer set the cause of the exception to itself (#1682).
* Return a `FFI::Function` correctly for functions returning a callback.
* Convert to intuitive Ruby exceptions when INVOKE fails (#1690).
* Implemented `FFI::Pointer#clear` (#1687).
* Procs will now yield to the block in their declaration context even when called with a block argument (#1657).
* Fixed problems with calling POSIX methods if `Symbol#[]` is redefined (#1665).
* Fixed sharing of `Array` and `Hash` elements for thread-safety of objects (#1601).
* Fixed concurrent modifications of `Gem::Specification::LOAD_CACHE` (#1601).
* Fix `TCPServer#accept` to set `#do_not_reverse_lookup` correctly on the created `TCPSocket`.

Compatibility:

* Exceptions from `coerce` are no longer rescued, like MRI.
* Implemented `Integer#{allbits?,anybits?,nobits?}`.
* `Integer#{ceil,floor,truncate}` now accept a precision and `Integer#round` accepts a rounding mode.
* Added missing `Enumerable#filter` and `Enumerator::Lazy#filter` aliases to the respective `select` method (#1610).
* Implemented more `Ripper` methods as no-ops (#1694).
* Implemented `rb_enc_sprintf` (#1702).
* Implemented `ENV#{filter,filter!}` aliases for `select` and `select!`.
* Non-blocking `StringIO` and `Socket` APIs now support `exception: false` like MRI (#1702).
* Increased compatibility of `BigDecimal`.
* `String#-@` now performs string deduplication (#1608).
* `Hash#merge` now preserves the key order from the original hash for merged values (#1650).
* Coerce values given to `FFI::Pointer` methods.
* `FrozenError` is now defined and is used for `can't modify frozen` object exceptions.
* `StringIO` is now available by default like in MRI, because it is required by RubyGems.

Changes:

* Interactive sources (like the GraalVM polyglot shell) now all share the same binding (#1695).
* Hash code calculation has been improved to reduce hash collisions for `Hash` and other cases.

Performance:

* `eval(code, binding)` for a fixed `code` containing blocks is now much faster. This improves the performance of rendering `ERB` templates containing loops.
* `rb_str_cat` is faster due to the C string now being concatenated without first being converted to a Ruby string or having its encoding checked. As a side effect the behaviour of `rb_str_cat` should now more closely match that of MRI.

# 19.0.0, May 2019

*Ruby is an experimental language in the GraalVM 19.0.0 release*

Bug fixes:

* The debugger now sees global variables as the global scope.
* Temporary variables are no longer visible in the debugger.
* Setting breakpoints on some lines has been fixed.
* The OpenSSL C extension is now always recompiled, fixing various bugs when using the extension (e.g., when using Bundler in TravisCI) (#1676, #1627, #1632).
* Initialize `$0` when not run from the 'ruby' launcher, which is needed to `require` gems (#1653).

Compatibility:

* `do...end` blocks can now have `rescue/else/ensure` clauses like MRI (#1618).

Changes:

* `TruffleRuby.sulong?` has been replaced by `TruffleRuby.cexts?`, and `TruffleRuby.graal?` has been replaced by `TruffleRuby.jit?`. The old methods will continue to work for now, but will produce warnings, and will be removed at a future release.

# 1.0 RC 16, 19 April 2019

Bug fixes:

* Fixed `Hash#merge` with no arguments to return a new copy of the receiver (#1645).
* Fixed yield with a splat and keyword arguments (#1613).
* Fixed `rb_scan_args` to correctly handle kwargs in combination with optional args.
* Many fixes for `FFI::Pointer` to be more compatible with the `ffi` gem.

New features:

* Rounding modes have been implemented or improved for `Float`, `Rational`, `BigDecimal` (#1509).
* Support Homebrew installed in other prefixes than `/usr/local` (#1583).
* Added a pure-Ruby implementation of FFI which passes almost all Ruby FFI specs (#1529, #1524).

Changes:

* Support for the Darkfish theme for RDoc generation has been removed.

Compatibility:

* The `KeyError` raised from `ENV#fetch` and `Hash#fetch` now matches MRI's message formatting (#1633).
* Add the missing `key` and `receiver` values to `KeyError` raised from `ENV#fetch`.
* `String#unicode_normalize` has been moved to the core library like in MRI.
* `StringScanner` will now match a regexp beginning with `^` even when not scanning from the start of the string.
* `Module#define_method` is now public like in MRI.
* `Kernel#warn` now supports the `uplevel:` keyword argument.

# 1.0 RC 15, 5 April 2019

Bug fixes:

* Improved compatibility with MRI's `Float#to_s` formatting (#1626).
* Fixed `String#inspect` when the string uses a non-UTF-8 ASCII-compatible encoding and has non-ASCII characters.
* Fixed `puts` for strings with non-ASCII-compatible encodings.
* `rb_protect` now returns `Qnil` when an error occurs.
* Fixed a race condition when using the interpolate-once (`/o`) modifier in regular expressions.
* Calling `StringIO#close` multiple times no longer raises an exception (#1640).
* Fixed a bug in include file resolution when compiling C extensions.

New features:

* `Process.clock_getres` has been implemented.

Changes:

* `debug`, `profile`, `profiler`, which were already marked as unsupported, have been removed.
* Our experimental JRuby-compatible Java interop has been removed - use `Polyglot` and `Java` instead.
* The Trufle handle patches applied to `psych` C extension have now been removed.
* The `rb_tr_handle_*` functions have been removed as they are no longer used in any C extension patches.
* Underscores and dots in options have become hyphens, so `--exceptions.print_uncaught_java` is now `--exceptions-print-uncaught-java`, for example.
* The `rb_tr_handle_*` functions have been removed as they are no longer used in any C extension patches.

Bug fixes:

* `autoload :C, "path"; require "path"` now correctly triggers the autoload.
* Fixed `UDPSocket#bind` to specify family and socktype when resolving address.
* The `shell` standard library can now be `require`-d.
* Fixed a bug where `for` could result in a `NullPointerException` when trying to assign the iteration variable.
* Existing global variables can now become aliases of other global variables (#1590).

Compatibility:

* ERB now uses StringScanner and not the fallback, like on MRI. As a result `strscan` is required by `require 'erb'` (#1615).
* Yield different number of arguments for `Hash#each` and `Hash#each_pair` based on the block arity like MRI (#1629).
* Add support for the `base` keyword argument to `Dir.{[], glob}`.

# 1.0 RC 14, 18 March 2019

Updated to Ruby 2.6.2.

Bug fixes:

* Implement `rb_io_wait_writable` (#1586).
* Fixed error when using arrows keys first within `irb` or `pry` (#1478, #1486).
* Coerce the right hand side for all `BigDecimal` operations (#1598).
* Combining multiple `**` arguments containing duplicate keys produced an incorrect hash. This has now been fixed (#1469).
* `IO#read_nonblock` now returns the passed buffer object, if one is supplied.
* Worked out autoloading issue (#1614).

New features:

* Implemented `String#delete_prefix`, `#delete_suffix`, and related methods.
* Implemented `Dir.children` and `Dir#children`.
* Implemented `Integer#sqrt`.

Changes:

* `-Xoptions` has been removed - use `--help:languages` instead.
* `-Xlog=` has been removed - use `--log.level=` instead.
* `-J` has been removed - use `--vm.` instead.
* `-J-cp lib.jar` and so on have removed - use `--vm.cp=lib.jar` or `--vm.classpath=lib.jar` instead.
* `--jvm.` and `--native.` have been deprecated, use `--vm.` instead to pass VM options.
* `-Xoption=value` has been removed - use `--option=value` instead.
* The `-X` option now works as in MRI.
* `--help:debug` is now `--help:internal`.
* `ripper` is still not implemented, but the module now exists and has some methods that are implemented as no-ops.

# 1.0 RC 13, 5 March 2019

Note that as TruffleRuby RC 13 is built on Ruby 2.4.4 it is still vulnerable to CVE-2018-16395. This will be fixed in the next release.

New features:

* Host interop with Java now works on SubstrateVM too.

Bug fixes:

* Fixed `Enumerator::Lazy` which wrongly rescued `StandardError` (#1557).
* Fixed several problems with `Numeric#step` related to default arguments, infinite sequences, and bad argument types (#1520).
* Fixed incorrect raising of `ArgumentError` with `Range#step` when at least one component of the `Range` is `Float::INFINITY` (#1503).
* Fixed the wrong encoding being associated with certain forms of heredoc strings (#1563).
* Call `#coerce` on right hand operator if `BigDecimal` is the left hand operator (#1533).
* Fixed return type of division of `Integer.MIN_VALUE` and `Long.MIN_VALUE` by -1 (#1581).
* `Exception#cause` is now correctly set for internal exceptions (#1560).
* `rb_num2ull` is now implemented as well as being declared in the `ruby.h` header (#1573).
* `rb_sym_to_s` is now implemented (#1575).
* `R_TYPE_P` now returns the type number for a wider set of Ruby objects (#1574).
* `rb_fix2str` has now been implemented.
* `rb_protect` will now work even if `NilClass#==` has been redefined.
* `BigDecimal` has been moved out of the `Truffle` module to match MRI.
* `StringIO#puts` now correctly handles `to_s` methods which do not return strings (#1577).
* `Array#each` now behaves like MRI when the array is modified (#1580).
* Clarified that `$SAFE` can never be set to a non-zero value.
* Fix compatibility with RubyGems 3 (#1558).
* `Kernel#respond_to?` now returns false if a method is protected and the `include_all` argument is false (#1568).

Changes:

* `TRUFFLERUBY_CEXT_ENABLED` is no longer supported and C extensions are now always built, regardless of the value of this environment variable.
* Getting a substring of a string created by a C extension now uses less memory as only the requested portion will be copied to a managed string.
* `-Xoptions` has been deprecated and will be removed - use `--help:languages` instead.
* `-Xlog=` has been deprecated and will be removed - use `--log.level=` instead.
* `-J` has been deprecated and will be removed - use `--jvm.` instead.
* `-J-cp lib.jar` and so on have been deprecated and will be removed - use `--jvm.cp=lib.jar` or `--jvm.classpath=lib.jar` instead.
* `-J-cmd`, `--jvm.cmd`, `JAVA_HOME`, `JAVACMD`, and `JAVA_OPTS` do not work in any released configuration of TruffleRuby, so have been removed.
* `-Xoption=value` has been deprecated and will be removed - use `--option=value` instead.
* `TracePoint` now raises an `ArgumentError` for unsupported events.
* `TracePoint.trace` and `TracePoint#inspect` have been implemented.

Compatibility:

* Improved the exception when an `-S` file isn't found.
* Removed the message from exceptions raised by bare `raise` to better match MRI (#1487).
* `TracePoint` now handles the `:class` event.

Performance:

* Sped up `String` handling in native extensions, quite substantially in some cases, by reducing conversions between native and managed strings and allowing for mutable metadata in native strings.

# 1.0 RC 12, 4 February 2019

Bug fixes:

* Fixed a bug with `String#lines` and similar methods with multibyte characters (#1543).
* Fixed an issue with `String#{encode,encode!}` double-processing strings using XML conversion options and a new destination encoding (#1545).
* Fixed a bug where a raised cloned exception would be caught as the original exception (#1542).
* Fixed a bug with `StringScanner` and patterns starting with `^` (#1544).
* Fixed `Enumerable::Lazy#uniq` with infinite streams (#1516).

Compatibility:

* Change to a new system for handling Ruby objects in C extensions which greatly increases compatibility with MRI.
* Implemented `BigDecimal#to_r` (#1521).
* `Symbol#to_proc` now returns `-1` like on MRI (#1462).

# 1.0 RC 11, 15 January 2019

New features:

* macOS clocks `CLOCK_MONOTONIC_RAW`, `_MONOTONIC_RAW_APPROX`, `_UPTIME_RAW`, `_UPTIME_RAW_APPROX`, and `_PROCESS_CPUTIME_ID` have been implemented (#1480).
* TruffleRuby now automatically detects native access and threading permissions from the `Context` API, and can run code with no permissions given (`Context.create()`).

Bug fixes:

* FFI::Pointer now does the correct range checks for signed and unsigned values.
* Allow signal `0` to be used with `Process.kill` (#1474).
* `IO#dup` now properly sets the new `IO` instance to be close-on-exec.
* `IO#reopen` now properly resets the receiver to be close-on-exec.
* `StringIO#set_encoding` no longer raises an exception if the underlying `String` is frozen (#1473).
* Fix handling of `Symbol` encodings in `Marshal#dump` and `Marshal#load` (#1530).

Compatibility:

* Implemented `Dir.each_child`.
* Adding missing support for the `close_others` option to `exec` and `spawn`.
* Implemented the missing `MatchData#named_captures` method (#1512).

Changes:

* `Process::CLOCK_` constants have been given the same value as in standard Ruby.

Performance:

* Sped up accesses to native memory through FFI::Pointer.
* All core files now make use of frozen `String` literals, reducing the number of `String` allocations for core methods.
* New -Xclone.disable option to disable all manual cloning.

# 1.0 RC 10, 5 December 2018

New features:

* The `nkf` and `kconv` standard libraries were added (#1439).
* `Mutex` and `ConditionVariable` have a new fast path for acquiring locks that are unlocked.
* `Queue` and `SizedQueue`, `#close` and `#closed?`, have been implemented.
* `Kernel#clone(freeze)` has been implemented (#1454).
* `Warning.warn` has been implemented (#1470).
* `Thread.report_on_exception` has been implemented (#1476).
* The emulation symbols for `Process.clock_gettime` have been implemented.

Bug fixes:

* Added `rb_eEncodingError` for C extensions (#1437).
* Fixed race condition when creating threads (#1445).
* Handle `exception: false` for IO#write_nonblock (#1457).
* `File.expand_path` now raises an exception for a non-absolute user-home.
* `ArgumentError` messages now better match MRI (#1467).
* Added support for `:float_millisecond`, `:millisecond`, and `:second` time units to `Process.clock_gettime` (#1468).
* Fixed backtrace of re-raised exceptions (#1459).
* Updated an exception message in Psych related to loading a non-existing class so that it now matches MRI.
* Fixed a JRuby-style Java interop compatibility issue seen in `test-unit`.
* Fixed problem with calling `warn` if `$stderr` has been reassigned.
* Fixed definition of `RB_ENCODING_GET_INLINED` (#1440).

Changes:

* Timezone messages are now logged at `CONFIG` level, use `-Xlog=CONFIG` to debug if the timezone is incorrectly shown as `UTC`.

# 1.0 RC 9, 5 November 2018

Security:

* CVE-2018-16396, *tainted flags are not propagated in Array#pack and String#unpack with some directives* has been mitigated by adding additional taint operations.

New features:

* LLVM for Oracle Linux 7 can now be installed without building from source.

Bug fixes:

* Times can now be created with UTC offsets in `+/-HH:MM:SS` format.
* `Proc#to_s` now has `ASCII-8BIT` as its encoding instead of the incorrect `UTF-8`.
* `String#%` now has the correct encoding for `UTF-8` and `US-ASCII` format strings, instead of the incorrect `ASCII-8BIT`.
* Updated `BigDecimal#to_s` to use `e` instead of `E` for exponent notation.
* Fixed `BigDecimal#to_s` to allow `f` as a format flag to indicate conventional floating point notation. Previously only `F` was allowed.

Changes:

* The supported version of LLVM for Oracle Linux has been updated from 3.8 to 4.0.
* `mysql2` is now patched to avoid a bug in passing `NULL` to `rb_scan_args`, and now passes the majority of its test suite.
* The post-install script now automatically detects if recompiling the OpenSSL C extension is needed. The post-install script should always be run in TravisCI as well, see `doc/user/standalone-distribution.md`.
* Detect when the system libssl is incompatible more accurately and add instructions on how to recompile the extension.

# 1.0 RC 8, 19 October 2018

New features:

* `Java.synchronized(object) { }` and `TruffleRuby.synchronized(object) { }` methods have been added.
* Added a `TruffleRuby::AtomicReference` class.
* Ubuntu 18.04 LTS is now supported.
* macOS 10.14 (Mojave) is now supported.

Changes:

* Random seeds now use Java's `NativePRNGNonBlocking`.
* The supported version of Fedora is now 28, upgraded from 25.
* The FFI gem has been updated from 1.9.18 to 1.9.25.
* JCodings has been updated from 1.0.30 to 1.0.40.
* Joni has been updated from 2.1.16 to 2.1.25.

Performance:

* Performance of setting the last exception on a thread has now been improved.

# 1.0 RC 7, 3 October 2018

New features:

* Useful `inspect` strings have been added for more foreign objects.
* The C extension API now defines a preprocessor macro `TRUFFLERUBY`.
* Added the rbconfig/sizeof native extension for better MRI compatibility.
* Support for `pg` 1.1. The extension now compiles successfully, but may still have issues with some datatypes.

Bug fixes:

* `readline` can now be interrupted by the interrupt signal (Ctrl+C). This fixes Ctrl+C to work in IRB.
* Better compatibility with C extensions due to a new "managed struct" type.
* Fixed compilation warnings which produced confusing messages for end users (#1422).
* Improved compatibility with Truffle polyglot STDIO.
* Fixed version check preventing TruffleRuby from working with Bundler 2.0 and later (#1413).
* Fixed problem with `Kernel.public_send` not tracking its caller properly (#1425).
* `rb_thread_call_without_gvl()` no longer holds the C-extensions lock.
* Fixed `caller_locations` when called inside `method_added`.
* Fixed `mon_initialize` when called inside `initialize_copy` (#1428).
* `Mutex` correctly raises a `TypeError` when trying to serialize with `Marshal.dump`.

Performance:

* Reduced memory footprint for private/internal AST nodes.
* Increased the number of cases in which string equality checks will become compile-time constants.
* Major performance improvement for exceptional paths where the rescue body does not access the exception object (e.g., `x.size rescue 0`).

Changes:

* Many clean-ups to our internal patching mechanism used to make some native extensions run on TruffleRuby.
* Removed obsoleted patches for Bundler compatibility now that Bundler 1.16.5 has built-in support for TruffleRuby.
* Reimplemented exceptions and other APIs that can return a backtrace to use Truffle's lazy stacktraces API.

# 1.0 RC 6, 3 September 2018

New features:

* `Polyglot.export` can now be used with primitives, and will now convert strings to Java, and `.import` will convert them from Java.
* Implemented `--encoding`, `--external-encoding`, `--internal-encoding`.
* `rb_object_tainted` and similar C functions have been implemented.
* `rb_struct_define_under` has been implemented.
* `RbConfig::CONFIG['sysconfdir']` has been implemented.
* `Etc` has been implemented (#1403).
* The `-Xcexts=false` option disables C extensions.
* Instrumentation such as the CPUSampler reports methods in a clearer way like `Foo#bar`, `Gem::Specification.each_spec`, `block in Foo#bar` instead of just `bar`, `each_spec`, `block in bar` (which is what MRI displays in backtraces).
* TruffleRuby is now usable as a JSR 223 (`javax.script`) language.
* A migration guide from JRuby (`doc/user/jruby-migration.md`) is now included.
* `kind_of?` works as an alias for `is_a?` on foreign objects.
* Boxed foreign strings unbox on `to_s`, `to_str`, and `inspect`.

Bug fixes:

* Fix false-positive circular warning during autoload.
* Fix Truffle::AtomicReference for `concurrent-ruby`.
* Correctly look up `llvm-link` along `clang` and `opt` so it is no longer needed to add LLVM to `PATH` on macOS for Homebrew and MacPorts.
* Fix `alias` to work when in a refinement module (#1394).
* `Array#reject!` no longer truncates the array if the block raises an exception for an element.
* WeakRef now has the same inheritance and methods as MRI's version.
* Support `-Wl` linker argument for C extensions. Fixes compilation of`mysql2` and `pg`.
* Using `Module#const_get` with a scoped argument will now correctly autoload the constant if needed.
* Loaded files are read as raw bytes, rather than as a UTF-8 string and then converted back into bytes.
* Return 'DEFAULT' for `Signal.trap(:INT) {}`. Avoids a backtrace when quitting a Sinatra server with Ctrl+C.
* Support `Signal.trap('PIPE', 'SYSTEM_DEFAULT')`, used by the gem `rouge` (#1411).
* Fix arity checks and handling of arity `-2` for `rb_define_method()`.
* Setting `$SAFE` to a negative value now raises a `SecurityError`.
* The offset of `DATA` is now correct in the presence of heredocs.
* Fix double-loading of the `json` gem, which led to duplicate constant definition warnings.
* Fix definition of `RB_NIL_P` to be early enough. Fixes compilation of `msgpack`.
* Fix compilation of megamorphic interop calls.
* `Kernel#singleton_methods` now correctly ignores prepended modules of non-singleton classes. Fixes loading `sass` when `activesupport` is loaded.
* Object identity numbers should never be negative.

Performance:

* Optimize keyword rest arguments (`def foo(**kwrest)`).
* Optimize rejected (non-Symbol keys) keyword arguments.
* Source `SecureRandom.random_bytes` from `/dev/urandom` rather than OpenSSL.
* C extension bitcode is no longer encoded as Base64 to pass it to Sulong.
* Faster `String#==` using vectorization.

Changes:

* Clarified that all sources that come in from the Polyglot API `eval` method will be treated as UTF-8, and cannot be re-interpreted as another encoding using a magic comment.
* The `-Xembedded` option can now be set set on the launcher command line.
* The `-Xplatform.native=false` option can now load the core library, by enabling `-Xpolyglot.stdio`.
* `$SAFE` and `Thread#safe_level` now cannot be set to `1` - raising an error rather than warning as before. `-Xsafe` allows it to be set, but there are still no checks.
* Foreign objects are now printed as `#<Foreign:system-identity-hash-code>`, except for foreign arrays which are now printed as `#<Foreign [elements...]>`.
* Foreign objects `to_s` now calls `inspect` rather than Java's `toString`.
* The embedded configuration (`-Xembedded`) now warns about features which may not work well embedded, such as signals.
* The `-Xsync.stdio` option has been removed - use standard Ruby `STDOUT.sync = true` in your program instead.

# 1.0 RC 5, 3 August 2018

New features:

* It is no longer needed to add LLVM (`/usr/local/opt/llvm@4/bin`) to `PATH` on macOS.
* Improve error message when LLVM, `clang` or `opt` is missing.
* Automatically find LLVM and libssl with MacPorts on macOS (#1386).
* `--log.ruby.level=` can be used to set the log level from any launcher.
* Add documentation about installing with Ruby managers/installers and how to run TruffleRuby in CI such as TravisCI (#1062, #1070).
* `String#unpack1` has been implemented.

Bug fixes:

* Allow any name for constants with `rb_const_get()`/`rb_const_set()` (#1380).
* Fix `defined?` with an autoload constant to not raise but return `nil` if the autoload fails (#1377).
* Binary Ruby Strings can now only be converted to Java Strings if they only contain US-ASCII characters. Otherwise, they would produce garbled Java Strings (#1376).
* `#autoload` now correctly calls `main.require(path)` dynamically.
* Hide internal file from user-level backtraces (#1375).
* Show caller information in warnings from the core library (#1375).
* `#require` and `#require_relative` should keep symlinks in `$"` and `__FILE__` (#1383).
* Random seeds now always come directly from `/dev/urandom` for MRI compatibility.
* SIGINFO, SIGEMT and SIGPWR are now defined (#1382).
* Optional and operator assignment expressions now return the value assigned, not the value returned by an assignment method (#1391).
* `WeakRef.new` will now return the correct type of object, even if `WeakRef` is subclassed (#1391).
* Resolving constants in prepended modules failed, this has now been fixed (#1391).
* Send and `Symbol#to_proc` now take account of refinements at their call sites (#1391).
* Better warning when the timezone cannot be found on WSL (#1393).
* Allow special encoding names in `String#force_encoding` and raise an exception on bad encoding names (#1397).
* Fix `Socket.getifaddrs` which would wrongly return an empty array (#1375).
* `Binding` now remembers the file and line at which it was created for `#eval`. This is notably used by `pry`'s `binding.pry`.
* Resolve symlinks in `GEM_HOME` and `GEM_PATH` to avoid related problems (#1383).
* Refactor and fix `#autoload` so other threads see the constant defined while the autoload is in progress (#1332).
* Strings backed by `NativeRope`s now make a copy of the rope when `dup`ed.
* `String#unpack` now taints return strings if the format was tainted, and now does not taint the return array if the format was tainted.
* Lots of fixes to `Array#pack` and `String#unpack` tainting, and a better implementation of `P` and `p`.
* Array literals could evaluate an element twice under some circumstances. This has now been fixed.

Performance:

* Optimize required and optional keyword arguments.
* `rb_enc_to_index` is now faster by eliminating an expensive look-up.

Changes:

* `-Xlog=` now needs log level names to be upper case.
* `-Dtruffleruby.log` and `TRUFFLERUBY_LOG` have been removed - use `-Dpolyglot.log.ruby.level`.
* The log format, handlers, etc are now managed by the Truffle logging system.
* The custom log levels `PERFORMANCE` and `PATCH` have been removed.

# 1.0 RC 4, 18 July 2018

*TruffleRuby was not updated in RC 4*

# 1.0 RC 3, 2 July 2018

New features:

* `is_a?` can be called on foreign objects.

Bug fixes:

* It is no longer needed to have `ruby` in `$PATH` to run the post-install hook.
* `Qnil`/`Qtrue`/`Qfalse`/`Qundef` can now be used as initial value for global variables in C extensions.
* Fixed error message when the runtime libssl has no SSLv2 support (on Ubuntu 16.04 for instance).
* `RbConfig::CONFIG['extra_bindirs']` is now a String as other RbConfig values.
* `SIGPIPE` is correctly caught on SubstrateVM, and the corresponding write() raises `Errno::EPIPE` when the read end of a pipe or socket is closed.
* Use the magic encoding comment for determining the source encoding when using eval().
* Fixed a couple bugs where the encoding was not preserved correctly.

Performance:

* Faster stat()-related calls, by returning the relevant field directly and avoiding extra allocations.
* `rb_str_new()`/`rb_str_new_cstr()` are much faster by avoiding extra copying and allocations.
* `String#{sub,sub!}` are faster in the common case of an empty replacement string.
* Eliminated many unnecessary memory copy operations when reading from `IO` with a delimiter (e.g., `IO#each`), leading to overall improved `IO` reading for common use cases such as iterating through lines in a `File`.
* Use the byte[] of the given Ruby String when calling eval() directly for parsing.

# 1.0 RC 2, 6 June 2018

New features:

* We are now compatible with Ruby 2.4.4.
* `object.class` on a Java `Class` object will give you an object on which you can call instance methods, rather than static methods which is what you get by default.
* The log level can now also be set with `-Dtruffleruby.log=info` or `TRUFFLERUBY_LOG=info`.
* `-Xbacktraces.raise` will print Ruby backtraces whenever an exception is raised.
* `Java.import name` imports Java classes as top-level constants.
* Coercion of foreign numbers to Ruby numbers now works.
* `to_s` works on all foreign objects and calls the Java `toString`.
* `to_str` will try to `UNBOX` and then re-try `to_str`, in order to provoke the unboxing of foreign strings.

Changes:

* The version string now mentions if you're running GraalVM Community Edition (`GraalVM CE`) or GraalVM Enterprise Edition (`GraalVM EE`).
* The inline JavaScript functionality `-Xinline_js` has been removed.
* Line numbers `< 0`, in the various eval methods, are now warned about, because we don't support these at all. Line numbers `> 1` are warned about (at the fine level) but they are shimmed by adding blank lines in front to get to the correct offset. Line numbers starting at `0` are also warned about at the fine level and set to `1` instead.
* The `erb` standard library has been patched to stop using a -1 line number.
* `-Xbacktraces.interleave_java` now includes all the trailing Java frames.
* Objects with a `[]` method, except for `Hash`, now do not return anything for `KEYS`, to avoid the impression that you could `READ` them. `KEYINFO` also returns nothing for these objects, except for `Array` where it returns information on indices.
* `String` now returns `false` for `HAS_KEYS`.
* The supported additional functionality module has been renamed from `Truffle` to `TruffleRuby`. Anything not documented in `doc/user/truffleruby-additions.md` should not be used.
* Imprecise wrong gem directory detection was replaced. TruffleRuby newly marks its gem directories with a marker file, and warns if you try to use TruffleRuby with a gem directory which is lacking the marker.

Bug fixes:

* TruffleRuby on SubstrateVM now correctly determines the system timezone.
* `Kernel#require_relative` now coerces the feature argument to a path and canonicalizes it before requiring, and it now uses the current directory as the directory for a synthetic file name from `#instance_eval`.

# 1.0 RC 1, 17 April 2018

New features:

* The Ruby version has been updated to version 2.3.7.

Security:

* CVE-2018-6914, CVE-2018-8779, CVE-2018-8780, CVE-2018-8777, CVE-2017-17742 and CVE-2018-8778 have been mitigated.

Changes:

* `RubyTruffleError` has been removed and uses replaced with standard exceptions.
* C++ libraries like `libc++` are now not needed if you don't run C++ extensions. `libc++abi` is now never needed. Documentation updated to make it more clear what the minimum requirements for pure Ruby, C extensions, and C++ extensions separately.
* C extensions are now built by default - `TRUFFLERUBY_CEXT_ENABLED` is assumed `true` unless set to `false`.
* The `KEYS` interop message now returns an array of Java strings, rather than Ruby strings. `KEYS` on an array no longer returns indices.
* `HAS_SIZE` now only returns `true` for `Array`.
* A method call on a foreign object that looks like an operator (the method name does not begin with a letter) will call `IS_BOXED` on the object and based on that will possibly `UNBOX` and convert to Ruby.
* Now using the native version of Psych.
* The supported version of LLVM on Oracle Linux has been dropped to 3.8.
* The supported version of Fedora has been dropped to 25, and the supported version of LLVM to 3.8, due to LLVM incompatibilities. The instructions for installing `libssl` have changed to match.

# 0.33, April 2018

New features:

* The Ruby version has been updated to version 2.3.6.
* Context pre-initialization with TruffleRuby `--native`, which significantly improves startup time and loads the `did_you_mean` gem ahead of time.
* The default VM is changed to SubstrateVM, where the startup is significantly better. Use `--jvm` option for full JVM VM.
* The `Truffle::Interop` module has been replaced with a new `Polyglot` module which is designed to use more idiomatic Ruby syntax rather than explicit methods. A [new document](doc/user/polyglot.md) describes polyglot programming at a higher level.
* The `REMOVABLE`, `MODIFIABLE` and `INSERTABLE` Truffle interop key info flags have been implemented.
* `equal?` on foreign objects will check if the underlying objects are equal if both are Java interop objects.
* `delete` on foreign objects will send `REMOVE`, `size` will send `GET_SIZE`, and `keys` will send `KEYS`. `respond_to?(:size)` will send `HAS_SIZE`, `respond_to?(:keys)` will send `HAS_KEYS`.
* Added a new Java-interop API similar to the one in the Nashorn JavaScript implementation, as also implemented by Graal.js. The `Java.type` method returns a Java class object on which you can use normal interop methods. Needs the `--jvm` flag to be used.
* Supported and tested versions of LLVM for different platforms have been more precisely [documented](doc/user/installing-llvm.md).

Changes:

* Interop semantics of `INVOKE`, `READ`, `WRITE`, `KEYS` and `KEY_INFO` have changed significantly, so that `INVOKE` maps to Ruby method calls, `READ` calls `[]` or returns (bound) `Method` objects, and `WRITE` calls `[]=`.

Performance:

* `Dir.glob` is much faster and more memory efficient in cases that can reduce to direct filename lookups.
* `SecureRandom` now defers loading OpenSSL until it's needed, reducing time to load `SecureRandom`.
* `Array#dup` and `Array#shift` have been made constant-time operations by sharing the array storage and keeping a starting index.

Bug fixes:

* Interop key-info works with non-string-like names.

Internal changes:

* Changes to the lexer and translator to reduce regular expression calls.
* Some JRuby sources have been updated to 9.1.13.0.

# 0.32, March 2018

New features:

* A new embedded configuration is used when TruffleRuby is used from another language or application. This disables features like signals which may conflict with the embedding application, and threads which may conflict with other languages, and enables features such as the use of polyglot IO streams.

Performance:

* Conversion of ASCII-only Ruby strings to Java strings is now faster.
* Several operations on multi-byte character strings are now faster.
* Native I/O reads are about 22% faster.

Bug fixes:

* The launcher accepts `--native` and similar options in  the `TRUFFLERUBYOPT` environment variable.

Internal changes:

* The launcher is now part of the TruffleRuby repository, rather than part of the GraalVM repository.
* `ArrayBuilderNode` now uses `ArrayStrategies` and `ArrayMirrors` to remove direct knowledge of array storage.
* `RStringPtr` and `RStringPtrEnd` now report as pointers for interop purposes, fixing several issues with `char *` usage in C extensions.<|MERGE_RESOLUTION|>--- conflicted
+++ resolved
@@ -8,11 +8,8 @@
 
 * `GC.stat` can now take an option (#1716).
 * `Kernel#load` with `wrap` has been implemented (#1739).
-<<<<<<< HEAD
 * Implemented `Kernel#spawn` with `:chdir` (#1492).
-=======
 * Implemented `rb_str_drop_bytes`, notably used by OpenSSL (#1740).
->>>>>>> 7a976200
 
 # 19.2.0
 
