--- conflicted
+++ resolved
@@ -15,11 +15,8 @@
 * Fix `File::Stat`'s `#executable?` and `#executable_real?` predicates that unconditionally returned `true` for a superuser (#2690, @andrykonchin).
 * The `strip` option `--keep-section=.llvmbc` is not supported on macOS (#2697, @eregon).
 * Disallow the marshaling of polyglot exceptions since we can't properly reconstruct them (@nirvdrum).
-<<<<<<< HEAD
 * Fix `String#split` missing a value in its return array when called with a pattern of `" "` and a _limit_ value > 0 on a string with trailing whitespace where the limit hasn't been met (@nirvdrum).
-=======
 * Fix `Kernel#sleep` and `Mutex#sleep` for durations smaller than 1 millisecond (#2716, @eregon).
->>>>>>> 5cf7c518
 
 Compatibility:
 
