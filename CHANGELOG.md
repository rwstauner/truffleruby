--- conflicted
+++ resolved
@@ -64,13 +64,10 @@
 * Fixed feature lookup order on load path.
 * Fixed feature lookup order to check every `$LOAD_PATH` path entry for `.rb`, then every entry for native extension when require called with no extension.
 * Define the `_DARWIN_C_SOURCE` macro in extension makefiles (#1592).
-<<<<<<< HEAD
 * Change handling of var args in `rb_rescue2` to handle usage in C extensions (#1823).
 * Fixed incorrect `Encoding::CompatibilityError` raised for some interpolated Regexps (#1967).
 * Actually unset environment variables with a `nil` value for `Process.spawn` instead of setting them to an empty String.
-=======
 * Core library methods part of the Native Image heap are no longer added in the compilation queue on the first call, but after they reach the thresholds like other methods.
->>>>>>> 5ac89e50
 
 Compatibility:
 
