--- conflicted
+++ resolved
@@ -19,7 +19,6 @@
 * `Module#attr_*` methods now return an array of method names (#2498, @gogainda).
 * Fixed `Socket#(local|remote)_address` to retrieve family and type from the file descriptor (#2444, @larskanis).
 * Add `Thread.ignore_deadlock` accessor (#2453).
-<<<<<<< HEAD
 * Allow `Hash#transform_keys` to take a hash argument (@ccocchi, #2464).
 * Add `Enumerable#grep{_v}` optimization for `Regexp` (#2453).
 * Update `IO#write` to accept multiple arguments (#2501).
@@ -35,9 +34,7 @@
 * Update `String#encode` to support the `:fallback` option (#1391).
 * `Module#alias_method` now returns the defined alias as a symbol(#2499, @gogainda).
 * Implement `Symbol#name` (#2453).
-=======
 * Update `Module#{public, protected, private, public_class_method, private_class_method}` and top-level `private` and `public` methods to accept single array argument with a list of method names (#2453).
->>>>>>> c6bcbc40
 
 Performance:
 
