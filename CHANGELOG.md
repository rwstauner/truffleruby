# 23.1.0

New features:


Bug fixes:


Compatibility:


Performance:


Changes:


# 23.0.0

New features:

* Updated to Ruby 3.1.3 (#2733, @andrykonchin, @eregon).
* `foreign_object.is_a?(foreign_meta_object)` is now supported (@eregon).
* Foreign big integers are now supported and work with all `Numeric` operators (@eregon).

Bug fixes:

* Ensure every parse node has a source section and fix the source section for `ensure` (#2758, @eregon).
* Fix `spawn(..., fd => fd)` on macOS, it did not work due to a macOS bug (@eregon).
* Fix `rb_gc_register_address()`/`rb_global_variable()` to read the latest value (#2721, #2734, #2720, @eregon).
* Synchronize concurrent writes to the same StringIO (@eregon).
* Fix `StringIO#write(str)` when `str` is of an incompatible encoding and position < buffer size (#2770, @eregon).
* Fix `rb_thread_fd_select()` to correctly initialize fdset copies and handle the timeout (@eregon).
* Fix `TracePoint#inspect` when it's called outside of a callback (@andrykonchin).
* Fix `Signal.trap` when signal argument is not supported (#2774, @andrykonchin).
* Fix `Dir.mkdir` and convert permissions argument to `Integer` (#2781, @andrykonchin).
* Fix `String#dump` and use `\u{xxxx}` notation (with curly brackets) for characters that don't fit in `\uxxxx` (#2794, @andrykonchin).
* Fix `Marshal.dump` when big Integer (that cannot be expressed with 4 bytes) is serialized (#2790, @andrykonchin).
* Fix `Array#pack` and accept `Numeric` values when `Float` is expected (#2815, @andrykonchin).
* Fix `\P{}` matching in regular expressions (#2798, @andrykonchin).
* Fix constants lookup when `BasicObject#instance_eval` method is called with a String (#2810, @andrykonchin).
* Don't trigger the `method_added` event when changing a method's visibility or calling `module_function` (@paracycle, @nirvdrum).
* Fix `rb_time_timespec_new` function to not call `Time.at` method directly (@andrykonchin).
* Fix `StringIO#write` to transcode strings with encodings that don't match the `StringIO`'s `external_encoding`. (#2839, @flavorjones)
* Fix processing of proc rest arguments located at the beginning if there are no actual arguments (#2921, @andrykonchin).
* Fix `Monitor#exit` to raise `ThreadError` when monitor not owned by the current thread (#2922, @andrykonchin).
<<<<<<< HEAD
* Fix `MatchData#[]` to support negative `length` argument (#2929, @andrykonchin).
=======
* Fix `IO` line reading calls when using a multi-byte delimiter (`IO#{each,gets,readline,readlines,etc.}) (#2961, @vinistock, @nirvdrum).
>>>>>>> a1040f06

Compatibility:

* Fix `MatchData#[]` when passed unbounded Range (#2755, @andrykonchin).
* Updated `rb_define_class`, `rb_define_class_under`, and `rb_define_class_id_under` to allow class names that aren't valid in Ruby (#2739, @nirvdrum).
* Fixed `rb_gv_get` so that it no longer implicitly creates global variables (#2748, @nirvdrum).
* Added implementations of `rb_gvar_val_getter` and `rb_define_virtual_variable` (#2750, @nirvdrum).
* Implement `rb_warning_category_enabled_p` to support the `syntax_tree` gem (#2764, @andrykonchin).
* Fix desctructuring of a single block argument that implements `#to_ary` dynamically (#2719, @andrykonchin).
* Fix `Kernel#Complex` and raise exception when an argument is formatted incorrectly (#2765, @andrykonchin).
* Add `#public?`, `#private?` and `#protected?` methods for `Method` and `UnboundMethod` classes (@andrykonchin).
* Add optional argument to `Thread::Queue.new` (@andrykonchin).
* Support a module as the second argument of `Kernel#load` (@andrykonchin).
* Improve argument validation in `Struct#valies_at` - raise `IndexError` or `RangeError` when arguments are out of range (#2773, @andrykonchin).
* Fix `MatchData#values_at` and handling indices that are out of range (#2783, @andrykonchin).
* Add support for `%-z` (UTC for unknown local time offset, RFC 3339) to `Time#strftime` (@andrykonchin).
* Add support for `UTC` and `A`-`Z` utc offset values, as well as `+/-HH`, `+/-HHMM`, `+/-HHMMSS` (without `:`) (@andrykonchin).
* Treat time with `UTC`, `Z` and `-00:00` utc offset as UTC time (@andrykonchin).
* Raise `FrozenError` when `Time#localtime`, `Time#utc` and `Time#gmtime` is called on a frozen time object (@andrykonchin).
* Validate a microseconds argument used to create a time object (@andrykonchin).
* Support accessing `dmark` and `dfree` fields for `RData` (#2771, @eregon).
* Implement `rb_enc_nth()` (#2771, @eregon).
* Support `offset` keyword argument for `String#unpack` and `String#unpack1` (@andrykonchin).
* Fix `Process.detach` and cast `pid` argument to `Integer` (#2782, @andrykonchin).
* `rb_to_id()` should create a static `ID`, used by RMagick (@eregon).
* Resolve the current user home even when `$HOME` is not set (#2784, @eregon)
* Fix `IO#lineno=` and convert argument to `Integer` more strictly (#2786, @andrykonchin).
* Fix argument implicit convertion in `IO#pos=` and `IO#seek` methods (#2787, @andrykonchin).
* Warn about unknown directive passed to `Array#pack` in verbose mode (#2791, @andrykonchin).
* Added constants `IO::SEEK_DATE` and `IO::SEEK_HOLE` (#2792, @andrykonchin).
* Fix `StringIO.new` to accept keyword arguments (#2793, @andrykonchin).
* `Process#spawn` should call `#to_io` on non-IO file descriptor objects (#2809, @jcouball).
* Add constants `IO::SEEK_DATE` and `IO::SEEK_HOLE` (#2792, @andrykonchin).
* Add `Class#subclasses` method (#2733, @andrykonchin).
* Implement `Coverage.running?` method (@andrykonchin).
* Fix arguments implicit type conversion for `Enumerable#zip` and `Array#zip` (#2788, @andrykonchin).
* Fix `Array#unshift` to not depend on `Array#[]=` and allow overriding `#[]=` in a subclass (#2772, @andrykonchin).
* Fix syntactic check for `void value expression` (#2821, @eregon).
* Fix `Range#step` with no block and non-`Numeric` values (#2824, @eregon).
* Fix execution order of `END` blocks and `at_exit` callbacks (#2818, @andrykonchin).
* Fix `String#casecmp?` for empty strings of different encodings (#2826, @eregon).
* Implement `Enumerable#compact` and `Enumerator::Lazy#compact` (#2733, @andrykonchin).
* Implement `Array#intersect?` (#2831, @nirvdrum).
* Record the source location in the constant for the `module`/`class` keywords (#2833, @eregon).
* Fix `File.open` and support `flags` option (#2820, @andrykonchin).
* Support writing to `RData.dfree` for native extensions (#2830, #2732, #2165, @eregon).
* Fix `IO#write` and support multiple arguments with different encodings (#2829, @andrykonchin).
* Fix `Array` methods `reject`, `reject!`, `inject`, `map`, `select`, `each_index` and handle a case when array is modified by a passed block like CRuby does (#2822, andrykonchin, @eregon).
* Fix `EncodingError` exception message when Symbol has invalid encoding (#2850, @andrykonchin).
* Raise `EncodingError` at parse time when Hash literal contains a Symbol key with invalid encoding (#2848, @andrykonchin).
* Fix `Array` methods `reject`, `reject!`, `inject`, `map`, `select`, `each_index` and handle a case when array is modified by a passed block like CRuby does (#2822, @andrykonchin, @eregon).
* Fix `Array` methods `select!` and `keep_if` and handle a case when exception is raised in a passed block properly (@andrykonchin).
* Fix `Enumerable` methods `each_cons` and `each_slice` to return receiver (#2733, @horakivo)
* `Module` methods `#private`, `#public`, `#protected`, `#module_function` now returns their arguments like in CRuby 3.1 (#2733, @horakivo)
* `Kernel#exit!`, killing Fibers and internal errors do not run code in `ensure` clauses anymore, the same as CRuby (@eregon).
* Implement `UnboundMethod#original_name` (@paracycle, @nirvdrum).
* Implement `Thread#native_thread_id` method (#2733, @horakivo).
* Modify `Struct#{inspect,to_s}` to match MRI when the struct is nested inside of an anonymous class or module (@st0012, @nirvdrum).
* `Fiber.current` and `Fiber#transfer` are available without `require 'fiber'` like in CRuby 3.1 (#2733, @eregon).
* Add `freeze` keyword argument to `Marshal.load` (#2733, @andrykonchin).
* Add `Integer.try_convert` (#2733, @moste00, @eregon).
* Support optional `:in` keyword argument for `Time.now` and `Time.new` (#2733, @andrykonchin).
* Add optional `Hash` argument to `Enumerable#tally` (#2733, @andrykonchin).
* Update `$LOAD_PATH.resolve_feature_path` to return `nil` instead of raising `LoadError` when feature isn't found (#2733, @andrykonchin).
* Add `objspace/trace` file (#2733, @andrykonchin).
* Add `Process._fork` (#2733, @horakivo).
* Update to JCodings 1.0.58 and Joni 2.1.44 (@eregon).
* Add `MatchData#match` and `MatchData#match_length` (#2733, @horakivo).
* Add `StructClass#keyword_init?` method (#2377, @moste00).
* Support optional `level` argument for `File.dirname` method (#2733, @moste00).
* Add `Thread::Backtrace.limit` method (#2733, @andrykonchin).
* Deprecate `rb_gc_force_recycle` and make it a no-op function (#2733, @moste00).
* Add `Refinement#import_methods` method and add deprecation warning for `Refinement#include` and `Refinement#prepend` (#2733, @horakivo).
* Upgrading `UNICODE` version to 13.0.0 and `EMOJI` version to 13.1 (#2733, @horakivo).
* Add `rb_io_maybe_wait_readable`, `rb_io_maybe_wait_writable` and `rb_io_maybe_wait` functions (#2733, @andrykonchin).
* `StringIO#set_encoding` should coerce the argument to an Encoding (#2954, @eregon).
* Implement changes of Ruby 3.0 to `IO#wait` (#2953, @larskanis).

Performance:

* Marking of native structures wrapped in objects is now done on C call exit to reduce memory overhead (@aardvark179).
* Splitting (copying) of call targets has been optimized by implementing `cloneUninitialized()` (@andrykonchin, @eregon).
* `Process.pid` is now cached per process like `$$` (#2882, @horakivo)
* Use the system `libyaml` for `psych` to improve warmup when parsing YAML (#2089, @eregon).
* Fixed repeated deoptimizations for methods building an `Array` which is growing over multiple calls at a given call site (@eregon).

Changes:

* Remove `Truffle::Interop.deproxy` as it is unsafe and not useful (@eregon).
* Removed `Truffle::Interop.unbox_without_conversion` (should not be needed by user code) (@eregon).

# 22.3.0

New features:

* Foreign strings now have all methods of Ruby `String`. They are treated as `#frozen?` UTF-8 Ruby Strings (@eregon).
* Add `Java.add_to_classpath` method to add jar paths at runtime (#2693, @bjfish).
* Add support for Ruby 3.1's Hash shorthand/punning syntax (@nirvdrum).
* Add support for Ruby 3.1's anonymous block forwarding syntax (@nirvdrum).
* Added the following keyword arguments to `Polyglot::InnerContext.new`: `languages, language_options, inherit_all_access, code_sharing` (@eregon).

Bug fixes:

* Fix `StringIO` to set position correctly after reading multi-byte characters (#2207, @aardvark179).
* Update `Process` methods to use `module_function` (@bjfish).
* Fix `File::Stat`'s `#executable?` and `#executable_real?` predicates that unconditionally returned `true` for a superuser (#2690, @andrykonchin).
* The `strip` option `--keep-section=.llvmbc` is not supported on macOS (#2697, @eregon).
* Disallow the marshaling of polyglot exceptions since we can't properly reconstruct them (@nirvdrum).
* Fix `String#split` missing a value in its return array when called with a pattern of `" "` and a _limit_ value > 0 on a string with trailing whitespace where the limit hasn't been met (@nirvdrum).
* Fix `Kernel#sleep` and `Mutex#sleep` for durations smaller than 1 millisecond (#2716, @eregon).
* Fix `IO#{wait,wait_readable,wait_writable}` with a timeout > INT_MAX seconds (@eregon).
* Use the compatible encoding for `String#{sub,gsub,index,rindex}` (#2749, @eregon).
* Fix `Warning#warn` called with category specified is no longer throwing exception (#20446, @horakivo).

Compatibility:

* Fix `Array#fill` to raise `TypeError` instead of `ArgumentError` when the length argument is not numeric (#2652, @andrykonchin).
* Warn when a global variable is not initialized (#2595, @andrykonchin).
* Fix escaping of `/` by `Regexp#source` (#2569, @andrykonchin).
* Range literals of integers are now created at parse time like in CRuby (#2622, @aardvark179).
* Fix `IO.pipe` - allow overriding `IO.new` that is used to create new pipes (#2692, @andykonchin).
* Fix exception message when there are missing or extra keyword arguments - it contains all the missing/extra keywords now (#1522, @andrykonchin).
* Always terminate native strings with enough `\0` bytes (#2704, @eregon).
* Support `#dup` and `#clone` on foreign strings (@eregon).
* Fix `Regexp.new` to coerce non-String arguments (#2705, @andrykonchin).
* Fix `Kernel#sprintf` formatting for `%c` when used non-ASCII encoding (#2369, @andrykonchin).
* Fix `Kernel#sprintf` argument casting for `%c` (@andrykonchin).
* Implement the `rb_enc_strlen` function for use by native extensions (@nirvdrum).
* Match tag values used by `rb_protect` and `rb_jump_tag` for the `tk` gem (#2556, @aardvark179).
* Implement `rb_eval_cmd_kw` to support the `tk` gem (#2556, @aardvark179).
* Fix `rb_class2name` to call `inspect` on anonymous classes like in CRuby (#2701, @aardvark179).
* Implement `rb_ivar_foreach` to iterate over instance and class variables like in CRuby (#2701, @aardvark179).
* Fix the absolute path of the main script after chdir (#2709, @eregon).
* Fix exception for `Fiddle::Handle.new` with a missing library (#2714, @eregon).
* Fix arguments implicit type conversion for `BasicObject#instance_eval`, `Module#class_eval`, `Module#module_eval`, `Module#define_method` (@andrykonchin).
* Raise `ArgumentError` unconditionally when `Proc.new` is called without a block argument (@andrykonchin).
* Fix `UnboundMethod#hash` to not depend on a module it was retrieved from (#2728, @andrykonchin).

Performance:

* Replace a call of `-"string"` with frozen string literal at parse time (@andrykonchin).
* Report polymorphism inside `Hash#[]` to recover performance (@aardvark179).
* Improved interpreter performance by optimizing for better host inlining (@eregon).
* Use `poll` instead of `select` for simple IO waiting to reduce overheads (#1584, @aardvark179).

Changes:

* No more conversion between Java Strings and Ruby Strings at the interop boundary (@eregon).
* Removed `Truffle::Interop.{import_without_conversion,export_without_conversion}` (use `Polyglot.{import,export}` instead).
* Removed `Truffle::Interop.members_without_conversion` (use `Truffle::Interop.members` instead).
* Refactored internals of `rb_sprintf` to simplify handling of `VALUE`s in common cases (@aardvark179).
* Refactored sharing of array objects between threads using new `SharedArrayStorage` (@aardvark179).

Security:

* The native access permission is now properly checked before any native pointer (e.g. `Truffle::FFI::Pointer`) is created (@eregon).

# 22.2.0

New features:

* Add support for `darwin-aarch64` (macOS M1) (#2181, @lewurm, @chrisseaton, @eregon).
* Add support for OpenSSL 3.0.0 by updating the openssl gem (@aardvark179, @eregon).

Bug fixes:

* Fix `rb_id2name` to ensure the native string will have the same lifetime as the id (#2630, @aardvark179).
* Fix `MatchData#[]` exception when passing a length argument larger than the number of match values (#2636, @nirvdrum).
* Fix `MatchData#[]` exception when supplying a large negative index along with a length argument (@nirvdrum).
* Fix capacity computation for huge `Hash` (#2635, @eregon).
* Fix aliased methods to return the correct owner when method is from a superclass (@bjfish).
* Fix `String#[Regexp, Integer]` when the capture group exists but is not matched (@eregon).
* Fix `File.open` mode string parsing when binary option is the third character (@bjfish).
* Fix `rb_scan_args_kw` macro to avoid shadowing variables (#2649, @aardvark179).
* Fix `String#unpack("Z")` to not advance after the null byte, like CRuby (#2659, @aardvark179).
* Fix `Float#round` to avoid losing precision during the rounding process (@aardvark179).
* Fix `String#insert` to not call a subclassed string method (@bjfish).
* Fix `rb_obj_call_init` to pass any block argument to the `initialize` method (#2675, @aardvark179).
* Fix issue with feature loading not detecting a previously loaded feature (#2677, @bjfish).
* Fix `/#{...}/o` to evaluate only once per context when splitting happens (@eregon).
* Fix `Kernel#sprintf` formatting of floats to be like CRuby (@aardvark179).
* Fix `Process.egid=` to accept `String`s (#2615, @ngtban)
* Fix optional assignment to only evaluate index arguments once (#2658, @aardvark179).

Compatibility:

* Updated to Ruby 3.0.3. The 3 CVEs did not affect TruffleRuby, this is to bring the stdlib and gem updates (@eregon).
* Fix `Marshal.dump` to raise an error when an object has singleton methods (@bjfish).
* `Exception#full_message` now defaults the order to `:top` like CRuby 3+ (@eregon).
* Fix `Process.wait2` to return `nil` when the `WNOHANG` flag is given and the child process is still running (@bjfish).
* Disable most `nokogiri` C extension patches when system libraries are not being used (#2693, @aardvark179).
* Implement `rb_gc_mark_maybe` and `rb_global_variable` to ensure `VALUE` stay live in C extensions (@aardvark179).
* Implement `rb_imemo_tmpbuf` allocation for `ripper` (@aardvark179).
* Implement `inherit` argument for `Module#class_variables` (#2653, @bjfish).
* Fix `Float#/` when dividing by `Rational` (@bjfish).
* `Process.euid=` should accept String (#2615, @ngtban).
* Fix `instance_variable_get` and `instance_variable_set` for immutable objects (@bjfish).
* `Thread#raise(exc, message)` now calls `exc.exception` in the target thread like CRuby (@eregon).
* Define `Process::{CLOCK_BOOTTIME,CLOCK_BOOTTIME_ALARM,CLOCK_REALTIME_ALARM}` (#1480, @eregon).
* Improve support of `:chomp` keyword argument in `IO` and `StringIO` methods (#2650, @andrykonchin). 
* Implement specializations for immutable ruby objects for ObjectSpace methods (@bjfish).
* Use `$PAGER` for `--help` and `--help*`, similar to CRuby (#2542, @Strech).
* Ensure all headers are warnings-free (#2662, @eregon).
* All `IO` instances should have `T_FILE` as their `rb_type()`, not only `File` instances (#2662, @eregon).
* Make `rb_fd_select` retry on `EINTR` (#1584, @aardvark179).

Performance:

* Reimplement `Float#to_s` for better performance (#1584, @aardvark179).
* Improve reference processing by making C object free functions and other finalizers more lightweight (@aardvark179).
* Improve performance of `RSTRING_PTR` for interned strings (@aardvark179).
* Cache constant argument formats used with `rb_scan_args_kw` (@aardvark179).

Changes:

* `-Werror=implicit-function-declaration` is now used for compiling C extensions to fail more clearly and earlier if a function is missing, like CRuby 3.2 (#2618, @eregon).
* Disable thread pool for Fibers as it causes correctness issues (#2551, @eregon).

# 22.1.0

New features:

* Foreign exceptions are now fully integrated and have most methods of `Exception` (@eregon).
* Foreign exceptions can now be rescued with `rescue Polyglot::ForeignException` or `rescue foreign_meta_object` (#2544, @eregon).

Bug fixes:

* Guard against unterminated ranges in file matching patterns (#2556, @aardvark179).
* Fixed `rb_proc_new` to return a proc that will pass all required arguments to C (#2556, @aardvark179).
* Fixed `String#split` to return empty array when splitting all whitespace on whitespace (#2565, @bjfish).
* Raise `RangeError` for `Time.at(bignum)` (#2580, @eregon).
* Fix `Integer#{<<,>>}` with RHS bignum and long (@eregon).
* Fix a resource leak from allocators defined in C extensions (@aardvark179).
* `SIGINT`/`Interrupt`/`Ctrl+C` now shows the backtrace and exits as signaled, like CRuby (@eregon).
* Update patch feature finding to prefer the longest matching load path (#2605, @bjfish).
* Fix `Hash#{to_s,inspect}` for keys whose `#inspect` return a frozen String (#2613, @eregon).
* Fix `Array#pack` with `x*` to not output null characters (#2614, @bjfish).
* Fix `Random#rand` not returning random floats when given float ranges (#2612, @bjfish).
* Fix `Array#sample` for `[]` when called without `n` and a `Random` is given (#2612, @bjfish).
* Fix `Module#const_get` to raise a `NameError` when nested modules do not exist (#2610, @bjfish).
* Ensure native `VALUE`s returned from C are unwrapped before the objects can be collected (@aardvark179).
* Fix `Enumerator::Lazy#with_index` to start with new index for multiple enumerations (@bjfish).
* Fix `rb_id2name` to ensure the native string will have the same lifetime as the id (#2630, @aardvark179).
* Fix `Integer#fdiv` and `Rational#to_f` for large `Integer` values (#2631, @bjfish).
* Remove the `RB_NEWOBJ/NEWOBJ` and `OBJSETUP` macros since we cannot support them in TruffleRuby and native extensions may use `#ifdef` to detect features (#2869, @nirvdrum).
* Fix memory leak in `--native` mode for native extension handles and native pointers (@eregon).

Compatibility:

* Implement full Ruby 3 keyword arguments semantics (#2453, @eregon, @chrisseaton).
* Implement `ruby_native_thread_p` for compatibility (#2556, @aardvark179).
* Add `rb_argv0` for the `tk` gem. (#2556, @aardvark179).
* Implement more correct conversion of array elements by `Array#pack`(#2503, #2504, @aardvark179).
* Implement `Pathname#{empty?, glob}` (#2559, @bjfish)
* Fixed `Rational('')` to raise error like MRI (#2566, @aardvark179).
* Freeze instances of `Range` but not subclasses, like CRuby (#2570, @MattAlp).
* When writing to STDOUT redirected to a closed pipe, no broken pipe error message will be shown now. (#2532, @gogainda).
* Use `#to_a` for converting `list` in `rescue *list` (#2572, @eregon).
* Implement 'rb_str_buf_append' (@bjfish).
* Add patch for `digest` so that TruffleRuby implementation is not overridden (@bjfish).
* Handle encoding conversion errors when reading directory entries (@aardvark179).
* Follow symlinks when processing `*/` directory glob patterns. (#2589, @aardvark179).
* Set `@gem_prelude_index` variable on the default load paths (#2586 , @bjfish)
* Do not call `IO#flush` dynamically from `IO#close` (#2594, @gogainda).
* Implement `rb_str_new_static` for C extensions that use it (@aardvark179).
* Rewrote `ArrayEachIteratorNode` and re-introduced `each` specs for MRI parity when mutating arrays whilst iterating, rather than crashing (#2587, @MattAlp)
* Update `String#rindex` to only accept `Regexp` or objects convertable to `String` as the first parameter (#2608, @bjfish).
* Update `String#<<` to require one argument (#2609, @bjfish).
* Update `String#split` to raise `TypeError` when false is given (#2606, @bjfish).
* Update `String#lstrip!` to remove leading null characters (#2607, @bjfish).
* Update `File.utime` to return the number of file names in the arguments (#2616, @bjfish).
* Update `Dir.foreach` to accept an `encoding` parameter (#2627, @bjfish).
* Update `IO.readlines` to ignore negative limit parameters (#2625 , @bjfish).
* Update `Math.sqrt` to raise a `Math::DomainError` for negative numbers (#2621, @bjfish).
* Update `Enumerable#inject` to raise an `ArgumentError` if no block or symbol are given (#2626, @bjfish).

Performance:

* Increase dispatch limit for string library to handle mutable, immutable and non-strings (@aardvark179)
* Switch to `Arrays.mismatch()` in string comparison for better performance (@aardvark179).
* Removed extra array allocations for method calls in the interpreter to improve warmup performance (@aardvark179).
* Optimize `Dir[]` by sorting entries as they are found and grouping syscalls (#2092, @aardvark179).
* Reduce memory footprint by tracking `VALUE`s created during C extension init separately (@aardvark179).
* Rewrote `ArrayEachIteratorNode` to optimize performance for a constant-sized array and reduce specializations to 1 general case (#2587, @MattAlp)
* Reduce conversion of `VALUE`s to native handle during common operations in C extensions (@aardvark179).
* Improved performance of regex boolean matches (e.g., `Regexp#match?`) by avoiding match data allocation in TRegex (#2588, @nirvdrum).
* Remove overhead when getting using `RDATA_PTR` (@aardvark179).
* Additional copy operations have been reduced when performing IO (#2536, @aardvark179).

Changes:

* Foreign exceptions are no longer translated to `RuntimeError` but instead remain as foreign exceptions, see the [documentation](doc/user/polyglot.md) for how to rescue them (@eregon).

# 22.0.0

New features:

* Updated to Ruby 3.0.2 (#2453, @eregon).

Bug fixes:

* Fix `File.utime` to use nanoseconds (#2448, @bjfish).
* Capture the intercepted feature path during patching to reuse during patch require (#2441, @bjfish).
* Update `Module#constants` to filter invalid constant identifiers (#2452, @bjfish).
* Fixed `-0.0 <=> 0.0` and `-0.0 <=> 0` to return `0` like on CRuby (#1391, @eregon).
* Fixed `Range#step` to return correct class with begin-less range (@ccocchi, #2516).
* Fixed exception creation when an `Errno` is sub-classed (@bjfish, #2521).
* Fixed `String#[]=` to use the negotiated encoding (@bjfish, #2545).

Compatibility:

* Implement `rb_sprintf` in our format compiler to provide consistent formatting across C standard libraries (@eregon).
* Update `defined?` to return frozen strings (#2450, @bjfish).
* Use compensated summation for `{Array,Enumerable}#sum` when floating point values are included (@eregon).
* `Module#attr_*` methods now return an array of method names (#2498, @gogainda).
* Fixed `Socket#(local|remote)_address` to retrieve family and type from the file descriptor (#2444, @larskanis).
* Add `Thread.ignore_deadlock` accessor (#2453, @bjfish).
* Allow `Hash#transform_keys` to take a hash argument (@ccocchi, #2464).
* Add `Enumerable#grep{_v}` optimization for `Regexp` (#2453, @bjfish).
* Update `IO#write` to accept multiple arguments (#2501, @bjfish).
* Do not warn when uninitialized instance variable is accessed (#2502, @andrykonchin).
* Remove `TRUE`, `FALSE`, and `NIL` constants like CRuby 3.0 (#2505, @andrykonchin).
* `Symbol#to_proc` now returns a lambda like in Ruby 3 (#2508, @andrykonchin).
* `Kernel#lambda` now warns if called without a literal block (#2500, @andrykonchin).
* Implement Hash#except (#2463, @wildmaples).
* Remove special `$SAFE` global and related C API methods (#2453, @bjfish).
* Assigning to a numbered parameter raises `SyntaxError` (#2506, @andrykonchin).
* Implement `--backtrace-limit` option (#2453, @bjfish).
* Update `String` methods to return `String` instances when called on a subclass (#2453, @bjfish).
* Update `String#encode` to support the `:fallback` option (#1391, @aardvark179).
* `Module#alias_method` now returns the defined alias as a symbol(#2499, @gogainda).
* Implement `Symbol#name` (#2453, @bjfish).
* Update `Module#{public, protected, private, public_class_method, private_class_method}` and top-level `private` and `public` methods to accept single array argument with a list of method names (#2453, @bjfish).
* Constants deprecated by `Module#deprecate_constant` only warn if `Warning[:deprecated]` is `true` (@eregon).
* All Array methods now return Array instances and not subclasses (#2510, @Strech).
* Integer#zero? overrides Numeric#zero? for optimization (#2453, @bjfish).
* Default `Kernel#eval` source file and line to `(eval):1` like CRuby 3 (#2453, @aardvark179).
* Add `GC.auto_compact` accessors for compatibility (#2453, @bjfish).
* Update accessing a class variable from the top-level scope to be a `RuntimeError` (#2453, @bjfish).
* Update interpolated strings to not be frozen (#2453, @bjfish).
* Add `WERRORFLAG` to `RbConfig` (#2519, @bjfish).
* Update `MatchData` methods to return `String` instances when called on a subclass (#2453, @bjfish).
* Implement `Proc#{==,eql?}` (#2453, @bjfish).
* Implement all `StringScanner` methods (#2520, @eregon).
* Handle `Kernel#clone(freeze: true)` (#2512, @andrykonchin).
* Relax `Fiber#transfer` limitations (#2453, @bjfish).
* Implement `Fiber#blocking?` like CRuby 3 (#2453, @aardvark179).
* Sort by default for `Dir.{glob,[]}` and add `sort:` keyword argument (#2523, @Strech).
* Implement `rb_str_locktmp` and `rb_str_unlocktmp` (#2524, @bjfish).
* Update `Kernel#instance_variables` to return insertion order (@bjfish).
* Fixed `rb_path2class()` to not error for a module (#2511, @eregon).
* Update `Kernel#print` to print `$_` when no arguments are given (#2531, @bjfish).
* Add category kwarg to Kernel.warn and Warning.warn (#2533, @Strech).
* Implement `GC.{measure_total_time, total_time}` and update `GC.stat` to update provided hash (#2535, @bjfish).
* Implement `Array#slice` with `ArithmeticSequence` (#2526, @ccocchi).
* Update `Hash#each` to consistently yield a 2-element array (#2453, @bjfish).
* Remove `Hash#{__store__, index}` methods for compatibility (#2546, @bjfish).
* Implement more correct conversion of array elements by `Array#pack` (#2503, #2504, @aardvark179).
* Update `String#split` to raise a `RangeError` when `limit` is larger than `int` (@bjfish).

Performance:

* Regexp objects are now interned in a similar way to symbols (@aardvark179).
* Improve performance of regexps using POSIX bracket expressions (e.g., `[[:lower:]]`) matching against ASCII-only strings (#2447, @nirvdrum).
* `String#sub`, `sub!`, `gsub`, and `gsub!` have been refactored for better performance (@aardvark179).
* Don't allocate a `MatchData` object when `Regexp#match?` or `String#match?` is used (#2509, @nirvdrum).
* Add `ENV.except` (#2507, @Strech).
* Fully inline the `Integer#+` and `Integer#-` logic for interpreter speed (#2518, @smarr).
* Remove unnecessary work in negotiating the encoding to use in a Regexp match (#2522, @nirvdrum).
* Add new fast paths for encoding negotiation between strings with different encodings, but which match common default cases (#2522, @nirvdrum).
* Reduce footprint by removing unnecessary nodes for accessing the `FrameOnStackMarker` (#2530, @smarr).

Changes:

* TruffleRuby now requires Java 11+ and no longer supports Java 8 (@eregon).

# 21.3.0

New features:

* [TRegex](https://github.com/oracle/graal/tree/master/regex) is now used by default, which provides large speedups for matching regular expressions.
* Add `Polyglot.languages` to expose the list of available languages.
* Add `Polyglot::InnerContext` to eval code in any available language in an inner isolated context (#2169).
* Foreign objects now have a dynamically-generated class based on their interop traits like `ForeignArray` and are better integrated with Ruby objects (#2149).
* Foreign arrays now have all methods of Ruby `Enumerable` and many methods of `Array` (#2149).
* Foreign hashes now have all methods of Ruby `Enumerable` and many methods of `Hash` (#2149).
* Foreign iterables (`InteropLibrary#hasIterator`) now have all methods of Ruby `Enumerable` (#2149).
* Foreign objects now implement `#instance_variables` (readable non-invocable members) and `#methods` (invocable members + Ruby methods).

Bug fixes:

* Fix `Marshal.load` of multiple `Symbols` with an explicit encoding (#1624).
* Fix `rb_str_modify_expand` to preserve existing bytes (#2392).
* Fix `String#scrub` when replacement is frozen (#2398, @LillianZ).
* Fix `Dir.mkdir` error handling for `Pathname` paths (#2397).
* `BasicSocket#*_nonblock(exception: false)` now only return `:wait_readable/:wait_writable` for `EAGAIN`/`EWOULDBLOCK` like MRI (#2400).
* Fix issue with `strspn` used in the `date` C extension compiled as a macro on older glibc and then missing the `__strspn_c1` symbol on newer glibc (#2406).
* Fix constant lookup when loading the same file multiple times (#2408).
* Fix handling of `break`, `next` and `redo` in `define_method(name, &block)` methods (#2418).
* Fix handling of incompatible types in `Float#<=>` (#2432, @chrisseaton).
* Fix issue with escaping curly braces for `Dir.glob` (#2425).
* Fix `base64` decoding issue with missing output (#2435).
* Fix `StringIO#ungetbyte` to treat a byte as a byte, not a code point (#2436). 
* Fix `defined?(yield)` when used inside a block (#2446).
* Fix a couple issues related to native memory allocation and release.

Compatibility:

* Implement `Process::Status.wait` (#2378).
* Update `rb_str_modify` and `rb_str_modify_expand` to raise a `FrozenError` when given a frozen string (#2392).
* Implement `rb_fiber_*` functions (#2402).
* Implement `rb_str_vcatf`.
* Add support for tracing allocations from C functions (#2403, @chrisseaton).
* Implement `rb_str_catf`.
* Search the executable in the passed env `PATH` for subprocesses (#2419).
* Accept a string as the pattern argument to `StringScanner#scan` and `StringScanner#check` (#2423).

Performance:

* Moved most of `MonitorMixin` to primitives to deal with interrupts more efficiently (#2375).
* Improved the performance of `rb_enc_from_index` by adding cached lookups (#2379, @nirvdrum).
* Improved the performance of many `MatchData` operations (#2384, @nirvdrum).
* Significantly improved performance of TRegex calls by allowing Truffle splitting (#2389, @nirvdrum).
* Improved `String#gsub` performance by adding a fast path for the `string_byte_index` primitive (#2380, @nirvdrum).
* Improved `String#index` performance by adding a fast path for the `string_character_index` primitive (#2383, @LillianZ).
* Optimized conversion of strings to integers if the string contained a numeric value (#2401, @nirvdrum).
* Use Truffle's `ContextThreadLocal` to speedup access to thread-local data.
* Provide a new fast path for `rb_backref*` and `rb_lastline*`functions from C extensions.

Changes:

* `foreign_object.class` on foreign objects is no longer special and uses `Kernel#class` (it used to return the `java.lang.Class` object for a Java type or `getMetaObject()`, but that is too incompatible with Ruby code).
* `Java.import name` imports a Java class in the enclosing module instead of always as a top-level constant.
* `foreign_object.keys` no longer returns members, use `foreign_object.instance_variables` or `foreign_object.methods` instead.
* `foreign_object.respond_to?(:class)` is now always true (before it was only for Java classes), since the method is always defined.

Security:

* Updated to Ruby 2.7.4 to fix CVE-2021-31810, CVE-2021-32066 and CVE-2021-31799.

# 21.2.0

New features:

* New `TruffleRuby::ConcurrentMap` data structure for use in [`concurrent-ruby`](https://github.com/ruby-concurrency/concurrent-ruby) (#2339, @wildmaples).

Bug fixes:

* Fix of different values of self in different scopes.
* `Truffle::POSIX.select` was being redefined repeatedly (#2332).
* Fix the `--backtraces-raise` and `--backtraces-rescue` options in JVM mode (#2335).
* Fix `File.{atime, mtime, ctime}` to include nanoseconds (#2337).
* Fix `Array#[a, b] = "frozen string literal".freeze` (#2355).
* `rb_funcall()` now releases the C-extension lock (similar to MRI).

Compatibility:

* Updated to Ruby 2.7.3. The `resolv` stdlib was not updated (`resolv` in 2.7.3 has [bugs](https://bugs.ruby-lang.org/issues/17748)).
* Make interpolated strings frozen for compatibility with Ruby 2.7 (#2304, @kirs).
* `require 'socket'` now also requires `'io/wait'` like CRuby (#2326).
* Support precision when formatting strings (#2281, @kirs).
* Make rpartition compatible with Ruby 2.7 (#2320, @gogainda).
* Include the type name in exception messages from `rb_check_type` (#2307).
* Fix `Hash#rehash` to remove duplicate keys after modifications (#2266, @MattAlp)
* Only fail `rb_check_type` for typed data, not wrapped untyped structs (#2331).
* Decide the visibility in `Module#define_method` based on `self` and the default definee (#2334).
* Configure `mandir` value in `RbConfig::CONFIG` and `RbConfig::MAKEFILE_CONFIG` (#2315).
* TruffleRuby now supports the Truffle polyglot Hash interop API.
* Implement `Fiber#raise` (#2338).
* Update `File.basename` to return new `String` instances (#2343).
* Allow `Fiber#raise` after `Fiber#transfer` like Ruby 3.0 (#2342).
* Fix `ObjectSpace._id2ref` for Symbols and frozen String literals (#2358).
* Implemented `Enumerator::Lazy#filter_map` (#2356).
* Fix LLVM toolchain issue on macOS 11.3 (#2352, [oracle/graal#3383](https://github.com/oracle/graal/issues/3383)).
* Implement `IO#set_encoding_by_bom` (#2372, pawandubey).
* Implemented `Enumerator::Lazy#with_index` (#2356).
* Implement `rb_backref_set`.
* Fix `Float#<=>` when comparing `Infinity` to other `#infinite?` values.
* Implement `date` library as a C extension to improve compatibility (#2344).

Performance:

* Make `#dig` iterative to make it faster and compile better for calls with 3+ arguments (#2301, @chrisseaton, @jantnovi).
* Make `Struct#dig` faster in interpreter by avoiding exceptions (#2306, @kirs).
* Reduce the number of AST nodes created for methods and blocks (#2261).
* Fiber-local variables are much faster now by using less synchronization.
* Improved the performance of the exceptional case of `String#chr` (#2318, @chrisseaton).
* Improved the performance of `IO#read_nonblock` when no data is available to be read.
* `TruffleSafepoint` is now used instead of custom logic, which no longer invalidates JITed code for guest safepoints (e.g., `Thread#{backtrace,raise,kill}`, `ObjectSpace`, etc)
* Significantly improved performance of `Time#strftime` for common formats (#2361, @wildmaples, @chrisseaton).
* Faster solution for lazy integer length (#2365, @lemire, @chrisseaton).
* Speedup `rb_funcallv*()` by directly unwrapping the C arguments array instead of going through a Ruby `Array` (#2089).
* Improved the performance of several `Truffle::RegexOperations` methods (#2374, @wildmapes, @nirvdrum).

Changes:

* `rb_iterate()` (deprecated since 1.9) no longer magically passes the block to `rb_funcall()`, use `rb_block_call()` instead.

Security:

* Updated to Ruby 2.7.3 to fix CVE-2021-28965 and CVE-2021-28966.

# 21.1.0

New features:

* Access to local variables of the interactive Binding via language bindings is now supported: `context.getBindings("ruby").putMember("my_var", 42);` (#2030).
* `VALUE`s in C extensions now expose the Ruby object when viewed in the debugger, as long as they have not been converted to native values.
* Signal handlers can now be run without triggering multi-threading.
* Fibers no longer trigger Truffle multi-threading.

Bug fixes:

* `Range#to_a` wasn't working for `long` ranges (#2198, @tomstuart and @LillianZ).
* Show the interleaved host and guest stacktrace for host exceptions (#2226).
* Fix the label of the first location reported by `Thread#backtrace_locations` (#2229).
* Fix `Thread.handle_interrupt` to defer non-pure interrupts until the end of the `handle_interrupt` block (#2219).
* Clear and restore errinfo on entry and normal return from methods in C extensions (#2227).
* Fix extra whitespace in squiggly heredoc with escaped newline (#2238, @wildmaples and @norswap).
* Fix handling of signals with `--single-threaded` (#2265).
* Fix `Enumerator::Lazy#{chunk_while, slice_before, slice_after, slice_when}` to return instances of `Enumerator::Lazy` (#2273).
* Fix `Truffle::Interop.source_location` to return unavailable source sections for modules instead of null (#2257).
* Fix usage of `Thread.handle_interrupt` in `MonitorMixin#mon_synchronize`.
* Fixed `TruffleRuby.synchronized` to handle guest safepoints (#2277).
* Fix control flow bug when assigning constants using ||= (#1489).
* Fix `Kernel#raise` argument handling for hashes (#2298).
* Set errinfo when `rb_protect` captures a Ruby exception (#2245).
* Fixed handling of multiple optional arguments and keywords when passed a positional `Hash` (#2302).

Compatibility:

* Prepend the GraalVM LLVM Toolchain to `PATH` when installing gems (#1974, #1088, #1343, #1400, #1947, #1931, #1588).
* Installing the `nokogiri` gem now defaults to use the vendored `libxml2` and `libxslt`, similar to CRuby, which means the corresponding system packages are no longer needed (#62).
* Implemented `$LOAD_PATH.resolve_feature_path`.
* Add `Pathname#/` alias to `Pathname#+` (#2178).
* Fixed issue with large `Integer`s in `Math.log` (#2184).
* Updated `Regexp.last_match` to support `Symbol` and `String` parameter (#2179).
* Added support for numbered block parameters (`_1` etc).
* Fixed `String#upto` issue with non-ascii strings (#2183).
* Implemented partial support for pattern matching (#2186).
* Make `File.extname` return `'.'` if the path ends with one (#2192, @tomstuart).
* Include fractional seconds in `Time#inspect` output (#2194, @tomstuart).
* Add support for `Integer#[Range]` and `Integer#[start, length]` (#2182, @gogainda).
* Allow private calls with `self` as an explicit receiver (#2196, @wildmaples).
* Fixed `:perm` parameter for `File.write`.
* Implemented `Time#floor` and `#ceil` (#2201, @wildmaples).
* Allow `Range#include?` and `#member?` with `Time` (#2202, @wildmaples).
* Implemented `Comparable#clamp(Range)` (#2200, @wildmaples).
* Added a `Array#minmax` to override `Enumerable#minmax` (#2199, @wildmaples).
* Implemented `chomp` parameter for `IO.{readlines, foreach}` (#2205).
* Implemented the Debug Inspector C API.
* Added beginless range support for `Range#{new, bsearch, count, each, equal_value, first, inspect, max, min, size, cover?, include?, ===}`.
* Added beginless range support for `Array#{[], []=, slice, slice!, to_a, fill, values_at}` (#2155, @LillianZ).
* Added beginless range support for `String#{byteslice, slice, slice!}` and `Symbol#slice` (#2211, @LillianZ).
* Added beginless range support for `Kernel#{caller, caller_locations}` and `Thread#backtrace_locations` (#2211, @LillianZ).
* Make rand work with exclusive range with Float (#1506, @gogainda)
* Fixed `String#dump`'s formatting of escaped unicode characters (#2217, @meganniu).
* Switched to the io-console C extension from C ruby for better performance and compatibility in `irb`.
* Coerce the message to a `String` for `BasicSocket#send` (#2209, @HoneyryderChuck).
* Support buffer argument for `UDPSocket#recvfrom_nonblock` (#2209, @HoneyryderChuck).
* Fixed `Integer#digits` implementation to handle more bases (#2224, #2225).
* Support the `inherit` parameter for `Module#{private, protected, public}_method_defined?`.
* Implement `Thread.pending_interrupt?` and `Thread#pending_interrupt?` (#2219).
* Implement `rb_lastline_set` (#2170).
* Implemented `Module#const_source_location` (#2212, @tomstuart and @wildmaples).
* Do not call `File.exist?` in `Dir.glob` as `File.exist?` is often mocked (#2236, @gogainda).
* Coerce the inherit argument to a boolean in `Module#const_defined?` and `Module#const_get` (#2240).
* Refinements take place at `Object#method` and `Module#instance_method` (#2004, @ssnickolay).
* Add support for `rb_scan_args_kw` in C API (#2244, @LillianZ).
* Update random implementation layout to be more compatible (#2234).
* Set `RbConfig::CONFIG['LIBPATHFLAG'/'RPATHFLAG']` like MRI to let `$LIBPATH` changes in `extconf.rb` work.
* Access to path and mode via `rb_io_t` from C has been changed to improve compatibility for io-console.
* Implemented the `Time.at` `in:` parameter.
* Implemented `Kernel#raise` `cause` parameter.
* Improved compatibility of `Signal.trap` and `Kernel#trap` (#2287, @chrisseaton).
* Implemented `GC.stat(:total_allocated_objects)` as `0` (#2292, @chrisseaton).
* `ObjectSpace::WeakMap` now supports immediate and frozen values as both keys and values (#2267).
* Call `divmod` when coercion to `Float` fails for `#sleep` (#2289, @LillianZ).

Performance:

* Multi-Tier compilation is now enabled by default, which improves warmup significantly.
* Improve the performance of checks for recursion (#2189, @LillianZ).
* Improve random number generation performance by avoiding synchronization (#2190, @ivoanjo).
* We now create a single call target per block by default instead of two.
* Some uses of class variables are now much better optimized (#2259, @chrisseaton).
* Several methods that need the caller frame are now always inlined in their caller, which speeds up the interpreter and reduces footprint.
* Pasting code in IRB should be reasonably fast, by updating to `irb` 1.3.3 and `reline` 0.2.3 (#2233).

Changes:

* Standalone builds of TruffleRuby are now based on JDK11 (they used JDK8 previously). There should be no user-visible changes. Similarly, JDK11 is now used by default in development instead of JDK8.
* The deprecated `Truffle::System.synchronized` has been removed.
* `Java.synchronized` has been removed, it did not work on host objects.

# 21.0.0

Release notes:

* The new IRB is quite slow when copy/pasting code into it. This is due to an inefficient `io/console` implementation which will be addressed in the next release. A workaround is to use `irb --readline`, which disables some IRB features but is much faster for copy/pasting code.

New features:

* Updated to Ruby 2.7.2 (#2004).

Bug fixes:

* Fix error message when the method name is not a Symbol or String for `Kernel#respond_to?` (#2132, @ssnickolay)
* Fixed setting of special variables in enumerators and enumerables (#1484).
* Fixed return value of `Enumerable#count` and `Enumerable#uniq` with multiple yielded arguments (#2145, @LillianZ).
* Fixed `String#unpack` for `w*` format (#2143).
* Fixed issue with ``Kernel#` `` when invalid UTF-8 given (#2118).
* Fixed issue with `Method#to_proc` and special variable storage (#2156).
* Add missing `offset` parameter for `FFI::Pointer#put_array_of_*` (#1525).
* Fixed issue with different `Struct`s having the same hash values (#2214).

Compatibility:

* Implement `String#undump` (#2131, @kustosz)
* `Errno` constants with the same `errno` number are now the same class.
* Implement `Enumerable#tally` and `Enumerable#filter_map` (#2144 and #2152, @LillianZ).
* Implement `Range#minmax`.
* Pass more `Enumerator::Lazy#uniq` and `Enumerator::Lazy#chunk` specs (#2146, @LillianZ).
* Implement `Enumerator#produce` (#2160, @zverok)
* Implement `Complex#<=>` (#2004, @ssnickolay).
* Add warning for `proc` without block (#2004, @ssnickolay).
* Implemented `FrozenError#receiver`.
* `Proc#<<` and `Proc#>>` raises TypeError if passed not callable object (#2004, @ssnickolay).
* Support time and date related messages for `Time` (#2166).
* Updated `Dir.{glob,[]}` to raise `ArgumentError` for nul-separated strings.
* `Kernel#lambda` with no block in a method called with a block raises an exception (#2004, @ssnickolay).
* Implemented `BigDecimal` as C extension to improve compatibility.
* Comment lines can be placed between fluent dot now (#2004, @ssnickolay).
* Implemented `rb_make_exception`.
* `**kwargs` now accept non-Symbol keys like Ruby 2.7.
* Updated the Unicode Emoji version (#2173, @wildmaples).
* Added `Enumerator::Yielder#to_proc`.
* Implemented `Enumerator::Lazy#eager`.
* Updated `Method#inspect` to include paremeter information.
* Update `Module#name` to return the same frozen string.
* Implemented `inherit` argument for `Module#autoload?`.

Performance:

* Refactor and implement more performant `MatchData#length` (#2147, @LillianZ).
* Refactor and implement more performant `Array#sample` (#2148, @LillianZ).
* `String#inspect` is now more efficient.

Changes:

* All `InteropLibrary` messages are now exposed consistently as methods on `Truffle::Interop` (#2139). Some methods were renamed to match the scheme described in the documentation.

# 20.3.0

Bug fixes:

* Handle foreign null object as falsy value (#1902, @ssnickolay)
* Fixed return value of `Enumerable#first` with multiple yielded arguments (#2056, @LillianZ).
* Improve reliability of the post install hook by disabling RubyGems (#2075).
* Fixed top level exception handler to print exception cause (#2013).
* Fixed issue when extending FFI from File (#2094).
* Fixed issue with `Kernel#freeze` not freezing singleton class (#2093).
* Fixed `String#encode` with options issue (#2091, #2095, @LillianZ)
* Fixed issue with `spawn` when `:close` redirect is used (#2097).
* Fixed `coverage` issue when `*eval` is used (#2078).
* Use expanded load paths for feature matching (#1501).
* Fixed handling of post arguments for `super()` (#2111).
* Fixed `SystemStackError` sometimes replaced by an internal Java `NoClassDefFoundError` on JVM (#1743).
* Fixed constant/identifier detection in lexer for non-ASCII encodings (#2079, #2102, @ivoanjo).
* Fixed parsing of `--jvm` as an application argument (#2108).
* Fix `rb_rescue2` to ignore the end marker `(VALUE)0` (#2127, #2130).
* Fix status and output when SystemExit is subclassed and raised (#2128)
* Fix `String#{chomp, chomp!}` issue with invalid encoded strings (#2133).

Compatibility:

* Run `at_exit` handlers even if parsing the main script fails (#2047).
* Load required libraries (`-r`) before parsing the main script (#2047).
* `String#split` supports block (#2052, @ssnickolay)
* Implemented `String#{grapheme_clusters, each_grapheme_cluster}`.
* Fix the caller location for `#method_added` (#2059).
* Fix issue with `Float#round` when `self` is `-0.0`.
* Fix `String#unpack` issue with `m0` format (#2065).
* Fix issue with `File.absolute_path` returning a path to current directory (#2062).
* Update `Range#cover?` to handle `Range` parameter.
* Fix `String#{casecmp, casecmp?}` parameter conversion.
* Fix `Regexp` issue which raised syntax error instead of `RegexpError` (#2066).
* Handle `Object#autoload` when autoload itself (#1616, @ssnickolay)
* Skip upgraded default gems while loading RubyGems (#2075).
* Verify that gem paths are correct before loading RubyGems (#2075).
* Implement `rb_ivar_count`.
* Implemented `rb_yield_values2`.
* Implemented `Digest::Base#{update, <<}` (#2100).
* Pass the final `super` specs (#2104, @chrisseaton).
* Fix arity for arguments with optional kwargs (#1669, @ssnickolay)
* Fix arity for `Proc` (#2098, @ssnickolay)
* Check bounds for `FFI::Pointer` accesses when the size of the memory behind is known.
* Implement negative line numbers for eval (#1482).
* Support refinements for `#to_s` called by string interpolation (#2110, @ssnickolay)
* Module#using raises error in method scope (#2112, @ssnickolay)
* `File#path` now returns a new mutable String on every call like MRI (#2115).
* Avoid infinite recursion when redefining `Warning#warn` and calling `Kernel#warn` (#2109).
* Convert objects with `#to_path` in `$LOAD_PATH` (#2119).
* Handle the functions being native for `rb_thread_call_without_gvl()` (#2090).
* Support refinements for Kernel#respond_to? (#2120, @ssnickolay)
* JCodings has been updated from 1.0.45 to 1.0.55.
* Joni has been updated from 2.1.30 to 2.1.40.

Performance:

* Calls with a literal block are no longer always split but instead the decision is made by the Truffle splitting heuristic.
* `Symbol#to_proc` is now AST-inlined in order to not rely on splitting and to avoid needing the caller frame to find refinements which apply.
* `Symbol#to_proc` is now globally cached per Symbol and refinements, to avoid creating many redundant `CallTargets`.
* Setting and access to the special variables `$~` and `$_` has been refactored to require less splitting.

Changes:

* Migrated from JLine 2 to JLine 3 for the `readline` standard library.

# 20.2.0

New features:

* Updated to Ruby 2.6.6.
* Use `InteropLibrary#toDisplayString()` to better display objects from other languages.
* Implement writing to the top scope for global variables (#2024).
* `foreign_object.to_s` now uses `InteropLibrary#toDisplayString()` (and still `asString()` if `isString()`).
* `foreign_object.inspect` has been improved to be more useful (include the language and meta object).
* `foreign_object.class` now calls `getMetaObject()` (except for Java classes, same as before).
* Add basic support for Linux AArch64.
* `foreign_object.name = value` will now call `Interoplibrary#writeMember("name", value)` instead of `invokeMember("name=", value)`.
* Always show the Ruby core library files in backtraces (#1414).
* The Java stacktrace is now shown when sending SIGQUIT to the process, also on TruffleRuby Native, see [Debugging](doc/user/debugging.md) for details (#2041).
* Calls to foreign objects with a block argument will now pass the block as the last argument.
* `foreign.name` will now use `invokeMember` if invocable and if not use `readMember`, see `doc/contrib/interop_implicit_api.md` for details.
* `foreign.to_f` and `foreign.to_i` will now attempt to convert to Ruby `Float` and `Integer` (#2038).
* `foreign.equal?(other)` now uses `InteropLibrary#isIdentical(other)` and `foreign.object_id/__id__` now uses `InteropLibrary#identityHashCode()`.

Bug fixes:

* Fix `#class_exec`, `#module_exec`, `#instance_eval`, and `instance_exec` to use activated refinements (#1988, @ssnickolay).
* Fixed missing method error for FFI calls with `blocking: true` when interrupted.
* Use upgraded default gems when installed (#1956).
* Fixed `NameError` when requiring an autoload path that does not define the autoload constant (#1905).
* Thread local IO buffers are now allocated using a stack to ensure safe operating if a signal handler uses one during an IO operation.
* Fixed `TracePoint` thread-safety by storing the state on the Ruby `Thread` (like MRI) instead of inside the `TracePoint` instance.
* Make `require 'rubygems/package'` succeed and define `Gem::Deprecate` correctly (#2014).
* Fix `MBCLEN_CHARFOUND_P` error.
* Fix `rb_enc_str_new` when `NULL` encoding is given with a constant string.
* Fixed `rb_enc_precise_mbclen` to handle more inputs.
* The output for `--engine.TraceCompilation` is now significantly easier to read, by having shorter method names and source names (oracle/graal#2052).
* Fix indentation for squiggly heredoc with single quotes (#1564).
* Only print members which are readable for foreign `#inspect` (#2027).
* Fixed the return value of the first call to `Kernel#srand` in a Thread (#2028).
* Fix missing flushing when printing an exception at top-level with a custom backtrace, which caused no output being shown (#1750, #1895).
* Use the mode of the given `IO` for `IO#reopen(IO)` which is important for the 3 standard IOs (#2034).
* Fix potential deadlock when running finalizers (#2041).
* Let `require 'rubygems/specification'` work before `require 'rubygems'`.

Compatibility:

* Implement `UnboundMethod#bind_call`.
* Implemented `ObjectSpace::WeakMap` (#1385, #1958).
* Implemented `strtod` and `ruby_strtod` (#2007).
* Fix detection of `#find_type` in FFI to ignore `MakeMakefile#find_type` from `mkmf` (#1896, #2010).
* Implemented `rb_uv_to_utf8` (#1998, @skateman).
* Implemented `rb_str_cat_cstr`.
* Implemented `rb_fstring`.
* Support `#refine` for Module (#2021, @ssnickolay).
* Implemented `rb_ident_hash_new`.
* Improved the compatibility of `Symbol.all_symbols` (#2022, @chrisseaton).
* Implemented `rb_enc_str_buf_cat`.
* Implemented `rb_int_positive_pow`.
* Implemented `rb_usascii_str_new_lit`.
* Define `#getch` and `#getpass` on `StringIO` when `io/console` is required.
* Implemented `rb_uv_to_utf8` (#1998).
* Single character IDs now behave more like those in MRI to improve C extension compatibility, so `rb_funcall(a, '+', b)` will now do the same thing as in MRI.
* Removed extra public methods on `String`.
* Implemented `rb_array_sort` and `rb_array_sort_bang`.
* Do not create a finalizers `Thread` if there are other public languages, which is helpful for polyglot cases (#2035).
* Implemented `rb_enc_isalnum` and `rb_enc_isspace`.
* `RUBY_REVISION` is now the full commit hash used to build TruffleRuby, similar to MRI 2.7+.
* Implemented `rb_enc_mbc_to_codepoint`.
* Changed the lookup methods to achieve Refinements specification (#2033, @ssnickolay)
* Implemented `Digest::Instance#new` (#2040).
* Implemented `ONIGENC_MBC_CASE_FOLD`.
* Fixed `Thread#raise` to call the exception class' constructor with no arguments when given no message (#2045).
* Fixed `refine + super` compatibility (#2039, #2048, @ssnickolay)
* Make the top-level exception handler more compatible with MRI (#2047).
* Implemented `rb_enc_codelen`.
* Implemented `Ripper` by using the C extension (#1585).

Changes:

* RubyGems gem commands updated to use the `--no-document` option by default.

Performance:

* Enable lazy translation from the parser AST to the Truffle AST for user code by default. This should improve application startup time (#1992).
* `instance variable ... not initialized` and similar warnings are now optimized to have no peak performance impact if they are not printed (depends on `$VERBOSE`).
* Implement integer modular exponentiation using `BigInteger#mod_pow` (#1999, @skateman)
* Fixed a performance issue when computing many substrings of a given non-leaf `String` with non-US-ASCII characters.
* Speedup native handle to Ruby object lookup for C extensions.

# 20.1.0

New features:

* Nightly builds of TruffleRuby are now available, see the README for details (#1483).
* `||=` will not compile the right-hand-side if it's only executed once, to match the idiomatic lazy-initialisation use-case ([blog post](https://engineering.shopify.com/blogs/engineering/optimizing-ruby-lazy-initialization-in-truffleruby-with-deoptimization), #1887, @kipply).
* Added `--metrics-profile-require` option to profile searching, parsing, translating and loading files.
* Added support for captured variables for the Truffle instruments (e.g. Chrome debugger).

Bug fixes:

* Fixed `Exception#dup` to copy the `Exception#backtrace` string array.
* Fixed `rb_warn` and `rb_warning` when used as statements (#1886, @chrisseaton).
* Fixed `NameError.new` and `NoMethodError.new` `:receiver` argument.
* Correctly handle large numbers of arguments to `rb_funcall` (#1882).
* Added arity check to `Module#{include, prepend}`.
* Fix `OpenSSL::Digest.{digest,hexdigest,base64digest}` to handle `algorithm, data` arguments (#1889, @bdewater).
* Fixed `SystemCallError.new` parameter conversion.
* Fixed `File#{chmod, umask}` argument conversion check.
* Added warning in `Hash.[]` for non-array elements.
* Fixed `File.lchmod` to raise `NotImplementedError` when not available.
* `RSTRING_PTR()` now always returns a native pointer, resolving two bugs `memcpy`ing to (#1822) and from (#1772) Ruby Strings.
* Fixed issue with duping during splat (#1883).
* Fixed `Dir#children` implementation.
* Fixed `SignalException.new` error when bad parameter given.
* Added deprecation warning to `Kernel#=~`.
* Fixed `puts` for a foreign objects, e.g. `puts Polyglot.eval('js', '[]')` (#1881).
* Fixed `Exception#full_message` implementation.
* Updated `Kernel.Complex()` to handle the `exception: false` parameter.
* Fixed `Kernel#dup` to return self for `Complex` and `Rational` objects.
* Updated `Kernel.Float()` to handle the `exception: false` parameter.
* Fixed `String#unpack` `M` format (#1901).
* Fixed error when `SystemCallError` message contained non-ASCII characters.
* Fixed `rb_rescue` to allow null rescue methods. (#1909, @kipply).
* Fixed incorrect comparisons between bignums and doubles.
* Prevented some internal uses of `Kernel#caller_locations` to be overridden by user code (#1934).
* Fixed an issue caused by recursing inlining within `Regexp#quote` (#1927).
* Updated `Kernel.Float()` to return given string in error message (#1945).
* Parameters and arity of methods derived from `method_missing` should now match MRI (#1921).
* Fixed compile error in `RB_FLOAT_TYPE_P` macro (#1928).
* Fixed `Symbol#match` to call the block with the `MatchData` (#1933).
* Fixed `Digest::SHA2.hexdigest` error with long messages (#1922).
* Fixed `Date.parse` to dup the coerced string to not modify original (#1946).
* Update `Comparable` error messages for special constant values (#1941).
* Fixed `File.ftype` parameter conversion (#1961).
* Fixed `Digest::Instance#file` to not modify string literals (#1964).
* Make sure that string interpolation returns a `String`, and not a subclass (#1950).
* `alias_method` and `instance_methods` should now work correctly inside a refinement (#1942).
* Fixed `Regexp.union` parameter conversion (#1963).
* `IO#read(n)` no longer buffers more than needed, which could cause hanging if detecting readability via a native call such as `select(2)` (#1951).
* Fixed `Random::DEFAULT.seed` to be different on boot (#1965, @kipply)
* `rb_encoding->name` can now be read even if the `rb_encoding` is stored in native memory.
* Detect and cut off recursion when inspecting a foreign object, substituting an ellipsis instead.
* Fixed feature lookup order to check every `$LOAD_PATH` path entry for `.rb`, then every entry for native extension when `require` is called with no extension.
* Define the `_DARWIN_C_SOURCE` macro in extension makefiles (#1592).
* Change handling of var args in `rb_rescue2` to handle usage in C extensions (#1823).
* Fixed incorrect `Encoding::CompatibilityError` raised for some interpolated Regexps (#1967).
* Actually unset environment variables with a `nil` value for `Process.spawn` instead of setting them to an empty String.
* Core library methods part of the Native Image heap are no longer added in the compilation queue on the first call, but after they reach the thresholds like other methods.
* Fix `RbConfig::CONFIG['LIBRUBY_SO']` file extension.
* Fix `char`, `short`, `unsigned char`,  `unsigned int`, and `unsigned short` types in `Fiddle` (#1971).
* Fix `IO#select` to reallocate its buffer if it is interrupted by a signal.
* Fix issue where interpolated string matched `#` within string as being a variable (#1495).
* Fix `File.join` to raise error on strings with null bytes.
* Fix initialization of Ruby Thread for foreign thread created in Java.
* Fix registration of default specs in RubyGems (#1987).

Compatibility:

* The C API type `VALUE` is now defined as `unsigned long` as on MRI. This enables `switch (VALUE)` and other expressions which rely on `VALUE` being an integer type (#1409, #1541, #1675, #1917, #1954).
* Implemented `Float#{floor, ceil}` with `ndigits` argument.
* Implemented `Thread#fetch`.
* Implemented `Float#truncate` with `ndigits` argument.
* Made `String#{byteslice, slice, slice!}` and `Symbol#slice` compatible with endless ranges.
* Implemented "instance variable not initialized" warning.
* Make `Kernel#{caller, caller_locations}` and `Thread#backtrace_locations` compatible with endless ranges.
* Implemented `Dir#each_child`.
* Implemented `Kernel.{chomp, chop}` and `Kernel#{chomp, chop}`.
* Implemented `-p` and `-a`, and `-l` CLI options.
* Convert the argument to `File.realpath` with `#to_path` (#1894).
* `StringIO#binmode` now sets the external encoding to BINARY like MRI (#1898).
* `StringIO#inspect` should not include the contents of the `StringIO` (#1898).
* Implemented `rb_fd_*` functions (#1623).
* Fixed uninitialized variable warnings in core and lib (#1897).
* Make `Thread#backtrace` support omit, length and range arguments.
* Implemented `Range#%`.
* Fixed the type of the `flags` field of `rb_data_type_t` (#1911).
* Implemented `rb_obj_is_proc` (#1908, @kipply, @XrXr).
* Implemented C API macro `RARRAY_ASET()`.
* Implemented `num2short` (#1910, @kipply).
* `RSTRING_END()` now always returns a native pointer.
* Removed `register` specifier for `rb_mem_clear()` (#1924).
* Implemented `Thread::Backtrace::Locations#base_label` (#1920).
* Implemented `rb_mProcess` (#1936).
* Implemented `rb_gc_latest_gc_info` (#1937).
* Implemented `RBASIC_CLASS` (#1935).
* Yield 2 arguments for `Hash#map` if the arity of the block is > 1 (#1944).
* Add all `Errno` constants to match MRI, needed by recent RubyGems.
* Silence `ruby_dep` warnings since that gem is unmaintained.
* Clarify error message for not implemented `Process.daemon` (#1962).
* Allow multiple assignments in conditionals (#1513).
* Update `NoMethodError#message` to match MRI (#1957).
* Make `StringIO` work with `--enable-frozen-string-literal` (#1969).
* Support `NULL` for the status of `rb_protect()`.
* Ensure `BigDecimal#inspect` does not call `BigDecimal#to_s` to avoid behaviour change on `to_s` override (#1960).
* Define all C-API `rb_{c,m,e}*` constants as C global variables (#1541).
* Raise `ArgumentError` for `Socket.unpack_sockaddr_un` if the socket family is incorrect.
* Implemented `RTYPEDDATA_*()` macros and `rb_str_tmp_new()` (#1975).
* Implemented `rb_set_end_proc` (#1959).
* Implemented `rb_to_symbol`.
* Implemented `rb_class_instance_methods`, `rb_class_public_instance_methods`, `rb_class_protected_instance_methods`, and `rb_class_private_instance_methods`.
* Implemented `rb_tracepoint_new`, `rb_tracepoint_disable`, `rb_tracepoint_enable`, and `rb_tracepoint_enabled_p` (#1450).
* Implemented `RbConfig::CONFIG['AR']` and `RbConfig::CONFIG['STRIP']` (#1973).
* Not yet implemented C API functions are now correctly detected as missing via `mkmf`'s `have_func` (#1980).
* Accept `RUBY_INTERNAL_EVENT_{NEWOBJ,FREEOBJ}` events but warn they are not triggered (#1978, #1983).
* `IO.copy_stream(in, STDOUT)` now writes to `STDOUT` without buffering like MRI.
* Implemented `RbConfig['vendordir']`.
* Implemented `Enumerator::ArithmeticSequence`.
* Support `(struct RBasic *)->flags` and `->klass` from `ruby.h` (#1891, #1884, #1978).

Changes:

* `TRUFFLERUBY_RESILIENT_GEM_HOME` has been removed. Unset `GEM_HOME` and `GEM_PATH` instead if you need to.
* The deprecated `Truffle::System.full_memory_barrier`, `Truffle::Primitive.logical_processors`, and  `Truffle::AtomicReference` have been removed.
* The implicit interface for allowing Ruby objects to behave as polyglot arrays with `#size`, `#[]` methods has been removed and replaced with an explicit interface where each method starts with `polyglot_*`.
* Hash keys are no longer reported as polyglot members.
* All remaining implicit polyglot behaviour for `#[]` method was replaced with `polyglot_*` methods.
* Rename dynamic API to match InteropLibrary. All the methods keep the name as it is in InteropLibrary with the following changes: use snake_case, add `polyglot_` prefix, drop `get` and `is` prefix, append `?` on all predicates.
* Split `Truffle::Interop.write` into `.write_array_element` and `.write_member` methods.
* Rename `Truffle::Interop.size` to `.array_size`.
* Rename `Truffle::Interop.is_boolean?` to `.boolean?`.
* Split `Truffle::Interop.read` into `.read_member` and `.read_array_element`.
* Drop `is_` prefix in `Truffle::Interop.is_array_element_*` predicates.
* `Truffle::Interop.hash_keys_as_members` has been added to treat a Ruby Hash as a polyglot object with the Hash keys as members.

Performance:

* Optimized `RSTRING_PTR()` accesses by going to native directly, optimized various core methods, use Mode=latency and tune GC heap size for Bundler. This speeds up `bundle install` from 84s to 19s for a small Gemfile with 6 gems (#1398).
* Fixed memory footprint issue due to large compilation on Native Image, notably during `bundle install` (#1893).
* `ArrayBuilderNode` now uses a new Truffle library for manipulating array stores.
* Ruby objects passed to C extensions are now converted less often to native handles.
* Calling blocking system calls and running C code with unblocking actions has been refactored to remove some optimisation boundaries.
* `return` expressions are now rewritten as implicit return expressions where control flow allows this to be safely done as a tail optimisation. This can improve interpreter performance by up to 50% in some benchmarks, and can be applied to approximately 80% of return nodes seen in Rails and its dependencies (#1977).
* The old array strategy code has been removed and all remaining nodes converted to the new `ArrayStoreLibrary`.
* Updated `nil` to be a global immutable singleton (#1835).

# 20.0.0

New features:

* Enable and document `--coverage` option (#1840, @chrisseaton).
* Update the internal LLVM toolchain to LLVM 9 and reduce its download size.
* Updated to Ruby 2.6.5 (#1749).
* Automatically set `PKG_CONFIG_PATH` as needed for compiling OpenSSL on macOS (#1830).

Bug fixes:

* Fix `Tempfile#{size,length}` when the IO is not flushed (#1765, @rafaelfranca).
* Dump and load instance variables in subclasses of `Exception` (#1766, @rafaelfranca).
* Fix `Date._iso8601` and `Date._rfc3339` when the string is an invalid date (#1773, @rafaelfranca).
* Fail earlier for bad handle unwrapping (#1777, @chrisseaton).
* Match out of range `ArgumentError` message with MRI (#1774, @rafaelfranca).
* Raise `Encoding::CompatibilityError` with incompatible encodings on `Regexp` (#1775, @rafaelfranca).
* Fixed interactions between attributes and instance variables in `Struct` (#1776, @chrisseaton).
* Coercion fixes for `TCPServer.new` (#1780, @XrXr).
* Fix `Float#<=>` not calling `coerce` when `other` argument responds to it (#1783, @XrXr).
* Do not warn / crash when requiring a file that sets and trigger autoload on itself (#1779, @XrXr).
* Strip trailing whitespaces when creating a `BigDecimal` with a `String` (#1796, @XrXr).
* Default `close_others` in `Process.exec` to `false` like Ruby 2.6 (#1798, @XrXr).
* Don't clone methods when setting method to the same visibility (#1794, @XrXr).
* `BigDecimal()` deal with large rationals precisely (#1797, @XrXr).
* Make it possible to call `instance_exec` with `rb_block_call` (#1802, @XrXr).
* Check for duplicate members in `Struct.new` (#1803, @XrXr).
* `Process::Status#to_i` return raw `waitpid(2)` status (#1800, @XrXr).
* `Process#exec`: set close-on-exec to false for fd redirection (#1805, @XrXr, @rafaelfranca).
* Building C extensions should now work with frozen string literals (#1786).
* Keep the Truffle working directory in sync with the native working directory.
* Rename `to_native` to `polyglot_to_native` to match `polyglot_pointer?` and `polyglot_address` methods.
* Fixed missing partial evaluation boundary in `Array#{sort,sort!}` (#1727).
* Fixed the class of `self` and the wrapping `Module` for `Kernel#load(path, wrap=true)` (#1739).
* Fixed missing polyglot type declaration for `RSTRING_PTR` to help with native/managed interop.
* Fixed `Module#to_s` and `Module#inspect` to not return an extra `#<Class:` for singleton classes.
* Arrays backed by native storage now allocate the correct amount of memory (#1828).
* Fixed issue in `ConditionVariable#wait` that could lose a `ConditionVariable#signal`.
* Do not expose TruffleRuby-specific method `Array#swap` (#1816).
* Fixed `#inspect` on broken UTF-8 sequences (#1842, @chrisseaton).
* `Truffle::Interop.keys` should report methods of `String` and `Symbol` (#1817).
* `Kernel#sprintf` encoding validity has been fixed (#1852, @XrXr).
* Fixed `ArrayIndexOutOfBoundsException` in `File.fnmatch` (#1845).
* Make `String#concat` work with no or multiple arguments (#1519).
* Make `Array#concat` work with no or multiple arguments (#1519).
* Coerce `BigDecimal(arg)` using `to_str` (#1826).
* Fixed `NameError#dup`, `NoMethodError#dup`, and `SystemCallError#dup` to copy internal fields.
* Make `Enumerable#chunk` work without a block (#1518).
* Fixed issue with `SystemCallError.new` setting a backtrace too early.
* Fixed `BigDecimal#to_s` formatting issue (#1711).
* Run `END` keyword block only once at exit.
* Implement `Numeric#clone` to return `self`.
* Fixed `Symbol#to_proc` to create a `Proc` with `nil` `source_location` (#1663).
* Make `GC.start` work with keyword arguments.
* Fixed `Kernel#clone` for `nil`, `true`, `false`, `Integer`, and `Symbol`.
* Make top-level methods available in `Context#getBindings()` (#1838).
* Made `Kernel#caller_locations` accept a range argument, and return `nil` when appropriate.
* Made `rb_respond_to` work with primitives (#1869, @chrisseaton).
* Fixed issue with missing backtrace for `rescue $ERROR_INFO` (#1660).
* Fixed `Struct#hash` for `keyword_init: true` `Struct`.
* Fixed `String#{upcase!,downcase!,swapcase!}(:ascii)` for non-ASCII-compatible encodings like UTF-16.
* Fixed `String#capitalize!` for strings that weren't full ASCII.
* Fixed enumeration issue in `ENV.{select, filter}`.
* Fixed `Complex` and `Rational` should be frozen after initializing.
* Fixed `printf` should raise error when not enough arguments for positional argument.
* Removed "shadowing outer local variable" warning.
* Fixed parameter conversion to `String` in ENV methods.
* Fixed deprecation warning when `ENV.index` is called.
* Fixed issue with `ENV.each_key`.
* Fixed `ENV.replace` implementation.
* Fixed `ENV.udpate` implementation.
* Fixed argument handling in `Kernel.printf`.
* Fixed character length after conversion to binary from a non-US-ASCII String.
* Fixed issue with installing latest bundler (#1880).
* Fixed type conversion for `Numeric#step` `step` parameter.
* Fixed `Kernel#Integer` conversion.
* Fixed `IO.try_convert` parameter conversion.
* Fixed linking of always-inline C API functions with `-std=gnu90` (#1837, #1879).
* Avoid race conditions during `gem install` by using a single download thread.
* Do not use gems precompiled for MRI on TruffleRuby (#1837).
* Fixed printing foreign arrays that were also pointers (#1679).
* Fixed `nil#=~` to not warn.
* Fixed `Enumerable#collect` to give user block arity in the block passed to `Enumerable#each`.

Compatibility:

* Implemented `String#start_with?(Regexp)` (#1771, @zhublik).
* Various improvements to `SignalException` and signal handling (#1790, @XrXr).
* Implemented `rb_utf8_str_new`, `rb_utf8_str_new_cstr`, `rb_utf8_str_new_static` (#1788, @chrisseaton).
* Implemented the `unit` argument of `Time.at` (#1791, @XrXr).
* Implemented `keyword_init: true` for `Struct.new` (#1789, @XrXr).
* Implemented `MatchData#dup` (#1792, @XrXr).
* Implemented a native storage strategy for `Array` to allow better C extension compatibility.
* Implemented `rb_check_symbol_cstr` (#1814).
* Implemented `rb_hash_start` (#1841, @XrXr).
* JCodings has been updated from 1.0.42 to 1.0.45.
* Joni has been updated from 2.1.25 to 2.1.30.
* Implemented `Method#<<` and `Method#>>` (#1821).
* The `.bundle` file extension is now used for C extensions on macOS (#1819, #1837).
* Implemented `Comparable#clamp` (#1517).
* Implemented `rb_gc_register_mark_object` and `rb_enc_str_asciionly_p` (#1856, @chrisseaton).
* Implemented `rb_io_set_nonblock` (#1741).
* Include the major kernel version in `RUBY_PLATFORM` on macOS like MRI (#1860, @eightbitraptor).
* Implemented `Enumerator::Chain`, `Enumerator#+`, and `Enumerable#chain` (#1859, #1858).
* Implemented `Thread#backtrace_locations` and `Exception#backtrace_locations` (#1556).
* Implemented `rb_module_new`, `rb_define_class_id`, `rb_define_module_id`, (#1876, @XrXr, @chrisseaton).
* Implemented `-n` CLI option (#1532).
* Cache the `Symbol` of method names in call nodes only when needed (#1872).
* Implemented `rb_get_alloc_func` and related functions (#1874, @XrXr).
* Implemented `rb_module_new`, `rb_define_class_id`, `rb_define_module_id`, (#1876, @chrisseaton).
* Implemented `ENV.slice`.
* Support for the Darkfish theme for RDoc generation has been added back.
* Implemented `Kernel#system` `exception: true` option.
* Implemented `Random.bytes`.
* Implemented `Random.random_number`.
* Added the ability to parse endless ranges.
* Made `Range#{to_a, step, each, bsearch, step, last, max, min, to_s, ==}` compatible with endless ranges.
* Made `Array#{[], []=, values_at, fill, slice!}` compatible with endless ranges.
* Defined `Array#{min, max}` methods.

Performance:

* Use a smaller limit for identity-based inline caches to improve warmup by avoiding too many deoptimizations.
* `long[]` array storage now correctly declare that they accept `int` values, reducing deoptimisations and promotions to `Object[]` storage.
* Enable inline caching of `Symbol` conversion for `rb_iv_get` and `rb_iv_set`.
* `rb_type` information is now cached on classes as a hidden variable to improve performance.
* Change to using thread local buffers for socket calls to reduce allocations.
* Refactor `IO.select` to reduce copying and optimisation boundaries.
* Refactor various `String` and `Rope` nodes to avoid Truffle performance warnings.
* Reading caller frames should now work in more cases without deoptimisation.

# 19.3.0

New features:

* Compilation of C extensions is now done with an internal LLVM toolchain producing both native code and bitcode. This means more C extensions should compile out of the box and this should resolve most linker-related issues.
* It is no longer necessary to install LLVM for installing C extensions on TruffleRuby.
* It is no longer necessary to install libc++ and libc++abi for installing C++ extensions on TruffleRuby.
* On macOS, it is no longer necessary to install the system headers package (#1417).
* License updated to EPL 2.0/GPL 2.0/LGPL 2.1 like recent JRuby.

Bug fixes:

* `rb_undef_method` now works for private methods (#1731, @cky).
* Fixed several issues when requiring C extensions concurrently (#1565).
* `self.method ||= value` with a private method now works correctly (#1673).
* Fixed `RegexpError: invalid multibyte escape` for binary regexps with a non-binary String (#1433).
* Arrays now report their methods to other languages for interopability (#1768).
* Installing `sassc` now works due to using the LLVM toolchain (#1753).
* Renamed `Truffle::Interop.respond_to?` to avoid conflict with Ruby's `respond_to?` (#1491).
* Warn only if `$VERBOSE` is `true` when a magic comment is ignored (#1757, @nirvdrum).
* Make C extensions use the same libssl as the one used for the openssl C extension (#1770).

Compatibility:

* `GC.stat` can now take an optional argument (#1716, @kirs).
* `Kernel#load` with `wrap` has been implemented (#1739).
* Implemented `Kernel#spawn` with `:chdir` (#1492).
* Implemented `rb_str_drop_bytes`, notably used by OpenSSL (#1740, @cky).
* Include executables of default gems, needed for `rails new` in Rails 6.
* Use compilation flags similar to MRI for C extension compilation.
* Warn for `gem update --system` as it is not fully supported yet and is often not needed.
* Pass `-undefined dynamic_lookup` to the linker on macOS like MRI.

Performance:

* Core methods are no longer always cloned, which reduces memory footprint and should improve warmup.
* Inline cache calls to `rb_intern()` with a constant name in C extensions.
* Improve allocation speed of native handles for C extensions.
* Improve the performance of `NIL_P` and `INT2FIX` in C extensions.
* Various fixes to improve Rack performance.
* Optimize `String#gsub(String)` by not creating a `Regexp` and using `String#index` instead.
* Fixed "FrameWithoutBoxing should not be materialized" compilation issue in `TryNode`.

# 19.2.0, August 2019

New features:

* `Fiddle` has been implemented.

Bug fixes:

* Set `RbConfig::CONFIG['ruby_version']` to the same value as the TruffleRuby version. This fixes reusing C extensions between different versions of TruffleRuby with Bundler (#1715).
* Fixed `Symbol#match` returning `MatchData` (#1706, @zhublik).
* Allow `Time#strftime` to be called with binary format strings.
* Do not modify the argument passed to `IO#write` when the encoding does not match (#1714).
* Use the class where the method was defined to check if an `UnboundMethod` can be used for `#define_method` (#1710).
* Fixed setting `$~` for `Enumerable` and `Enumerator::Lazy`'s `#grep` and `#grep_v`.
* Improved errors when interacting with single-threaded languages (#1709).

Compatibility:

* Added `Kernel#then` (#1703, @zhublik).
* `FFI::Struct#[]=` is now supported for inline character arrays.
* `blocking: true` is now supported for `FFI::Library#attach_function`.
* Implemented `Proc#>>` and `#<<` (#1688).
* `Thread.report_on_exception` is now `true` by default like MRI 2.5+.
* `BigDecimal` compatibility has been generally improved in several ways.

Changes:

* An interop read message sent to a `Proc` will no longer call the `Proc`.

Performance:

* Several `String` methods have been made faster by the usage of vector instructions
  when searching for a single-byte character in a String.
* Methods needing the caller frame are now better optimized.

# 19.1.0, June 2019

*Ruby is an experimental language in the GraalVM 19.1.0 release*

Bug fixes:

* Sharing for thread-safety of objects is now triggered later as intended, e.g., when a second `Thread` is started.
* Fixed `Array#to_h` so it doesn't set a default value (#1698).
* Removed extra `public` methods on `IO` (#1702).
* Fixed `Process.kill(signal, Process.pid)` when the signal is trapped as `:IGNORE` (#1702).
* Fixed `Addrinfo.new(String)` to reliably find the address family (#1702).
* Fixed argument checks in `BasicSocket#setsockopt` (#1460).
* Fixed `ObjectSpace.trace_object_allocations` (#1456).
* Fixed `BigDecimal#{clone,dup}` so it now just returns the receiver, per Ruby 2.5+ semantics (#1680).
* Fixed creating `BigDecimal` instances from non-finite `Float` values (#1685).
* Fixed `BigDecimal#inspect` output for non-finite values (e.g, NaN or -Infinity) (#1683).
* Fixed `BigDecimal#hash` to return the same value for two `BigDecimal` objects that are equal (#1656).
* Added missing `BigDecimal` constant definitions (#1684).
* Implemented `rb_eval_string_protect`.
* Fixed `rb_get_kwargs` to correctly handle optional and rest arguments.
* Calling `Kernel#raise` with a raised exception will no longer set the cause of the exception to itself (#1682).
* Return a `FFI::Function` correctly for functions returning a callback.
* Convert to intuitive Ruby exceptions when INVOKE fails (#1690).
* Implemented `FFI::Pointer#clear` (#1687).
* Procs will now yield to the block in their declaration context even when called with a block argument (#1657).
* Fixed problems with calling POSIX methods if `Symbol#[]` is redefined (#1665).
* Fixed sharing of `Array` and `Hash` elements for thread-safety of objects (#1601).
* Fixed concurrent modifications of `Gem::Specification::LOAD_CACHE` (#1601).
* Fix `TCPServer#accept` to set `#do_not_reverse_lookup` correctly on the created `TCPSocket`.

Compatibility:

* Exceptions from `coerce` are no longer rescued, like MRI.
* Implemented `Integer#{allbits?,anybits?,nobits?}`.
* `Integer#{ceil,floor,truncate}` now accept a precision and `Integer#round` accepts a rounding mode.
* Added missing `Enumerable#filter` and `Enumerator::Lazy#filter` aliases to the respective `select` method (#1610).
* Implemented more `Ripper` methods as no-ops (#1694, @Mogztter).
* Implemented `rb_enc_sprintf` (#1702).
* Implemented `ENV#{filter,filter!}` aliases for `select` and `select!`.
* Non-blocking `StringIO` and `Socket` APIs now support `exception: false` like MRI (#1702).
* Increased compatibility of `BigDecimal`.
* `String#-@` now performs string deduplication (#1608).
* `Hash#merge` now preserves the key order from the original hash for merged values (#1650).
* Coerce values given to `FFI::Pointer` methods.
* `FrozenError` is now defined and is used for `can't modify frozen` object exceptions.
* `StringIO` is now available by default like in MRI, because it is required by RubyGems.

Changes:

* Interactive sources (like the GraalVM polyglot shell) now all share the same binding (#1695).
* Hash code calculation has been improved to reduce hash collisions for `Hash` and other cases.

Performance:

* `eval(code, binding)` for a fixed `code` containing blocks is now much faster. This improves the performance of rendering `ERB` templates containing loops.
* `rb_str_cat` is faster due to the C string now being concatenated without first being converted to a Ruby string or having its encoding checked. As a side effect the behaviour of `rb_str_cat` should now more closely match that of MRI.

# 19.0.0, May 2019

*Ruby is an experimental language in the GraalVM 19.0.0 release*

Bug fixes:

* The debugger now sees global variables as the global scope.
* Temporary variables are no longer visible in the debugger.
* Setting breakpoints on some lines has been fixed.
* The OpenSSL C extension is now always recompiled, fixing various bugs when using the extension (e.g., when using Bundler in TravisCI) (#1676, #1627, #1632).
* Initialize `$0` when not run from the 'ruby' launcher, which is needed to `require` gems (#1653).

Compatibility:

* `do...end` blocks can now have `rescue/else/ensure` clauses like MRI (#1618).

Changes:

* `TruffleRuby.sulong?` has been replaced by `TruffleRuby.cexts?`, and `TruffleRuby.graal?` has been replaced by `TruffleRuby.jit?`. The old methods will continue to work for now, but will produce warnings, and will be removed at a future release.

# 1.0 RC 16, 19 April 2019

Bug fixes:

* Fixed `Hash#merge` with no arguments to return a new copy of the receiver (#1645).
* Fixed yield with a splat and keyword arguments (#1613).
* Fixed `rb_scan_args` to correctly handle kwargs in combination with optional args.
* Many fixes for `FFI::Pointer` to be more compatible with the `ffi` gem.

New features:

* Rounding modes have been implemented or improved for `Float`, `Rational`, `BigDecimal` (#1509).
* Support Homebrew installed in other prefixes than `/usr/local` (#1583).
* Added a pure-Ruby implementation of FFI which passes almost all Ruby FFI specs (#1529, #1524).

Changes:

* Support for the Darkfish theme for RDoc generation has been removed.

Compatibility:

* The `KeyError` raised from `ENV#fetch` and `Hash#fetch` now matches MRI's message formatting (#1633).
* Add the missing `key` and `receiver` values to `KeyError` raised from `ENV#fetch`.
* `String#unicode_normalize` has been moved to the core library like in MRI.
* `StringScanner` will now match a regexp beginning with `^` even when not scanning from the start of the string.
* `Module#define_method` is now public like in MRI.
* `Kernel#warn` now supports the `uplevel:` keyword argument.

# 1.0 RC 15, 5 April 2019

Bug fixes:

* Improved compatibility with MRI's `Float#to_s` formatting (#1626).
* Fixed `String#inspect` when the string uses a non-UTF-8 ASCII-compatible encoding and has non-ASCII characters.
* Fixed `puts` for strings with non-ASCII-compatible encodings.
* `rb_protect` now returns `Qnil` when an error occurs.
* Fixed a race condition when using the interpolate-once (`/o`) modifier in regular expressions.
* Calling `StringIO#close` multiple times no longer raises an exception (#1640).
* Fixed a bug in include file resolution when compiling C extensions.

New features:

* `Process.clock_getres` has been implemented.

Changes:

* `debug`, `profile`, `profiler`, which were already marked as unsupported, have been removed.
* Our experimental JRuby-compatible Java interop has been removed - use `Polyglot` and `Java` instead.
* The Trufle handle patches applied to `psych` C extension have now been removed.
* The `rb_tr_handle_*` functions have been removed as they are no longer used in any C extension patches.
* Underscores and dots in options have become hyphens, so `--exceptions.print_uncaught_java` is now `--exceptions-print-uncaught-java`, for example.
* The `rb_tr_handle_*` functions have been removed as they are no longer used in any C extension patches.

Bug fixes:

* `autoload :C, "path"; require "path"` now correctly triggers the autoload.
* Fixed `UDPSocket#bind` to specify family and socktype when resolving address.
* The `shell` standard library can now be `require`-d.
* Fixed a bug where `for` could result in a `NullPointerException` when trying to assign the iteration variable.
* Existing global variables can now become aliases of other global variables (#1590).

Compatibility:

* ERB now uses StringScanner and not the fallback, like on MRI. As a result `strscan` is required by `require 'erb'` (#1615).
* Yield different number of arguments for `Hash#each` and `Hash#each_pair` based on the block arity like MRI (#1629).
* Add support for the `base` keyword argument to `Dir.{[], glob}`.

# 1.0 RC 14, 18 March 2019

Updated to Ruby 2.6.2.

Bug fixes:

* Implement `rb_io_wait_writable` (#1586).
* Fixed error when using arrows keys first within `irb` or `pry` (#1478, #1486).
* Coerce the right hand side for all `BigDecimal` operations (#1598).
* Combining multiple `**` arguments containing duplicate keys produced an incorrect hash. This has now been fixed (#1469).
* `IO#read_nonblock` now returns the passed buffer object, if one is supplied.
* Worked out autoloading issue (#1614).

New features:

* Implemented `String#delete_prefix`, `#delete_suffix`, and related methods.
* Implemented `Dir.children` and `Dir#children`.
* Implemented `Integer#sqrt`.

Changes:

* `-Xoptions` has been removed - use `--help:languages` instead.
* `-Xlog=` has been removed - use `--log.level=` instead.
* `-J` has been removed - use `--vm.` instead.
* `-J-cp lib.jar` and so on have removed - use `--vm.cp=lib.jar` or `--vm.classpath=lib.jar` instead.
* `--jvm.` and `--native.` have been deprecated, use `--vm.` instead to pass VM options.
* `-Xoption=value` has been removed - use `--option=value` instead.
* The `-X` option now works as in MRI.
* `--help:debug` is now `--help:internal`.
* `ripper` is still not implemented, but the module now exists and has some methods that are implemented as no-ops.

# 1.0 RC 13, 5 March 2019

Note that as TruffleRuby RC 13 is built on Ruby 2.4.4 it is still vulnerable to CVE-2018-16395. This will be fixed in the next release.

New features:

* Host interop with Java now works on SubstrateVM too.

Bug fixes:

* Fixed `Enumerator::Lazy` which wrongly rescued `StandardError` (#1557).
* Fixed several problems with `Numeric#step` related to default arguments, infinite sequences, and bad argument types (#1520).
* Fixed incorrect raising of `ArgumentError` with `Range#step` when at least one component of the `Range` is `Float::INFINITY` (#1503).
* Fixed the wrong encoding being associated with certain forms of heredoc strings (#1563).
* Call `#coerce` on right hand operator if `BigDecimal` is the left hand operator (#1533, @Quintasan).
* Fixed return type of division of `Integer.MIN_VALUE` and `Long.MIN_VALUE` by -1 (#1581).
* `Exception#cause` is now correctly set for internal exceptions (#1560).
* `rb_num2ull` is now implemented as well as being declared in the `ruby.h` header (#1573).
* `rb_sym_to_s` is now implemented (#1575).
* `R_TYPE_P` now returns the type number for a wider set of Ruby objects (#1574).
* `rb_fix2str` has now been implemented.
* `rb_protect` will now work even if `NilClass#==` has been redefined.
* `BigDecimal` has been moved out of the `Truffle` module to match MRI.
* `StringIO#puts` now correctly handles `to_s` methods which do not return strings (#1577).
* `Array#each` now behaves like MRI when the array is modified (#1580).
* Clarified that `$SAFE` can never be set to a non-zero value.
* Fix compatibility with RubyGems 3 (#1558).
* `Kernel#respond_to?` now returns false if a method is protected and the `include_all` argument is false (#1568).

Changes:

* `TRUFFLERUBY_CEXT_ENABLED` is no longer supported and C extensions are now always built, regardless of the value of this environment variable.
* Getting a substring of a string created by a C extension now uses less memory as only the requested portion will be copied to a managed string.
* `-Xoptions` has been deprecated and will be removed - use `--help:languages` instead.
* `-Xlog=` has been deprecated and will be removed - use `--log.level=` instead.
* `-J` has been deprecated and will be removed - use `--jvm.` instead.
* `-J-cp lib.jar` and so on have been deprecated and will be removed - use `--jvm.cp=lib.jar` or `--jvm.classpath=lib.jar` instead.
* `-J-cmd`, `--jvm.cmd`, `JAVA_HOME`, `JAVACMD`, and `JAVA_OPTS` do not work in any released configuration of TruffleRuby, so have been removed.
* `-Xoption=value` has been deprecated and will be removed - use `--option=value` instead.
* `TracePoint` now raises an `ArgumentError` for unsupported events.
* `TracePoint.trace` and `TracePoint#inspect` have been implemented.

Compatibility:

* Improved the exception when an `-S` file isn't found.
* Removed the message from exceptions raised by bare `raise` to better match MRI (#1487).
* `TracePoint` now handles the `:class` event.

Performance:

* Sped up `String` handling in native extensions, quite substantially in some cases, by reducing conversions between native and managed strings and allowing for mutable metadata in native strings.

# 1.0 RC 12, 4 February 2019

Bug fixes:

* Fixed a bug with `String#lines` and similar methods with multibyte characters (#1543).
* Fixed an issue with `String#{encode,encode!}` double-processing strings using XML conversion options and a new destination encoding (#1545).
* Fixed a bug where a raised cloned exception would be caught as the original exception (#1542).
* Fixed a bug with `StringScanner` and patterns starting with `^` (#1544).
* Fixed `Enumerable::Lazy#uniq` with infinite streams (#1516).

Compatibility:

* Change to a new system for handling Ruby objects in C extensions which greatly increases compatibility with MRI.
* Implemented `BigDecimal#to_r` (#1521).
* `Symbol#to_proc` now returns `-1` like on MRI (#1462).

# 1.0 RC 11, 15 January 2019

New features:

* macOS clocks `CLOCK_MONOTONIC_RAW`, `_MONOTONIC_RAW_APPROX`, `_UPTIME_RAW`, `_UPTIME_RAW_APPROX`, and `_PROCESS_CPUTIME_ID` have been implemented (#1480).
* TruffleRuby now automatically detects native access and threading permissions from the `Context` API, and can run code with no permissions given (`Context.create()`).

Bug fixes:

* FFI::Pointer now does the correct range checks for signed and unsigned values.
* Allow signal `0` to be used with `Process.kill` (#1474).
* `IO#dup` now properly sets the new `IO` instance to be close-on-exec.
* `IO#reopen` now properly resets the receiver to be close-on-exec.
* `StringIO#set_encoding` no longer raises an exception if the underlying `String` is frozen (#1473).
* Fix handling of `Symbol` encodings in `Marshal#dump` and `Marshal#load` (#1530).

Compatibility:

* Implemented `Dir.each_child`.
* Adding missing support for the `close_others` option to `exec` and `spawn`.
* Implemented the missing `MatchData#named_captures` method (#1512).

Changes:

* `Process::CLOCK_` constants have been given the same value as in standard Ruby.

Performance:

* Sped up accesses to native memory through FFI::Pointer.
* All core files now make use of frozen `String` literals, reducing the number of `String` allocations for core methods.
* New -Xclone.disable option to disable all manual cloning.

# 1.0 RC 10, 5 December 2018

New features:

* The `nkf` and `kconv` standard libraries were added (#1439).
* `Mutex` and `ConditionVariable` have a new fast path for acquiring locks that are unlocked.
* `Queue` and `SizedQueue`, `#close` and `#closed?`, have been implemented.
* `Kernel#clone(freeze)` has been implemented (#1454).
* `Warning.warn` has been implemented (#1470).
* `Thread.report_on_exception` has been implemented (#1476).
* The emulation symbols for `Process.clock_gettime` have been implemented.

Bug fixes:

* Added `rb_eEncodingError` for C extensions (#1437).
* Fixed race condition when creating threads (#1445).
* Handle `exception: false` for IO#write_nonblock (#1457, @ioquatix).
* Fixed `Socket#connect_nonblock` for the `EISCONN` case (#1465, @ioquatix).
* `File.expand_path` now raises an exception for a non-absolute user-home.
* `ArgumentError` messages now better match MRI (#1467).
* Added support for `:float_millisecond`, `:millisecond`, and `:second` time units to `Process.clock_gettime` (#1468).
* Fixed backtrace of re-raised exceptions (#1459).
* Updated an exception message in Psych related to loading a non-existing class so that it now matches MRI.
* Fixed a JRuby-style Java interop compatibility issue seen in `test-unit`.
* Fixed problem with calling `warn` if `$stderr` has been reassigned.
* Fixed definition of `RB_ENCODING_GET_INLINED` (#1440).

Changes:

* Timezone messages are now logged at `CONFIG` level, use `-Xlog=CONFIG` to debug if the timezone is incorrectly shown as `UTC`.

# 1.0 RC 9, 5 November 2018

Security:

* CVE-2018-16396, *tainted flags are not propagated in Array#pack and String#unpack with some directives* has been mitigated by adding additional taint operations.

New features:

* LLVM for Oracle Linux 7 can now be installed without building from source.

Bug fixes:

* Times can now be created with UTC offsets in `+/-HH:MM:SS` format.
* `Proc#to_s` now has `ASCII-8BIT` as its encoding instead of the incorrect `UTF-8`.
* `String#%` now has the correct encoding for `UTF-8` and `US-ASCII` format strings, instead of the incorrect `ASCII-8BIT`.
* Updated `BigDecimal#to_s` to use `e` instead of `E` for exponent notation.
* Fixed `BigDecimal#to_s` to allow `f` as a format flag to indicate conventional floating point notation. Previously only `F` was allowed.

Changes:

* The supported version of LLVM for Oracle Linux has been updated from 3.8 to 4.0.
* `mysql2` is now patched to avoid a bug in passing `NULL` to `rb_scan_args`, and now passes the majority of its test suite.
* The post-install script now automatically detects if recompiling the OpenSSL C extension is needed. The post-install script should always be run in TravisCI as well, see `doc/user/standalone-distribution.md`.
* Detect when the system libssl is incompatible more accurately and add instructions on how to recompile the extension.

# 1.0 RC 8, 19 October 2018

New features:

* `Java.synchronized(object) { }` and `TruffleRuby.synchronized(object) { }` methods have been added.
* Added a `TruffleRuby::AtomicReference` class.
* Ubuntu 18.04 LTS is now supported.
* macOS 10.14 (Mojave) is now supported.

Changes:

* Random seeds now use Java's `NativePRNGNonBlocking`.
* The supported version of Fedora is now 28, upgraded from 25.
* The FFI gem has been updated from 1.9.18 to 1.9.25.
* JCodings has been updated from 1.0.30 to 1.0.40.
* Joni has been updated from 2.1.16 to 2.1.25.

Performance:

* Performance of setting the last exception on a thread has now been improved.

# 1.0 RC 7, 3 October 2018

New features:

* Useful `inspect` strings have been added for more foreign objects.
* The C extension API now defines a preprocessor macro `TRUFFLERUBY`.
* Added the rbconfig/sizeof native extension for better MRI compatibility.
* Support for `pg` 1.1. The extension now compiles successfully, but may still have issues with some datatypes.

Bug fixes:

* `readline` can now be interrupted by the interrupt signal (Ctrl+C). This fixes Ctrl+C to work in IRB.
* Better compatibility with C extensions due to a new "managed struct" type.
* Fixed compilation warnings which produced confusing messages for end users (#1422).
* Improved compatibility with Truffle polyglot STDIO.
* Fixed version check preventing TruffleRuby from working with Bundler 2.0 and later (#1413).
* Fixed problem with `Kernel.public_send` not tracking its caller properly (#1425).
* `rb_thread_call_without_gvl()` no longer holds the C-extensions lock.
* Fixed `caller_locations` when called inside `method_added`.
* Fixed `mon_initialize` when called inside `initialize_copy` (#1428).
* `Mutex` correctly raises a `TypeError` when trying to serialize with `Marshal.dump`.

Performance:

* Reduced memory footprint for private/internal AST nodes.
* Increased the number of cases in which string equality checks will become compile-time constants.
* Major performance improvement for exceptional paths where the rescue body does not access the exception object (e.g., `x.size rescue 0`).

Changes:

* Many clean-ups to our internal patching mechanism used to make some native extensions run on TruffleRuby.
* Removed obsoleted patches for Bundler compatibility now that Bundler 1.16.5 has built-in support for TruffleRuby.
* Reimplemented exceptions and other APIs that can return a backtrace to use Truffle's lazy stacktraces API.

# 1.0 RC 6, 3 September 2018

New features:

* `Polyglot.export` can now be used with primitives, and will now convert strings to Java, and `.import` will convert them from Java.
* Implemented `--encoding`, `--external-encoding`, `--internal-encoding`.
* `rb_object_tainted` and similar C functions have been implemented.
* `rb_struct_define_under` has been implemented.
* `RbConfig::CONFIG['sysconfdir']` has been implemented.
* `Etc` has been implemented (#1403).
* The `-Xcexts=false` option disables C extensions.
* Instrumentation such as the CPUSampler reports methods in a clearer way like `Foo#bar`, `Gem::Specification.each_spec`, `block in Foo#bar` instead of just `bar`, `each_spec`, `block in bar` (which is what MRI displays in backtraces).
* TruffleRuby is now usable as a JSR 223 (`javax.script`) language.
* A migration guide from JRuby (`doc/user/jruby-migration.md`) is now included.
* `kind_of?` works as an alias for `is_a?` on foreign objects.
* Boxed foreign strings unbox on `to_s`, `to_str`, and `inspect`.

Bug fixes:

* Fix false-positive circular warning during autoload.
* Fix Truffle::AtomicReference for `concurrent-ruby`.
* Correctly look up `llvm-link` along `clang` and `opt` so it is no longer needed to add LLVM to `PATH` on macOS for Homebrew and MacPorts.
* Fix `alias` to work when in a refinement module (#1394).
* `Array#reject!` no longer truncates the array if the block raises an exception for an element.
* WeakRef now has the same inheritance and methods as MRI's version.
* Support `-Wl` linker argument for C extensions. Fixes compilation of`mysql2` and `pg`.
* Using `Module#const_get` with a scoped argument will now correctly autoload the constant if needed.
* Loaded files are read as raw bytes, rather than as a UTF-8 string and then converted back into bytes.
* Return 'DEFAULT' for `Signal.trap(:INT) {}`. Avoids a backtrace when quitting a Sinatra server with Ctrl+C.
* Support `Signal.trap('PIPE', 'SYSTEM_DEFAULT')`, used by the gem `rouge` (#1411).
* Fix arity checks and handling of arity `-2` for `rb_define_method()`.
* Setting `$SAFE` to a negative value now raises a `SecurityError`.
* The offset of `DATA` is now correct in the presence of heredocs.
* Fix double-loading of the `json` gem, which led to duplicate constant definition warnings.
* Fix definition of `RB_NIL_P` to be early enough. Fixes compilation of `msgpack`.
* Fix compilation of megamorphic interop calls.
* `Kernel#singleton_methods` now correctly ignores prepended modules of non-singleton classes. Fixes loading `sass` when `activesupport` is loaded.
* Object identity numbers should never be negative.

Performance:

* Optimize keyword rest arguments (`def foo(**kwrest)`).
* Optimize rejected (non-Symbol keys) keyword arguments.
* Source `SecureRandom.random_bytes` from `/dev/urandom` rather than OpenSSL.
* C extension bitcode is no longer encoded as Base64 to pass it to Sulong.
* Faster `String#==` using vectorization.

Changes:

* Clarified that all sources that come in from the Polyglot API `eval` method will be treated as UTF-8, and cannot be re-interpreted as another encoding using a magic comment.
* The `-Xembedded` option can now be set set on the launcher command line.
* The `-Xplatform.native=false` option can now load the core library, by enabling `-Xpolyglot.stdio`.
* `$SAFE` and `Thread#safe_level` now cannot be set to `1` - raising an error rather than warning as before. `-Xsafe` allows it to be set, but there are still no checks.
* Foreign objects are now printed as `#<Foreign:system-identity-hash-code>`, except for foreign arrays which are now printed as `#<Foreign [elements...]>`.
* Foreign objects `to_s` now calls `inspect` rather than Java's `toString`.
* The embedded configuration (`-Xembedded`) now warns about features which may not work well embedded, such as signals.
* The `-Xsync.stdio` option has been removed - use standard Ruby `STDOUT.sync = true` in your program instead.

# 1.0 RC 5, 3 August 2018

New features:

* It is no longer needed to add LLVM (`/usr/local/opt/llvm@4/bin`) to `PATH` on macOS.
* Improve error message when LLVM, `clang` or `opt` is missing.
* Automatically find LLVM and libssl with MacPorts on macOS (#1386).
* `--log.ruby.level=` can be used to set the log level from any launcher.
* Add documentation about installing with Ruby managers/installers and how to run TruffleRuby in CI such as TravisCI (#1062, #1070).
* `String#unpack1` has been implemented.

Bug fixes:

* Allow any name for constants with `rb_const_get()`/`rb_const_set()` (#1380).
* Fix `defined?` with an autoload constant to not raise but return `nil` if the autoload fails (#1377).
* Binary Ruby Strings can now only be converted to Java Strings if they only contain US-ASCII characters. Otherwise, they would produce garbled Java Strings (#1376).
* `#autoload` now correctly calls `main.require(path)` dynamically.
* Hide internal file from user-level backtraces (#1375).
* Show caller information in warnings from the core library (#1375).
* `#require` and `#require_relative` should keep symlinks in `$"` and `__FILE__` (#1383).
* Random seeds now always come directly from `/dev/urandom` for MRI compatibility.
* SIGINFO, SIGEMT and SIGPWR are now defined (#1382).
* Optional and operator assignment expressions now return the value assigned, not the value returned by an assignment method (#1391).
* `WeakRef.new` will now return the correct type of object, even if `WeakRef` is subclassed (#1391).
* Resolving constants in prepended modules failed, this has now been fixed (#1391).
* Send and `Symbol#to_proc` now take account of refinements at their call sites (#1391).
* Better warning when the timezone cannot be found on WSL (#1393).
* Allow special encoding names in `String#force_encoding` and raise an exception on bad encoding names (#1397).
* Fix `Socket.getifaddrs` which would wrongly return an empty array (#1375).
* `Binding` now remembers the file and line at which it was created for `#eval`. This is notably used by `pry`'s `binding.pry`.
* Resolve symlinks in `GEM_HOME` and `GEM_PATH` to avoid related problems (#1383).
* Refactor and fix `#autoload` so other threads see the constant defined while the autoload is in progress (#1332).
* Strings backed by `NativeRope`s now make a copy of the rope when `dup`ed.
* `String#unpack` now taints return strings if the format was tainted, and now does not taint the return array if the format was tainted.
* Lots of fixes to `Array#pack` and `String#unpack` tainting, and a better implementation of `P` and `p`.
* Array literals could evaluate an element twice under some circumstances. This has now been fixed.

Performance:

* Optimize required and optional keyword arguments.
* `rb_enc_to_index` is now faster by eliminating an expensive look-up.

Changes:

* `-Xlog=` now needs log level names to be upper case.
* `-Dtruffleruby.log` and `TRUFFLERUBY_LOG` have been removed - use `-Dpolyglot.log.ruby.level`.
* The log format, handlers, etc are now managed by the Truffle logging system.
* The custom log levels `PERFORMANCE` and `PATCH` have been removed.

# 1.0 RC 4, 18 July 2018

*TruffleRuby was not updated in RC 4*

# 1.0 RC 3, 2 July 2018

New features:

* `is_a?` can be called on foreign objects.

Bug fixes:

* It is no longer needed to have `ruby` in `$PATH` to run the post-install hook.
* `Qnil`/`Qtrue`/`Qfalse`/`Qundef` can now be used as initial value for global variables in C extensions.
* Fixed error message when the runtime libssl has no SSLv2 support (on Ubuntu 16.04 for instance).
* `RbConfig::CONFIG['extra_bindirs']` is now a String as other RbConfig values.
* `SIGPIPE` is correctly caught on SubstrateVM, and the corresponding write() raises `Errno::EPIPE` when the read end of a pipe or socket is closed.
* Use the magic encoding comment for determining the source encoding when using eval().
* Fixed a couple bugs where the encoding was not preserved correctly.

Performance:

* Faster stat()-related calls, by returning the relevant field directly and avoiding extra allocations.
* `rb_str_new()`/`rb_str_new_cstr()` are much faster by avoiding extra copying and allocations.
* `String#{sub,sub!}` are faster in the common case of an empty replacement string.
* Eliminated many unnecessary memory copy operations when reading from `IO` with a delimiter (e.g., `IO#each`), leading to overall improved `IO` reading for common use cases such as iterating through lines in a `File`.
* Use the byte[] of the given Ruby String when calling eval() directly for parsing.

# 1.0 RC 2, 6 June 2018

New features:

* We are now compatible with Ruby 2.4.4.
* `object.class` on a Java `Class` object will give you an object on which you can call instance methods, rather than static methods which is what you get by default.
* The log level can now also be set with `-Dtruffleruby.log=info` or `TRUFFLERUBY_LOG=info`.
* `-Xbacktraces.raise` will print Ruby backtraces whenever an exception is raised.
* `Java.import name` imports Java classes as top-level constants.
* Coercion of foreign numbers to Ruby numbers now works.
* `to_s` works on all foreign objects and calls the Java `toString`.
* `to_str` will try to `UNBOX` and then re-try `to_str`, in order to provoke the unboxing of foreign strings.

Changes:

* The version string now mentions if you're running GraalVM Community Edition (`GraalVM CE`) or GraalVM Enterprise Edition (`GraalVM EE`).
* The inline JavaScript functionality `-Xinline_js` has been removed.
* Line numbers `< 0`, in the various eval methods, are now warned about, because we don't support these at all. Line numbers `> 1` are warned about (at the fine level) but they are shimmed by adding blank lines in front to get to the correct offset. Line numbers starting at `0` are also warned about at the fine level and set to `1` instead.
* The `erb` standard library has been patched to stop using a -1 line number.
* `-Xbacktraces.interleave_java` now includes all the trailing Java frames.
* Objects with a `[]` method, except for `Hash`, now do not return anything for `KEYS`, to avoid the impression that you could `READ` them. `KEYINFO` also returns nothing for these objects, except for `Array` where it returns information on indices.
* `String` now returns `false` for `HAS_KEYS`.
* The supported additional functionality module has been renamed from `Truffle` to `TruffleRuby`. Anything not documented in `doc/user/truffleruby-additions.md` should not be used.
* Imprecise wrong gem directory detection was replaced. TruffleRuby newly marks its gem directories with a marker file, and warns if you try to use TruffleRuby with a gem directory which is lacking the marker.

Bug fixes:

* TruffleRuby on SubstrateVM now correctly determines the system timezone.
* `Kernel#require_relative` now coerces the feature argument to a path and canonicalizes it before requiring, and it now uses the current directory as the directory for a synthetic file name from `#instance_eval`.

# 1.0 RC 1, 17 April 2018

New features:

* The Ruby version has been updated to version 2.3.7.

Security:

* CVE-2018-6914, CVE-2018-8779, CVE-2018-8780, CVE-2018-8777, CVE-2017-17742 and CVE-2018-8778 have been mitigated.

Changes:

* `RubyTruffleError` has been removed and uses replaced with standard exceptions.
* C++ libraries like `libc++` are now not needed if you don't run C++ extensions. `libc++abi` is now never needed. Documentation updated to make it more clear what the minimum requirements for pure Ruby, C extensions, and C++ extensions separately.
* C extensions are now built by default - `TRUFFLERUBY_CEXT_ENABLED` is assumed `true` unless set to `false`.
* The `KEYS` interop message now returns an array of Java strings, rather than Ruby strings. `KEYS` on an array no longer returns indices.
* `HAS_SIZE` now only returns `true` for `Array`.
* A method call on a foreign object that looks like an operator (the method name does not begin with a letter) will call `IS_BOXED` on the object and based on that will possibly `UNBOX` and convert to Ruby.
* Now using the native version of Psych.
* The supported version of LLVM on Oracle Linux has been dropped to 3.8.
* The supported version of Fedora has been dropped to 25, and the supported version of LLVM to 3.8, due to LLVM incompatibilities. The instructions for installing `libssl` have changed to match.

# 0.33, April 2018

New features:

* The Ruby version has been updated to version 2.3.6.
* Context pre-initialization with TruffleRuby `--native`, which significantly improves startup time and loads the `did_you_mean` gem ahead of time.
* The default VM is changed to SubstrateVM, where the startup is significantly better. Use `--jvm` option for full JVM VM.
* The `Truffle::Interop` module has been replaced with a new `Polyglot` module which is designed to use more idiomatic Ruby syntax rather than explicit methods. A [new document](doc/user/polyglot.md) describes polyglot programming at a higher level.
* The `REMOVABLE`, `MODIFIABLE` and `INSERTABLE` Truffle interop key info flags have been implemented.
* `equal?` on foreign objects will check if the underlying objects are equal if both are Java interop objects.
* `delete` on foreign objects will send `REMOVE`, `size` will send `GET_SIZE`, and `keys` will send `KEYS`. `respond_to?(:size)` will send `HAS_SIZE`, `respond_to?(:keys)` will send `HAS_KEYS`.
* Added a new Java-interop API similar to the one in the Nashorn JavaScript implementation, as also implemented by Graal.js. The `Java.type` method returns a Java class object on which you can use normal interop methods. Needs the `--jvm` flag to be used.
* Supported and tested versions of LLVM for different platforms have been more precisely [documented](doc/user/installing-llvm.md).

Changes:

* Interop semantics of `INVOKE`, `READ`, `WRITE`, `KEYS` and `KEY_INFO` have changed significantly, so that `INVOKE` maps to Ruby method calls, `READ` calls `[]` or returns (bound) `Method` objects, and `WRITE` calls `[]=`.

Performance:

* `Dir.glob` is much faster and more memory efficient in cases that can reduce to direct filename lookups.
* `SecureRandom` now defers loading OpenSSL until it's needed, reducing time to load `SecureRandom`.
* `Array#dup` and `Array#shift` have been made constant-time operations by sharing the array storage and keeping a starting index.

Bug fixes:

* Interop key-info works with non-string-like names.

Internal changes:

* Changes to the lexer and translator to reduce regular expression calls.
* Some JRuby sources have been updated to 9.1.13.0.

# 0.32, March 2018

New features:

* A new embedded configuration is used when TruffleRuby is used from another language or application. This disables features like signals which may conflict with the embedding application, and threads which may conflict with other languages, and enables features such as the use of polyglot IO streams.

Performance:

* Conversion of ASCII-only Ruby strings to Java strings is now faster.
* Several operations on multi-byte character strings are now faster.
* Native I/O reads are about 22% faster.

Bug fixes:

* The launcher accepts `--native` and similar options in  the `TRUFFLERUBYOPT` environment variable.

Internal changes:

* The launcher is now part of the TruffleRuby repository, rather than part of the GraalVM repository.
* `ArrayBuilderNode` now uses `ArrayStrategies` and `ArrayMirrors` to remove direct knowledge of array storage.
* `RStringPtr` and `RStringPtrEnd` now report as pointers for interop purposes, fixing several issues with `char *` usage in C extensions.<|MERGE_RESOLUTION|>--- conflicted
+++ resolved
@@ -44,11 +44,8 @@
 * Fix `StringIO#write` to transcode strings with encodings that don't match the `StringIO`'s `external_encoding`. (#2839, @flavorjones)
 * Fix processing of proc rest arguments located at the beginning if there are no actual arguments (#2921, @andrykonchin).
 * Fix `Monitor#exit` to raise `ThreadError` when monitor not owned by the current thread (#2922, @andrykonchin).
-<<<<<<< HEAD
 * Fix `MatchData#[]` to support negative `length` argument (#2929, @andrykonchin).
-=======
 * Fix `IO` line reading calls when using a multi-byte delimiter (`IO#{each,gets,readline,readlines,etc.}) (#2961, @vinistock, @nirvdrum).
->>>>>>> a1040f06
 
 Compatibility:
 
