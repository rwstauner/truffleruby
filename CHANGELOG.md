# 22.1.0

New features:

* Foreign exceptions are now fully integrated and have most methods of `Exception` (@eregon).
* Foreign exceptions can now be rescued with `rescue Polyglot::ForeignException` or `rescue foreign_meta_object` (#2544, @eregon).

Bug fixes:

* Guard against unterminated ranges in file matching patterns (#2556, @aardvark179).
* Fixed `rb_proc_new` to return a proc that will pass all required arguments to C (#2556, @aardvark179).
* Fixed `String#split` to return empty array when splitting all whitespace on whitespace (#2565, @bjfish).
* Raise `RangeError` for `Time.at(bignum)` (#2580, @eregon).
* Fix `Integer#{<<,>>}` with RHS bignum and long (@eregon).
* Fix a resource leak from allocators defined in C extensions (@aardvark179).
<<<<<<< HEAD
* `SIGINT`/`Interrupt`/`Ctrl+C` now shows the backtrace and exits as signaled, like CRuby (@eregon).
=======
* Update patch feature finding to prefer the longest matching load path (#2605, @bjfish).
>>>>>>> f27de44f

Compatibility:

* Implement `ruby_native_thread_p` for compatibility (#2556, @aardvark179).
* Add `rb_argv0` for the `tk` gem. (#2556, @aardvark179).
* Implement more correct conversion of array elements by `Array#pack`(#2503, #2504, @aardvark179).
* Implement `Pathname#{empty?, glob}` (#2559, @bjfish)
* Fixed `Rational('')` to raise error like MRI (#2566, @aardvark179).
* Freeze instances of `Range` but not subclasses, like CRuby (#2570, @MattAlp).
* When writing to STDOUT redirected to a closed pipe, no broken pipe error message will be shown now. (#2532, @gogainda).
* Use `#to_a` for converting `list` in `rescue *list` (#2572, @eregon).
* Implement 'rb_str_buf_append' (@bjfish).
* Add patch for `digest` so that TruffleRuby implementation is not overridden (@bjfish).
* Handle encoding conversion errors when reading directory entries (@aardvark179).
* Follow symlinks when processing `*/` directory glob patterns. (#2589, @aardvark179).
* Set `@gem_prelude_index` variable on the default load paths (#2586 , @bjfish)
* Do not call `IO#flush` dynamically from `IO#close` (#2594, @gogainda).
* Implement `rb_str_new_static` for C extensions that use it (@aardvark179).
* Rewrote `ArrayEachIteratorNode` and re-introduced `each` specs for MRI parity when mutating arrays whilst iterating, rather than crashing (#2587, @MattAlp)
* Update `String#rindex` to only accept `Regexp` or objects convertable to `String` as the first parameter (#2608, @bjfish).
* Update `String#<<` to require one argument (#2609, @bjfish).

Performance:

* Increase dispatch limit for string library to handle mutable, immutable and non-strings (@aardvark179)
* Switch to `Arrays.mismatch()` in string comparison for better performance (@aardvark179).
* Removed extra array allocations for method calls in the interpreter to improve warmup performance (@aardvark179).
* Optimize `Dir[]` by sorting entries as they are found and grouping syscalls (#2092, @aardvark179).
* Reduce memory footprint by tracking `VALUE`s created during C extension init separately (@aardvark179).
* Rewrote `ArrayEachIteratorNode` to optimize performance for a constant-sized array and reduce specializations to 1 general case (#2587, @MattAlp)
* Reduce conversion of `VALUE`s to native handle during common operations in C extensions (@aardvark179).
* Improved performance of regex boolean matches (e.g., `Regexp#match?`) by avoiding match data allocation in TRegex (#2558, @nirvdrum).

Changes:

* Foreign exceptions are no longer translated to `RuntimeError` but instead remain as foreign exceptions, see the [documentation](doc/user/polyglot.md) for how to rescue them (@eregon).

# 22.0.0

New features:

* Updated to Ruby 3.0.2 (#2453, @eregon).

Bug fixes:

* Fix `File.utime` to use nanoseconds (#2448, @bjfish).
* Capture the intercepted feature path during patching to reuse during patch require (#2441, @bjfish).
* Update `Module#constants` to filter invalid constant identifiers (#2452, @bjfish).
* Fixed `-0.0 <=> 0.0` and `-0.0 <=> 0` to return `0` like on CRuby (#1391, @eregon).
* Fixed `Range#step` to return correct class with begin-less range (@ccocchi, #2516).
* Fixed exception creation when an `Errno` is sub-classed (@bjfish, #2521).
* Fixed `String#[]=` to use the negotiated encoding (@bjfish, #2545).

Compatibility:

* Implement `rb_sprintf` in our format compiler to provide consistent formatting across C standard libraries (@eregon).
* Update `defined?` to return frozen strings (#2450, @bjfish).
* Use compensated summation for `{Array,Enumerable}#sum` when floating point values are included (@eregon).
* `Module#attr_*` methods now return an array of method names (#2498, @gogainda).
* Fixed `Socket#(local|remote)_address` to retrieve family and type from the file descriptor (#2444, @larskanis).
* Add `Thread.ignore_deadlock` accessor (#2453, @bjfish).
* Allow `Hash#transform_keys` to take a hash argument (@ccocchi, #2464).
* Add `Enumerable#grep{_v}` optimization for `Regexp` (#2453, @bjfish).
* Update `IO#write` to accept multiple arguments (#2501, @bjfish).
* Do not warn when uninitialized instance variable is accessed (#2502, @andrykonchin).
* Remove `TRUE`, `FALSE`, and `NIL` constants like CRuby 3.0 (#2505, @andrykonchin).
* `Symbol#to_proc` now returns a lambda like in Ruby 3 (#2508, @andrykonchin).
* `Kernel#lambda` now warns if called without a literal block (#2500, @andrykonchin).
* Implement Hash#except (#2463, @wildmaples).
* Remove special `$SAFE` global and related C API methods (#2453, @bjfish).
* Assigning to a numbered parameter raises `SyntaxError` (#2506, @andrykonchin).
* Implement `--backtrace-limit` option (#2453, @bjfish).
* Update `String` methods to return `String` instances when called on a subclass (#2453, @bjfish).
* Update `String#encode` to support the `:fallback` option (#1391, @aardvark179).
* `Module#alias_method` now returns the defined alias as a symbol(#2499, @gogainda).
* Implement `Symbol#name` (#2453, @bjfish).
* Update `Module#{public, protected, private, public_class_method, private_class_method}` and top-level `private` and `public` methods to accept single array argument with a list of method names (#2453, @bjfish).
* Constants deprecated by `Module#deprecate_constant` only warn if `Warning[:deprecated]` is `true` (@eregon).
* All Array methods now return Array instances and not subclasses (#2510, @Strech).
* Integer#zero? overrides Numeric#zero? for optimization (#2453, @bjfish).
* Default `Kernel#eval` source file and line to `(eval):1` like CRuby 3 (#2453, @aardvark179).
* Add `GC.auto_compact` accessors for compatibility (#2453, @bjfish).
* Update accessing a class variable from the top-level scope to be a `RuntimeError` (#2453, @bjfish).
* Update interpolated strings to not be frozen (#2453, @bjfish).
* Add `WERRORFLAG` to `RbConfig` (#2519, @bjfish).
* Update `MatchData` methods to return `String` instances when called on a subclass (#2453, @bjfish).
* Implement `Proc#{==,eql?}` (#2453, @bjfish).
* Implement all `StringScanner` methods (#2520, @eregon).
* Handle `Kernel#clone(freeze: true)` (#2512, @andrykonchin).
* Relax `Fiber#transfer` limitations (#2453, @bjfish).
* Implement `Fiber#blocking?` like CRuby 3 (#2453, @aardvark179).
* Sort by default for `Dir.{glob,[]}` and add `sort:` keyword argument (#2523, @Strech).
* Implement `rb_str_locktmp` and `rb_str_unlocktmp` (#2524, @bjfish).
* Update `Kernel#instance_variables` to return insertion order (@bjfish).
* Fixed `rb_path2class()` to not error for a module (#2511, @eregon).
* Update `Kernel#print` to print `$_` when no arguments are given (#2531, @bjfish).
* Add category kwarg to Kernel.warn and Warning.warn (#2533, @Strech).
* Implement `GC.{measure_total_time, total_time}` and update `GC.stat` to update provided hash (#2535, @bjfish).
* Implement `Array#slice` with `ArithmeticSequence` (#2526, @ccocchi).
* Update `Hash#each` to consistently yield a 2-element array (#2453, @bjfish).
* Remove `Hash#{__store__, index}` methods for compatibility (#2546, @bjfish).
* Implement more correct conversion of array elements by `Array#pack` (#2503, #2504, @aardvark179).
* Update `String#split` to raise a `RangeError` when `limit` is larger than `int` (@bjfish).

Performance:

* Regexp objects are now interned in a similar way to symbols (@aardvark179).
* Improve performance of regexps using POSIX bracket expressions (e.g., `[[:lower:]]`) matching against ASCII-only strings (#2447, @nirvdrum).
* `String#sub`, `sub!`, `gsub`, and `gsub!` have been refactored for better performance (@aardvark179).
* Don't allocate a `MatchData` object when `Regexp#match?` or `String#match?` is used (#2509, @nirvdrum).
* Add `ENV.except` (#2507, @Strech).
* Fully inline the `Integer#+` and `Integer#-` logic for interpreter speed (#2518, @smarr).
* Remove unnecessary work in negotiating the encoding to use in a Regexp match (#2522, @nirvdrum).
* Add new fast paths for encoding negotiation between strings with different encodings, but which match common default cases (#2522, @nirvdrum).
* Reduce footprint by removing unnecessary nodes for accessing the `FrameOnStackMarker` (#2530, @smarr).

Changes:

* TruffleRuby now requires Java 11+ and no longer supports Java 8 (@eregon).

# 21.3.0

New features:

* [TRegex](https://github.com/oracle/graal/tree/master/regex) is now used by default, which provides large speedups for matching regular expressions.
* Add `Polyglot.languages` to expose the list of available languages.
* Add `Polyglot::InnerContext` to eval code in any available language in an inner isolated context (#2169).
* Foreign objects now have a dynamically-generated class based on their interop traits like `ForeignArray` and are better integrated with Ruby objects (#2149).
* Foreign arrays now have all methods of Ruby `Enumerable` and many methods of `Array` (#2149).
* Foreign hashes now have all methods of Ruby `Enumerable` and many methods of `Hash` (#2149).
* Foreign iterables (`InteropLibrary#hasIterator`) now have all methods of Ruby `Enumerable` (#2149).
* Foreign objects now implement `#instance_variables` (readable non-invocable members) and `#methods` (invocable members + Ruby methods).

Bug fixes:

* Fix `Marshal.load` of multiple `Symbols` with an explicit encoding (#1624).
* Fix `rb_str_modify_expand` to preserve existing bytes (#2392).
* Fix `String#scrub` when replacement is frozen (#2398, @LillianZ).
* Fix `Dir.mkdir` error handling for `Pathname` paths (#2397).
* `BasicSocket#*_nonblock(exception: false)` now only return `:wait_readable/:wait_writable` for `EAGAIN`/`EWOULDBLOCK` like MRI (#2400).
* Fix issue with `strspn` used in the `date` C extension compiled as a macro on older glibc and then missing the `__strspn_c1` symbol on newer glibc (#2406).
* Fix constant lookup when loading the same file multiple times (#2408).
* Fix handling of `break`, `next` and `redo` in `define_method(name, &block)` methods (#2418).
* Fix handling of incompatible types in `Float#<=>` (#2432, @chrisseaton).
* Fix issue with escaping curly braces for `Dir.glob` (#2425).
* Fix `base64` decoding issue with missing output (#2435).
* Fix `StringIO#ungetbyte` to treat a byte as a byte, not a code point (#2436). 
* Fix `defined?(yield)` when used inside a block (#2446).
* Fix a couple issues related to native memory allocation and release.

Compatibility:

* Implement `Process::Status.wait` (#2378).
* Update `rb_str_modify` and `rb_str_modify_expand` to raise a `FrozenError` when given a frozen string (#2392).
* Implement `rb_fiber_*` functions (#2402).
* Implement `rb_str_vcatf`.
* Add support for tracing allocations from C functions (#2403, @chrisseaton).
* Implement `rb_str_catf`.
* Search the executable in the passed env `PATH` for subprocesses (#2419).
* Accept a string as the pattern argument to `StringScanner#scan` and `StringScanner#check` (#2423).

Performance:

* Moved most of `MonitorMixin` to primitives to deal with interrupts more efficiently (#2375).
* Improved the performance of `rb_enc_from_index` by adding cached lookups (#2379, @nirvdrum).
* Improved the performance of many `MatchData` operations (#2384, @nirvdrum).
* Significantly improved performance of TRegex calls by allowing Truffle splitting (#2389, @nirvdrum).
* Improved `String#gsub` performance by adding a fast path for the `string_byte_index` primitive (#2380, @nirvdrum).
* Improved `String#index` performance by adding a fast path for the `string_character_index` primitive (#2383, @LillianZ).
* Optimized conversion of strings to integers if the string contained a numeric value (#2401, @nirvdrum).
* Use Truffle's `ContextThreadLocal` to speedup access to thread-local data.
* Provide a new fast path for `rb_backref*` and `rb_lastline*`functions from C extensions.

Changes:

* `foreign_object.class` on foreign objects is no longer special and uses `Kernel#class` (it used to return the `java.lang.Class` object for a Java type or `getMetaObject()`, but that is too incompatible with Ruby code).
* `Java.import name` imports a Java class in the enclosing module instead of always as a top-level constant.
* `foreign_object.keys` no longer returns members, use `foreign_object.instance_variables` or `foreign_object.methods` instead.
* `foreign_object.respond_to?(:class)` is now always true (before it was only for Java classes), since the method is always defined.

Security:

* Updated to Ruby 2.7.4 to fix CVE-2021-31810, CVE-2021-32066 and CVE-2021-31799.

# 21.2.0

New features:

* New `TruffleRuby::ConcurrentMap` data structure for use in [`concurrent-ruby`](https://github.com/ruby-concurrency/concurrent-ruby) (#2339, @wildmaples).

Bug fixes:

* Fix of different values of self in different scopes.
* `Truffle::POSIX.select` was being redefined repeatedly (#2332).
* Fix the `--backtraces-raise` and `--backtraces-rescue` options in JVM mode (#2335).
* Fix `File.{atime, mtime, ctime}` to include nanoseconds (#2337).
* Fix `Array#[a, b] = "frozen string literal".freeze` (#2355).
* `rb_funcall()` now releases the C-extension lock (similar to MRI).

Compatibility:

* Updated to Ruby 2.7.3. The `resolv` stdlib was not updated (`resolv` in 2.7.3 has [bugs](https://bugs.ruby-lang.org/issues/17748)).
* Make interpolated strings frozen for compatibility with Ruby 2.7 (#2304, @kirs).
* `require 'socket'` now also requires `'io/wait'` like CRuby (#2326).
* Support precision when formatting strings (#2281, @kirs).
* Make rpartition compatible with Ruby 2.7 (#2320, @gogainda).
* Include the type name in exception messages from `rb_check_type` (#2307).
* Fix `Hash#rehash` to remove duplicate keys after modifications (#2266, @MattAlp)
* Only fail `rb_check_type` for typed data, not wrapped untyped structs (#2331).
* Decide the visibility in `Module#define_method` based on `self` and the default definee (#2334).
* Configure `mandir` value in `RbConfig::CONFIG` and `RbConfig::MAKEFILE_CONFIG` (#2315).
* TruffleRuby now supports the Truffle polyglot Hash interop API.
* Implement `Fiber#raise` (#2338).
* Update `File.basename` to return new `String` instances (#2343).
* Allow `Fiber#raise` after `Fiber#transfer` like Ruby 3.0 (#2342).
* Fix `ObjectSpace._id2ref` for Symbols and frozen String literals (#2358).
* Implemented `Enumerator::Lazy#filter_map` (#2356).
* Fix LLVM toolchain issue on macOS 11.3 (#2352, [oracle/graal#3383](https://github.com/oracle/graal/issues/3383)).
* Implement `IO#set_encoding_by_bom` (#2372, pawandubey).
* Implemented `Enumerator::Lazy#with_index` (#2356).
* Implement `rb_backref_set`.
* Fix `Float#<=>` when comparing `Infinity` to other `#infinite?` values.
* Implement `date` library as a C extension to improve compatibility (#2344).

Performance:

* Make `#dig` iterative to make it faster and compile better for calls with 3+ arguments (#2301, @chrisseaton, @jantnovi).
* Make `Struct#dig` faster in interpreter by avoiding exceptions (#2306, @kirs).
* Reduce the number of AST nodes created for methods and blocks (#2261).
* Fiber-local variables are much faster now by using less synchronization.
* Improved the performance of the exceptional case of `String#chr` (#2318, @chrisseaton).
* Improved the performance of `IO#read_nonblock` when no data is available to be read.
* `TruffleSafepoint` is now used instead of custom logic, which no longer invalidates JITed code for guest safepoints (e.g., `Thread#{backtrace,raise,kill}`, `ObjectSpace`, etc)
* Significantly improved performance of `Time#strftime` for common formats (#2361, @wildmaples, @chrisseaton).
* Faster solution for lazy integer length (#2365, @lemire, @chrisseaton).
* Speedup `rb_funcallv*()` by directly unwrapping the C arguments array instead of going through a Ruby `Array` (#2089).
* Improved the performance of several `Truffle::RegexOperations` methods (#2374, @wildmapes, @nirvdrum).

Changes:

* `rb_iterate()` (deprecated since 1.9) no longer magically passes the block to `rb_funcall()`, use `rb_block_call()` instead.

Security:

* Updated to Ruby 2.7.3 to fix CVE-2021-28965 and CVE-2021-28966.

# 21.1.0

New features:

* Access to local variables of the interactive Binding via language bindings is now supported: `context.getBindings("ruby").putMember("my_var", 42);` (#2030).
* `VALUE`s in C extensions now expose the Ruby object when viewed in the debugger, as long as they have not been converted to native values.
* Signal handlers can now be run without triggering multi-threading.
* Fibers no longer trigger Truffle multi-threading.

Bug fixes:

* `Range#to_a` wasn't working for `long` ranges (#2198, @tomstuart and @LillianZ).
* Show the interleaved host and guest stacktrace for host exceptions (#2226).
* Fix the label of the first location reported by `Thread#backtrace_locations` (#2229).
* Fix `Thread.handle_interrupt` to defer non-pure interrupts until the end of the `handle_interrupt` block (#2219).
* Clear and restore errinfo on entry and normal return from methods in C extensions (#2227).
* Fix extra whitespace in squiggly heredoc with escaped newline (#2238, @wildmaples and @norswap).
* Fix handling of signals with `--single-threaded` (#2265).
* Fix `Enumerator::Lazy#{chunk_while, slice_before, slice_after, slice_when}` to return instances of `Enumerator::Lazy` (#2273).
* Fix `Truffle::Interop.source_location` to return unavailable source sections for modules instead of null (#2257).
* Fix usage of `Thread.handle_interrupt` in `MonitorMixin#mon_synchronize`.
* Fixed `TruffleRuby.synchronized` to handle guest safepoints (#2277).
* Fix control flow bug when assigning constants using ||= (#1489).
* Fix `Kernel#raise` argument handling for hashes (#2298).
* Set errinfo when `rb_protect` captures a Ruby exception (#2245).
* Fixed handling of multiple optional arguments and keywords when passed a positional `Hash` (#2302).

Compatibility:

* Prepend the GraalVM LLVM Toolchain to `PATH` when installing gems (#1974, #1088, #1343, #1400, #1947, #1931, #1588).
* Installing the `nokogiri` gem now defaults to use the vendored `libxml2` and `libxslt`, similar to CRuby, which means the corresponding system packages are no longer needed (#62).
* Implemented `$LOAD_PATH.resolve_feature_path`.
* Add `Pathname#/` alias to `Pathname#+` (#2178).
* Fixed issue with large `Integer`s in `Math.log` (#2184).
* Updated `Regexp.last_match` to support `Symbol` and `String` parameter (#2179).
* Added support for numbered block parameters (`_1` etc).
* Fixed `String#upto` issue with non-ascii strings (#2183).
* Implemented partial support for pattern matching (#2186).
* Make `File.extname` return `'.'` if the path ends with one (#2192, @tomstuart).
* Include fractional seconds in `Time#inspect` output (#2194, @tomstuart).
* Add support for `Integer#[Range]` and `Integer#[start, length]` (#2182, @gogainda).
* Allow private calls with `self` as an explicit receiver (#2196, @wildmaples).
* Fixed `:perm` parameter for `File.write`.
* Implemented `Time#floor` and `#ceil` (#2201, @wildmaples).
* Allow `Range#include?` and `#member?` with `Time` (#2202, @wildmaples).
* Implemented `Comparable#clamp(Range)` (#2200, @wildmaples).
* Added a `Array#minmax` to override `Enumerable#minmax` (#2199, @wildmaples).
* Implemented `chomp` parameter for `IO.{readlines, foreach}` (#2205).
* Implemented the Debug Inspector C API.
* Added beginless range support for `Range#{new, bsearch, count, each, equal_value, first, inspect, max, min, size, cover?, include?, ===}`.
* Added beginless range support for `Array#{[], []=, slice, slice!, to_a, fill, values_at}` (#2155, @LillianZ).
* Added beginless range support for `String#{byteslice, slice, slice!}` and `Symbol#slice` (#2211, @LillianZ).
* Added beginless range support for `Kernel#{caller, caller_locations}` and `Thread#backtrace_locations` (#2211, @LillianZ).
* Make rand work with exclusive range with Float (#1506, @gogainda)
* Fixed `String#dump`'s formatting of escaped unicode characters (#2217, @meganniu).
* Switched to the io-console C extension from C ruby for better performance and compatibility in `irb`.
* Coerce the message to a `String` for `BasicSocket#send` (#2209, @HoneyryderChuck).
* Support buffer argument for `UDPSocket#recvfrom_nonblock` (#2209, @HoneyryderChuck).
* Fixed `Integer#digits` implementation to handle more bases (#2224, #2225).
* Support the `inherit` parameter for `Module#{private, protected, public}_method_defined?`.
* Implement `Thread.pending_interrupt?` and `Thread#pending_interrupt?` (#2219).
* Implement `rb_lastline_set` (#2170).
* Implemented `Module#const_source_location` (#2212, @tomstuart and @wildmaples).
* Do not call `File.exist?` in `Dir.glob` as `File.exist?` is often mocked (#2236, @gogainda).
* Coerce the inherit argument to a boolean in `Module#const_defined?` and `Module#const_get` (#2240).
* Refinements take place at `Object#method` and `Module#instance_method` (#2004, @ssnickolay).
* Add support for `rb_scan_args_kw` in C API (#2244, @LillianZ).
* Update random implementation layout to be more compatible (#2234).
* Set `RbConfig::CONFIG['LIBPATHFLAG'/'RPATHFLAG']` like MRI to let `$LIBPATH` changes in `extconf.rb` work.
* Access to path and mode via `rb_io_t` from C has been changed to improve compatibility for io-console.
* Implemented the `Time.at` `in:` parameter.
* Implemented `Kernel#raise` `cause` parameter.
* Improved compatibility of `Signal.trap` and `Kernel#trap` (#2287, @chrisseaton).
* Implemented `GC.stat(:total_allocated_objects)` as `0` (#2292, @chrisseaton).
* `ObjectSpace::WeakMap` now supports immediate and frozen values as both keys and values (#2267).
* Call `divmod` when coercion to `Float` fails for `#sleep` (#2289, @LillianZ).

Performance:

* Multi-Tier compilation is now enabled by default, which improves warmup significantly.
* Improve the performance of checks for recursion (#2189, @LillianZ).
* Improve random number generation performance by avoiding synchronization (#2190, @ivoanjo).
* We now create a single call target per block by default instead of two.
* Some uses of class variables are now much better optimized (#2259, @chrisseaton).
* Several methods that need the caller frame are now always inlined in their caller, which speeds up the interpreter and reduces footprint.
* Pasting code in IRB should be reasonably fast, by updating to `irb` 1.3.3 and `reline` 0.2.3 (#2233).

Changes:

* Standalone builds of TruffleRuby are now based on JDK11 (they used JDK8 previously). There should be no user-visible changes. Similarly, JDK11 is now used by default in development instead of JDK8.
* The deprecated `Truffle::System.synchronized` has been removed.
* `Java.synchronized` has been removed, it did not work on host objects.

# 21.0.0

Release notes:

* The new IRB is quite slow when copy/pasting code into it. This is due to an inefficient `io/console` implementation which will be addressed in the next release. A workaround is to use `irb --readline`, which disables some IRB features but is much faster for copy/pasting code.

New features:

* Updated to Ruby 2.7.2 (#2004).

Bug fixes:

* Fix error message when the method name is not a Symbol or String for `Kernel#respond_to?` (#2132, @ssnickolay)
* Fixed setting of special variables in enumerators and enumerables (#1484).
* Fixed return value of `Enumerable#count` and `Enumerable#uniq` with multiple yielded arguments (#2145, @LillianZ).
* Fixed `String#unpack` for `w*` format (#2143).
* Fixed issue with ``Kernel#` `` when invalid UTF-8 given (#2118).
* Fixed issue with `Method#to_proc` and special variable storage (#2156).
* Add missing `offset` parameter for `FFI::Pointer#put_array_of_*` (#1525).
* Fixed issue with different `Struct`s having the same hash values (#2214).

Compatibility:

* Implement `String#undump` (#2131, @kustosz)
* `Errno` constants with the same `errno` number are now the same class.
* Implement `Enumerable#tally` and `Enumerable#filter_map` (#2144 and #2152, @LillianZ).
* Implement `Range#minmax`.
* Pass more `Enumerator::Lazy#uniq` and `Enumerator::Lazy#chunk` specs (#2146, @LillianZ).
* Implement `Enumerator#produce` (#2160, @zverok)
* Implement `Complex#<=>` (#2004, @ssnickolay).
* Add warning for `proc` without block (#2004, @ssnickolay).
* Implemented `FrozenError#receiver`.
* `Proc#<<` and `Proc#>>` raises TypeError if passed not callable object (#2004, @ssnickolay).
* Support time and date related messages for `Time` (#2166).
* Updated `Dir.{glob,[]}` to raise `ArgumentError` for nul-separated strings.
* `Kernel#lambda` with no block in a method called with a block raises an exception (#2004, @ssnickolay).
* Implemented `BigDecimal` as C extension to improve compatibility.
* Comment lines can be placed between fluent dot now (#2004, @ssnickolay).
* Implemented `rb_make_exception`.
* `**kwargs` now accept non-Symbol keys like Ruby 2.7.
* Updated the Unicode Emoji version (#2173, @wildmaples).
* Added `Enumerator::Yielder#to_proc`.
* Implemented `Enumerator::Lazy#eager`.
* Updated `Method#inspect` to include paremeter information.
* Update `Module#name` to return the same frozen string.
* Implemented `inherit` argument for `Module#autoload?`.

Performance:

* Refactor and implement more performant `MatchData#length` (#2147, @LillianZ).
* Refactor and implement more performant `Array#sample` (#2148, @LillianZ).
* `String#inspect` is now more efficient.

Changes:

* All `InteropLibrary` messages are now exposed consistently as methods on `Truffle::Interop` (#2139). Some methods were renamed to match the scheme described in the documentation.

# 20.3.0

Bug fixes:

* Handle foreign null object as falsy value (#1902, @ssnickolay)
* Fixed return value of `Enumerable#first` with multiple yielded arguments (#2056, @LillianZ).
* Improve reliability of the post install hook by disabling RubyGems (#2075).
* Fixed top level exception handler to print exception cause (#2013).
* Fixed issue when extending FFI from File (#2094).
* Fixed issue with `Kernel#freeze` not freezing singleton class (#2093).
* Fixed `String#encode` with options issue (#2091, #2095, @LillianZ)
* Fixed issue with `spawn` when `:close` redirect is used (#2097).
* Fixed `coverage` issue when `*eval` is used (#2078).
* Use expanded load paths for feature matching (#1501).
* Fixed handling of post arguments for `super()` (#2111).
* Fixed `SystemStackError` sometimes replaced by an internal Java `NoClassDefFoundError` on JVM (#1743).
* Fixed constant/identifier detection in lexer for non-ASCII encodings (#2079, #2102, @ivoanjo).
* Fixed parsing of `--jvm` as an application argument (#2108).
* Fix `rb_rescue2` to ignore the end marker `(VALUE)0` (#2127, #2130).
* Fix status and output when SystemExit is subclassed and raised (#2128)
* Fix `String#{chomp, chomp!}` issue with invalid encoded strings (#2133).

Compatibility:

* Run `at_exit` handlers even if parsing the main script fails (#2047).
* Load required libraries (`-r`) before parsing the main script (#2047).
* `String#split` supports block (#2052, @ssnickolay)
* Implemented `String#{grapheme_clusters, each_grapheme_cluster}`.
* Fix the caller location for `#method_added` (#2059).
* Fix issue with `Float#round` when `self` is `-0.0`.
* Fix `String#unpack` issue with `m0` format (#2065).
* Fix issue with `File.absolute_path` returning a path to current directory (#2062).
* Update `Range#cover?` to handle `Range` parameter.
* Fix `String#{casecmp, casecmp?}` parameter conversion.
* Fix `Regexp` issue which raised syntax error instead of `RegexpError` (#2066).
* Handle `Object#autoload` when autoload itself (#1616, @ssnickolay)
* Skip upgraded default gems while loading RubyGems (#2075).
* Verify that gem paths are correct before loading RubyGems (#2075).
* Implement `rb_ivar_count`.
* Implemented `rb_yield_values2`.
* Implemented `Digest::Base#{update, <<}` (#2100).
* Pass the final `super` specs (#2104, @chrisseaton).
* Fix arity for arguments with optional kwargs (#1669, @ssnickolay)
* Fix arity for `Proc` (#2098, @ssnickolay)
* Check bounds for `FFI::Pointer` accesses when the size of the memory behind is known.
* Implement negative line numbers for eval (#1482).
* Support refinements for `#to_s` called by string interpolation (#2110, @ssnickolay)
* Module#using raises error in method scope (#2112, @ssnickolay)
* `File#path` now returns a new mutable String on every call like MRI (#2115).
* Avoid infinite recursion when redefining `Warning#warn` and calling `Kernel#warn` (#2109).
* Convert objects with `#to_path` in `$LOAD_PATH` (#2119).
* Handle the functions being native for `rb_thread_call_without_gvl()` (#2090).
* Support refinements for Kernel#respond_to? (#2120, @ssnickolay)
* JCodings has been updated from 1.0.45 to 1.0.55.
* Joni has been updated from 2.1.30 to 2.1.40.

Performance:

* Calls with a literal block are no longer always split but instead the decision is made by the Truffle splitting heuristic.
* `Symbol#to_proc` is now AST-inlined in order to not rely on splitting and to avoid needing the caller frame to find refinements which apply.
* `Symbol#to_proc` is now globally cached per Symbol and refinements, to avoid creating many redundant `CallTargets`.
* Setting and access to the special variables `$~` and `$_` has been refactored to require less splitting.

Changes:

* Migrated from JLine 2 to JLine 3 for the `readline` standard library.

# 20.2.0

New features:

* Updated to Ruby 2.6.6.
* Use `InteropLibrary#toDisplayString()` to better display objects from other languages.
* Implement writing to the top scope for global variables (#2024).
* `foreign_object.to_s` now uses `InteropLibrary#toDisplayString()` (and still `asString()` if `isString()`).
* `foreign_object.inspect` has been improved to be more useful (include the language and meta object).
* `foreign_object.class` now calls `getMetaObject()` (except for Java classes, same as before).
* Add basic support for Linux ARM64.
* `foreign_object.name = value` will now call `Interoplibrary#writeMember("name", value)` instead of `invokeMember("name=", value)`.
* Always show the Ruby core library files in backtraces (#1414).
* The Java stacktrace is now shown when sending SIGQUIT to the process, also on TruffleRuby Native, see [Debugging](doc/user/debugging.md) for details (#2041).
* Calls to foreign objects with a block argument will now pass the block as the last argument.
* `foreign.name` will now use `invokeMember` if invocable and if not use `readMember`, see `doc/contrib/interop_implicit_api.md` for details.
* `foreign.to_f` and `foreign.to_i` will now attempt to convert to Ruby `Float` and `Integer` (#2038).
* `foreign.equal?(other)` now uses `InteropLibrary#isIdentical(other)` and `foreign.object_id/__id__` now uses `InteropLibrary#identityHashCode()`.

Bug fixes:

* Fix `#class_exec`, `#module_exec`, `#instance_eval`, and `instance_exec` to use activated refinements (#1988, @ssnickolay).
* Fixed missing method error for FFI calls with `blocking: true` when interrupted.
* Use upgraded default gems when installed (#1956).
* Fixed `NameError` when requiring an autoload path that does not define the autoload constant (#1905).
* Thread local IO buffers are now allocated using a stack to ensure safe operating if a signal handler uses one during an IO operation.
* Fixed `TracePoint` thread-safety by storing the state on the Ruby `Thread` (like MRI) instead of inside the `TracePoint` instance.
* Make `require 'rubygems/package'` succeed and define `Gem::Deprecate` correctly (#2014).
* Fix `MBCLEN_CHARFOUND_P` error.
* Fix `rb_enc_str_new` when `NULL` encoding is given with a constant string.
* Fixed `rb_enc_precise_mbclen` to handle more inputs.
* The output for `--engine.TraceCompilation` is now significantly easier to read, by having shorter method names and source names (oracle/graal#2052).
* Fix indentation for squiggly heredoc with single quotes (#1564).
* Only print members which are readable for foreign `#inspect` (#2027).
* Fixed the return value of the first call to `Kernel#srand` in a Thread (#2028).
* Fix missing flushing when printing an exception at top-level with a custom backtrace, which caused no output being shown (#1750, #1895).
* Use the mode of the given `IO` for `IO#reopen(IO)` which is important for the 3 standard IOs (#2034).
* Fix potential deadlock when running finalizers (#2041).
* Let `require 'rubygems/specification'` work before `require 'rubygems'`.

Compatibility:

* Implement `UnboundMethod#bind_call`.
* Implemented `ObjectSpace::WeakMap` (#1385, #1958).
* Implemented `strtod` and `ruby_strtod` (#2007).
* Fix detection of `#find_type` in FFI to ignore `MakeMakefile#find_type` from `mkmf` (#1896, #2010).
* Implemented `rb_uv_to_utf8` (#1998, @skateman).
* Implemented `rb_str_cat_cstr`.
* Implemented `rb_fstring`.
* Support `#refine` for Module (#2021, @ssnickolay).
* Implemented `rb_ident_hash_new`.
* Improved the compatibility of `Symbol.all_symbols` (#2022, @chrisseaton).
* Implemented `rb_enc_str_buf_cat`.
* Implemented `rb_int_positive_pow`.
* Implemented `rb_usascii_str_new_lit`.
* Define `#getch` and `#getpass` on `StringIO` when `io/console` is required.
* Implemented `rb_uv_to_utf8` (#1998).
* Single character IDs now behave more like those in MRI to improve C extension compatibility, so `rb_funcall(a, '+', b)` will now do the same thing as in MRI.
* Removed extra public methods on `String`.
* Implemented `rb_array_sort` and `rb_array_sort_bang`.
* Do not create a finalizers `Thread` if there are other public languages, which is helpful for polyglot cases (#2035).
* Implemented `rb_enc_isalnum` and `rb_enc_isspace`.
* `RUBY_REVISION` is now the full commit hash used to build TruffleRuby, similar to MRI 2.7+.
* Implemented `rb_enc_mbc_to_codepoint`.
* Changed the lookup methods to achieve Refinements specification (#2033, @ssnickolay)
* Implemented `Digest::Instance#new` (#2040).
* Implemented `ONIGENC_MBC_CASE_FOLD`.
* Fixed `Thread#raise` to call the exception class' constructor with no arguments when given no message (#2045).
* Fixed `refine + super` compatibility (#2039, #2048, @ssnickolay)
* Make the top-level exception handler more compatible with MRI (#2047).
* Implemented `rb_enc_codelen`.
* Implemented `Ripper` by using the C extension (#1585).

Changes:

* RubyGems gem commands updated to use the `--no-document` option by default.

Performance:

* Enable lazy translation from the parser AST to the Truffle AST for user code by default. This should improve application startup time (#1992).
* `instance variable ... not initialized` and similar warnings are now optimized to have no peak performance impact if they are not printed (depends on `$VERBOSE`).
* Implement integer modular exponentiation using `BigInteger#mod_pow` (#1999, @skateman)
* Fixed a performance issue when computing many substrings of a given non-leaf `String` with non-US-ASCII characters.
* Speedup native handle to Ruby object lookup for C extensions.

# 20.1.0

New features:

* Nightly builds of TruffleRuby are now available, see the README for details (#1483).
* `||=` will not compile the right-hand-side if it's only executed once, to match the idiomatic lazy-initialisation use-case ([blog post](https://engineering.shopify.com/blogs/engineering/optimizing-ruby-lazy-initialization-in-truffleruby-with-deoptimization), #1887, @kipply).
* Added `--metrics-profile-require` option to profile searching, parsing, translating and loading files.
* Added support for captured variables for the Truffle instruments (e.g. Chrome debugger).

Bug fixes:

* Fixed `Exception#dup` to copy the `Exception#backtrace` string array.
* Fixed `rb_warn` and `rb_warning` when used as statements (#1886, @chrisseaton).
* Fixed `NameError.new` and `NoMethodError.new` `:receiver` argument.
* Correctly handle large numbers of arguments to `rb_funcall` (#1882).
* Added arity check to `Module#{include, prepend}`.
* Fix `OpenSSL::Digest.{digest,hexdigest,base64digest}` to handle `algorithm, data` arguments (#1889, @bdewater).
* Fixed `SystemCallError.new` parameter conversion.
* Fixed `File#{chmod, umask}` argument conversion check.
* Added warning in `Hash.[]` for non-array elements.
* Fixed `File.lchmod` to raise `NotImplementedError` when not available.
* `RSTRING_PTR()` now always returns a native pointer, resolving two bugs `memcpy`ing to (#1822) and from (#1772) Ruby Strings.
* Fixed issue with duping during splat (#1883).
* Fixed `Dir#children` implementation.
* Fixed `SignalException.new` error when bad parameter given.
* Added deprecation warning to `Kernel#=~`.
* Fixed `puts` for a foreign objects, e.g. `puts Polyglot.eval('js', '[]')` (#1881).
* Fixed `Exception#full_message` implementation.
* Updated `Kernel.Complex()` to handle the `exception: false` parameter.
* Fixed `Kernel#dup` to return self for `Complex` and `Rational` objects.
* Updated `Kernel.Float()` to handle the `exception: false` parameter.
* Fixed `String#unpack` `M` format (#1901).
* Fixed error when `SystemCallError` message contained non-ASCII characters.
* Fixed `rb_rescue` to allow null rescue methods. (#1909, @kipply).
* Fixed incorrect comparisons between bignums and doubles.
* Prevented some internal uses of `Kernel#caller_locations` to be overridden by user code (#1934).
* Fixed an issue caused by recursing inlining within `Regexp#quote` (#1927).
* Updated `Kernel.Float()` to return given string in error message (#1945).
* Parameters and arity of methods derived from `method_missing` should now match MRI (#1921).
* Fixed compile error in `RB_FLOAT_TYPE_P` macro (#1928).
* Fixed `Symbol#match` to call the block with the `MatchData` (#1933).
* Fixed `Digest::SHA2.hexdigest` error with long messages (#1922).
* Fixed `Date.parse` to dup the coerced string to not modify original (#1946).
* Update `Comparable` error messages for special constant values (#1941).
* Fixed `File.ftype` parameter conversion (#1961).
* Fixed `Digest::Instance#file` to not modify string literals (#1964).
* Make sure that string interpolation returns a `String`, and not a subclass (#1950).
* `alias_method` and `instance_methods` should now work correctly inside a refinement (#1942).
* Fixed `Regexp.union` parameter conversion (#1963).
* `IO#read(n)` no longer buffers more than needed, which could cause hanging if detecting readability via a native call such as `select(2)` (#1951).
* Fixed `Random::DEFAULT.seed` to be different on boot (#1965, @kipply)
* `rb_encoding->name` can now be read even if the `rb_encoding` is stored in native memory.
* Detect and cut off recursion when inspecting a foreign object, substituting an ellipsis instead.
* Fixed feature lookup order to check every `$LOAD_PATH` path entry for `.rb`, then every entry for native extension when `require` is called with no extension.
* Define the `_DARWIN_C_SOURCE` macro in extension makefiles (#1592).
* Change handling of var args in `rb_rescue2` to handle usage in C extensions (#1823).
* Fixed incorrect `Encoding::CompatibilityError` raised for some interpolated Regexps (#1967).
* Actually unset environment variables with a `nil` value for `Process.spawn` instead of setting them to an empty String.
* Core library methods part of the Native Image heap are no longer added in the compilation queue on the first call, but after they reach the thresholds like other methods.
* Fix `RbConfig::CONFIG['LIBRUBY_SO']` file extension.
* Fix `char`, `short`, `unsigned char`,  `unsigned int`, and `unsigned short` types in `Fiddle` (#1971).
* Fix `IO#select` to reallocate its buffer if it is interrupted by a signal.
* Fix issue where interpolated string matched `#` within string as being a variable (#1495).
* Fix `File.join` to raise error on strings with null bytes.
* Fix initialization of Ruby Thread for foreign thread created in Java.
* Fix registration of default specs in RubyGems (#1987).

Compatibility:

* The C API type `VALUE` is now defined as `unsigned long` as on MRI. This enables `switch (VALUE)` and other expressions which rely on `VALUE` being an integer type (#1409, #1541, #1675, #1917, #1954).
* Implemented `Float#{floor, ceil}` with `ndigits` argument.
* Implemented `Thread#fetch`.
* Implemented `Float#truncate` with `ndigits` argument.
* Made `String#{byteslice, slice, slice!}` and `Symbol#slice` compatible with endless ranges.
* Implemented "instance variable not initialized" warning.
* Make `Kernel#{caller, caller_locations}` and `Thread#backtrace_locations` compatible with endless ranges.
* Implemented `Dir#each_child`.
* Implemented `Kernel.{chomp, chop}` and `Kernel#{chomp, chop}`.
* Implemented `-p` and `-a`, and `-l` CLI options.
* Convert the argument to `File.realpath` with `#to_path` (#1894).
* `StringIO#binmode` now sets the external encoding to BINARY like MRI (#1898).
* `StringIO#inspect` should not include the contents of the `StringIO` (#1898).
* Implemented `rb_fd_*` functions (#1623).
* Fixed uninitialized variable warnings in core and lib (#1897).
* Make `Thread#backtrace` support omit, length and range arguments.
* Implemented `Range#%`.
* Fixed the type of the `flags` field of `rb_data_type_t` (#1911).
* Implemented `rb_obj_is_proc` (#1908, @kipply, @XrXr).
* Implemented C API macro `RARRAY_ASET()`.
* Implemented `num2short` (#1910, @kipply).
* `RSTRING_END()` now always returns a native pointer.
* Removed `register` specifier for `rb_mem_clear()` (#1924).
* Implemented `Thread::Backtrace::Locations#base_label` (#1920).
* Implemented `rb_mProcess` (#1936).
* Implemented `rb_gc_latest_gc_info` (#1937).
* Implemented `RBASIC_CLASS` (#1935).
* Yield 2 arguments for `Hash#map` if the arity of the block is > 1 (#1944).
* Add all `Errno` constants to match MRI, needed by recent RubyGems.
* Silence `ruby_dep` warnings since that gem is unmaintained.
* Clarify error message for not implemented `Process.daemon` (#1962).
* Allow multiple assignments in conditionals (#1513).
* Update `NoMethodError#message` to match MRI (#1957).
* Make `StringIO` work with `--enable-frozen-string-literal` (#1969).
* Support `NULL` for the status of `rb_protect()`.
* Ensure `BigDecimal#inspect` does not call `BigDecimal#to_s` to avoid behaviour change on `to_s` override (#1960).
* Define all C-API `rb_{c,m,e}*` constants as C global variables (#1541).
* Raise `ArgumentError` for `Socket.unpack_sockaddr_un` if the socket family is incorrect.
* Implemented `RTYPEDDATA_*()` macros and `rb_str_tmp_new()` (#1975).
* Implemented `rb_set_end_proc` (#1959).
* Implemented `rb_to_symbol`.
* Implemented `rb_class_instance_methods`, `rb_class_public_instance_methods`, `rb_class_protected_instance_methods`, and `rb_class_private_instance_methods`.
* Implemented `rb_tracepoint_new`, `rb_tracepoint_disable`, `rb_tracepoint_enable`, and `rb_tracepoint_enabled_p` (#1450).
* Implemented `RbConfig::CONFIG['AR']` and `RbConfig::CONFIG['STRIP']` (#1973).
* Not yet implemented C API functions are now correctly detected as missing via `mkmf`'s `have_func` (#1980).
* Accept `RUBY_INTERNAL_EVENT_{NEWOBJ,FREEOBJ}` events but warn they are not triggered (#1978, #1983).
* `IO.copy_stream(in, STDOUT)` now writes to `STDOUT` without buffering like MRI.
* Implemented `RbConfig['vendordir']`.
* Implemented `Enumerator::ArithmeticSequence`.
* Support `(struct RBasic *)->flags` and `->klass` from `ruby.h` (#1891, #1884, #1978).

Changes:

* `TRUFFLERUBY_RESILIENT_GEM_HOME` has been removed. Unset `GEM_HOME` and `GEM_PATH` instead if you need to.
* The deprecated `Truffle::System.full_memory_barrier`, `Truffle::Primitive.logical_processors`, and  `Truffle::AtomicReference` have been removed.
* The implicit interface for allowing Ruby objects to behave as polyglot arrays with `#size`, `#[]` methods has been removed and replaced with an explicit interface where each method starts with `polyglot_*`.
* Hash keys are no longer reported as polyglot members.
* All remaining implicit polyglot behaviour for `#[]` method was replaced with `polyglot_*` methods.
* Rename dynamic API to match InteropLibrary. All the methods keep the name as it is in InteropLibrary with the following changes: use snake_case, add `polyglot_` prefix, drop `get` and `is` prefix, append `?` on all predicates.
* Split `Truffle::Interop.write` into `.write_array_element` and `.write_member` methods.
* Rename `Truffle::Interop.size` to `.array_size`.
* Rename `Truffle::Interop.is_boolean?` to `.boolean?`.
* Split `Truffle::Interop.read` into `.read_member` and `.read_array_element`.
* Drop `is_` prefix in `Truffle::Interop.is_array_element_*` predicates.
* `Truffle::Interop.hash_keys_as_members` has been added to treat a Ruby Hash as a polyglot object with the Hash keys as members.

Performance:

* Optimized `RSTRING_PTR()` accesses by going to native directly, optimized various core methods, use Mode=latency and tune GC heap size for Bundler. This speeds up `bundle install` from 84s to 19s for a small Gemfile with 6 gems (#1398).
* Fixed memory footprint issue due to large compilation on Native Image, notably during `bundle install` (#1893).
* `ArrayBuilderNode` now uses a new Truffle library for manipulating array stores.
* Ruby objects passed to C extensions are now converted less often to native handles.
* Calling blocking system calls and running C code with unblocking actions has been refactored to remove some optimisation boundaries.
* `return` expressions are now rewritten as implicit return expressions where control flow allows this to be safely done as a tail optimisation. This can improve interpreter performance by up to 50% in some benchmarks, and can be applied to approximately 80% of return nodes seen in Rails and its dependencies (#1977).
* The old array strategy code has been removed and all remaining nodes converted to the new `ArrayStoreLibrary`.
* Updated `nil` to be a global immutable singleton (#1835).

# 20.0.0

New features:

* Enable and document `--coverage` option (#1840, @chrisseaton).
* Update the internal LLVM toolchain to LLVM 9 and reduce its download size.
* Updated to Ruby 2.6.5 (#1749).
* Automatically set `PKG_CONFIG_PATH` as needed for compiling OpenSSL on macOS (#1830).

Bug fixes:

* Fix `Tempfile#{size,length}` when the IO is not flushed (#1765, @rafaelfranca).
* Dump and load instance variables in subclasses of `Exception` (#1766, @rafaelfranca).
* Fix `Date._iso8601` and `Date._rfc3339` when the string is an invalid date (#1773, @rafaelfranca).
* Fail earlier for bad handle unwrapping (#1777, @chrisseaton).
* Match out of range `ArgumentError` message with MRI (#1774, @rafaelfranca).
* Raise `Encoding::CompatibilityError` with incompatible encodings on `Regexp` (#1775, @rafaelfranca).
* Fixed interactions between attributes and instance variables in `Struct` (#1776, @chrisseaton).
* Coercion fixes for `TCPServer.new` (#1780, @XrXr).
* Fix `Float#<=>` not calling `coerce` when `other` argument responds to it (#1783, @XrXr).
* Do not warn / crash when requiring a file that sets and trigger autoload on itself (#1779, @XrXr).
* Strip trailing whitespaces when creating a `BigDecimal` with a `String` (#1796, @XrXr).
* Default `close_others` in `Process.exec` to `false` like Ruby 2.6 (#1798, @XrXr).
* Don't clone methods when setting method to the same visibility (#1794, @XrXr).
* `BigDecimal()` deal with large rationals precisely (#1797, @XrXr).
* Make it possible to call `instance_exec` with `rb_block_call` (#1802, @XrXr).
* Check for duplicate members in `Struct.new` (#1803, @XrXr).
* `Process::Status#to_i` return raw `waitpid(2)` status (#1800, @XrXr).
* `Process#exec`: set close-on-exec to false for fd redirection (#1805, @XrXr, @rafaelfranca).
* Building C extensions should now work with frozen string literals (#1786).
* Keep the Truffle working directory in sync with the native working directory.
* Rename `to_native` to `polyglot_to_native` to match `polyglot_pointer?` and `polyglot_address` methods.
* Fixed missing partial evaluation boundary in `Array#{sort,sort!}` (#1727).
* Fixed the class of `self` and the wrapping `Module` for `Kernel#load(path, wrap=true)` (#1739).
* Fixed missing polyglot type declaration for `RSTRING_PTR` to help with native/managed interop.
* Fixed `Module#to_s` and `Module#inspect` to not return an extra `#<Class:` for singleton classes.
* Arrays backed by native storage now allocate the correct amount of memory (#1828).
* Fixed issue in `ConditionVariable#wait` that could lose a `ConditionVariable#signal`.
* Do not expose TruffleRuby-specific method `Array#swap` (#1816).
* Fixed `#inspect` on broken UTF-8 sequences (#1842, @chrisseaton).
* `Truffle::Interop.keys` should report methods of `String` and `Symbol` (#1817).
* `Kernel#sprintf` encoding validity has been fixed (#1852, @XrXr).
* Fixed `ArrayIndexOutOfBoundsException` in `File.fnmatch` (#1845).
* Make `String#concat` work with no or multiple arguments (#1519).
* Make `Array#concat` work with no or multiple arguments (#1519).
* Coerce `BigDecimal(arg)` using `to_str` (#1826).
* Fixed `NameError#dup`, `NoMethodError#dup`, and `SystemCallError#dup` to copy internal fields.
* Make `Enumerable#chunk` work without a block (#1518).
* Fixed issue with `SystemCallError.new` setting a backtrace too early.
* Fixed `BigDecimal#to_s` formatting issue (#1711).
* Run `END` keyword block only once at exit.
* Implement `Numeric#clone` to return `self`.
* Fixed `Symbol#to_proc` to create a `Proc` with `nil` `source_location` (#1663).
* Make `GC.start` work with keyword arguments.
* Fixed `Kernel#clone` for `nil`, `true`, `false`, `Integer`, and `Symbol`.
* Make top-level methods available in `Context#getBindings()` (#1838).
* Made `Kernel#caller_locations` accept a range argument, and return `nil` when appropriate.
* Made `rb_respond_to` work with primitives (#1869, @chrisseaton).
* Fixed issue with missing backtrace for `rescue $ERROR_INFO` (#1660).
* Fixed `Struct#hash` for `keyword_init: true` `Struct`.
* Fixed `String#{upcase!,downcase!,swapcase!}(:ascii)` for non-ASCII-compatible encodings like UTF-16.
* Fixed `String#capitalize!` for strings that weren't full ASCII.
* Fixed enumeration issue in `ENV.{select, filter}`.
* Fixed `Complex` and `Rational` should be frozen after initializing.
* Fixed `printf` should raise error when not enough arguments for positional argument.
* Removed "shadowing outer local variable" warning.
* Fixed parameter conversion to `String` in ENV methods.
* Fixed deprecation warning when `ENV.index` is called.
* Fixed issue with `ENV.each_key`.
* Fixed `ENV.replace` implementation.
* Fixed `ENV.udpate` implementation.
* Fixed argument handling in `Kernel.printf`.
* Fixed character length after conversion to binary from a non-US-ASCII String.
* Fixed issue with installing latest bundler (#1880).
* Fixed type conversion for `Numeric#step` `step` parameter.
* Fixed `Kernel#Integer` conversion.
* Fixed `IO.try_convert` parameter conversion.
* Fixed linking of always-inline C API functions with `-std=gnu90` (#1837, #1879).
* Avoid race conditions during `gem install` by using a single download thread.
* Do not use gems precompiled for MRI on TruffleRuby (#1837).
* Fixed printing foreign arrays that were also pointers (#1679).
* Fixed `nil#=~` to not warn.
* Fixed `Enumerable#collect` to give user block arity in the block passed to `Enumerable#each`.

Compatibility:

* Implemented `String#start_with?(Regexp)` (#1771, @zhublik).
* Various improvements to `SignalException` and signal handling (#1790, @XrXr).
* Implemented `rb_utf8_str_new`, `rb_utf8_str_new_cstr`, `rb_utf8_str_new_static` (#1788, @chrisseaton).
* Implemented the `unit` argument of `Time.at` (#1791, @XrXr).
* Implemented `keyword_init: true` for `Struct.new` (#1789, @XrXr).
* Implemented `MatchData#dup` (#1792, @XrXr).
* Implemented a native storage strategy for `Array` to allow better C extension compatibility.
* Implemented `rb_check_symbol_cstr` (#1814).
* Implemented `rb_hash_start` (#1841, @XrXr).
* JCodings has been updated from 1.0.42 to 1.0.45.
* Joni has been updated from 2.1.25 to 2.1.30.
* Implemented `Method#<<` and `Method#>>` (#1821).
* The `.bundle` file extension is now used for C extensions on macOS (#1819, #1837).
* Implemented `Comparable#clamp` (#1517).
* Implemented `rb_gc_register_mark_object` and `rb_enc_str_asciionly_p` (#1856, @chrisseaton).
* Implemented `rb_io_set_nonblock` (#1741).
* Include the major kernel version in `RUBY_PLATFORM` on macOS like MRI (#1860, @eightbitraptor).
* Implemented `Enumerator::Chain`, `Enumerator#+`, and `Enumerable#chain` (#1859, #1858).
* Implemented `Thread#backtrace_locations` and `Exception#backtrace_locations` (#1556).
* Implemented `rb_module_new`, `rb_define_class_id`, `rb_define_module_id`, (#1876, @XrXr, @chrisseaton).
* Implemented `-n` CLI option (#1532).
* Cache the `Symbol` of method names in call nodes only when needed (#1872).
* Implemented `rb_get_alloc_func` and related functions (#1874, @XrXr).
* Implemented `rb_module_new`, `rb_define_class_id`, `rb_define_module_id`, (#1876, @chrisseaton).
* Implemented `ENV.slice`.
* Support for the Darkfish theme for RDoc generation has been added back.
* Implemented `Kernel#system` `exception: true` option.
* Implemented `Random.bytes`.
* Implemented `Random.random_number`.
* Added the ability to parse endless ranges.
* Made `Range#{to_a, step, each, bsearch, step, last, max, min, to_s, ==}` compatible with endless ranges.
* Made `Array#{[], []=, values_at, fill, slice!}` compatible with endless ranges.
* Defined `Array#{min, max}` methods.

Performance:

* Use a smaller limit for identity-based inline caches to improve warmup by avoiding too many deoptimizations.
* `long[]` array storage now correctly declare that they accept `int` values, reducing deoptimisations and promotions to `Object[]` storage.
* Enable inline caching of `Symbol` conversion for `rb_iv_get` and `rb_iv_set`.
* `rb_type` information is now cached on classes as a hidden variable to improve performance.
* Change to using thread local buffers for socket calls to reduce allocations.
* Refactor `IO.select` to reduce copying and optimisation boundaries.
* Refactor various `String` and `Rope` nodes to avoid Truffle performance warnings.
* Reading caller frames should now work in more cases without deoptimisation.

# 19.3.0

New features:

* Compilation of C extensions is now done with an internal LLVM toolchain producing both native code and bitcode. This means more C extensions should compile out of the box and this should resolve most linker-related issues.
* It is no longer necessary to install LLVM for installing C extensions on TruffleRuby.
* It is no longer necessary to install libc++ and libc++abi for installing C++ extensions on TruffleRuby.
* On macOS, it is no longer necessary to install the system headers package (#1417).
* License updated to EPL 2.0/GPL 2.0/LGPL 2.1 like recent JRuby.

Bug fixes:

* `rb_undef_method` now works for private methods (#1731, @cky).
* Fixed several issues when requiring C extensions concurrently (#1565).
* `self.method ||= value` with a private method now works correctly (#1673).
* Fixed `RegexpError: invalid multibyte escape` for binary regexps with a non-binary String (#1433).
* Arrays now report their methods to other languages for interopability (#1768).
* Installing `sassc` now works due to using the LLVM toolchain (#1753).
* Renamed `Truffle::Interop.respond_to?` to avoid conflict with Ruby's `respond_to?` (#1491).
* Warn only if `$VERBOSE` is `true` when a magic comment is ignored (#1757, @nirvdrum).
* Make C extensions use the same libssl as the one used for the openssl C extension (#1770).

Compatibility:

* `GC.stat` can now take an optional argument (#1716, @kirs).
* `Kernel#load` with `wrap` has been implemented (#1739).
* Implemented `Kernel#spawn` with `:chdir` (#1492).
* Implemented `rb_str_drop_bytes`, notably used by OpenSSL (#1740, @cky).
* Include executables of default gems, needed for `rails new` in Rails 6.
* Use compilation flags similar to MRI for C extension compilation.
* Warn for `gem update --system` as it is not fully supported yet and is often not needed.
* Pass `-undefined dynamic_lookup` to the linker on macOS like MRI.

Performance:

* Core methods are no longer always cloned, which reduces memory footprint and should improve warmup.
* Inline cache calls to `rb_intern()` with a constant name in C extensions.
* Improve allocation speed of native handles for C extensions.
* Improve the performance of `NIL_P` and `INT2FIX` in C extensions.
* Various fixes to improve Rack performance.
* Optimize `String#gsub(String)` by not creating a `Regexp` and using `String#index` instead.
* Fixed "FrameWithoutBoxing should not be materialized" compilation issue in `TryNode`.

# 19.2.0, August 2019

New features:

* `Fiddle` has been implemented.

Bug fixes:

* Set `RbConfig::CONFIG['ruby_version']` to the same value as the TruffleRuby version. This fixes reusing C extensions between different versions of TruffleRuby with Bundler (#1715).
* Fixed `Symbol#match` returning `MatchData` (#1706, @zhublik).
* Allow `Time#strftime` to be called with binary format strings.
* Do not modify the argument passed to `IO#write` when the encoding does not match (#1714).
* Use the class where the method was defined to check if an `UnboundMethod` can be used for `#define_method` (#1710).
* Fixed setting `$~` for `Enumerable` and `Enumerator::Lazy`'s `#grep` and `#grep_v`.
* Improved errors when interacting with single-threaded languages (#1709).

Compatibility:

* Added `Kernel#then` (#1703, @zhublik).
* `FFI::Struct#[]=` is now supported for inline character arrays.
* `blocking: true` is now supported for `FFI::Library#attach_function`.
* Implemented `Proc#>>` and `#<<` (#1688).
* `Thread.report_on_exception` is now `true` by default like MRI 2.5+.
* `BigDecimal` compatibility has been generally improved in several ways.

Changes:

* An interop read message sent to a `Proc` will no longer call the `Proc`.

Performance:

* Several `String` methods have been made faster by the usage of vector instructions
  when searching for a single-byte character in a String.
* Methods needing the caller frame are now better optimized.

# 19.1.0, June 2019

*Ruby is an experimental language in the GraalVM 19.1.0 release*

Bug fixes:

* Sharing for thread-safety of objects is now triggered later as intended, e.g., when a second `Thread` is started.
* Fixed `Array#to_h` so it doesn't set a default value (#1698).
* Removed extra `public` methods on `IO` (#1702).
* Fixed `Process.kill(signal, Process.pid)` when the signal is trapped as `:IGNORE` (#1702).
* Fixed `Addrinfo.new(String)` to reliably find the address family (#1702).
* Fixed argument checks in `BasicSocket#setsockopt` (#1460).
* Fixed `ObjectSpace.trace_object_allocations` (#1456).
* Fixed `BigDecimal#{clone,dup}` so it now just returns the receiver, per Ruby 2.5+ semantics (#1680).
* Fixed creating `BigDecimal` instances from non-finite `Float` values (#1685).
* Fixed `BigDecimal#inspect` output for non-finite values (e.g, NaN or -Infinity) (#1683).
* Fixed `BigDecimal#hash` to return the same value for two `BigDecimal` objects that are equal (#1656).
* Added missing `BigDecimal` constant definitions (#1684).
* Implemented `rb_eval_string_protect`.
* Fixed `rb_get_kwargs` to correctly handle optional and rest arguments.
* Calling `Kernel#raise` with a raised exception will no longer set the cause of the exception to itself (#1682).
* Return a `FFI::Function` correctly for functions returning a callback.
* Convert to intuitive Ruby exceptions when INVOKE fails (#1690).
* Implemented `FFI::Pointer#clear` (#1687).
* Procs will now yield to the block in their declaration context even when called with a block argument (#1657).
* Fixed problems with calling POSIX methods if `Symbol#[]` is redefined (#1665).
* Fixed sharing of `Array` and `Hash` elements for thread-safety of objects (#1601).
* Fixed concurrent modifications of `Gem::Specification::LOAD_CACHE` (#1601).
* Fix `TCPServer#accept` to set `#do_not_reverse_lookup` correctly on the created `TCPSocket`.

Compatibility:

* Exceptions from `coerce` are no longer rescued, like MRI.
* Implemented `Integer#{allbits?,anybits?,nobits?}`.
* `Integer#{ceil,floor,truncate}` now accept a precision and `Integer#round` accepts a rounding mode.
* Added missing `Enumerable#filter` and `Enumerator::Lazy#filter` aliases to the respective `select` method (#1610).
* Implemented more `Ripper` methods as no-ops (#1694, @Mogztter).
* Implemented `rb_enc_sprintf` (#1702).
* Implemented `ENV#{filter,filter!}` aliases for `select` and `select!`.
* Non-blocking `StringIO` and `Socket` APIs now support `exception: false` like MRI (#1702).
* Increased compatibility of `BigDecimal`.
* `String#-@` now performs string deduplication (#1608).
* `Hash#merge` now preserves the key order from the original hash for merged values (#1650).
* Coerce values given to `FFI::Pointer` methods.
* `FrozenError` is now defined and is used for `can't modify frozen` object exceptions.
* `StringIO` is now available by default like in MRI, because it is required by RubyGems.

Changes:

* Interactive sources (like the GraalVM polyglot shell) now all share the same binding (#1695).
* Hash code calculation has been improved to reduce hash collisions for `Hash` and other cases.

Performance:

* `eval(code, binding)` for a fixed `code` containing blocks is now much faster. This improves the performance of rendering `ERB` templates containing loops.
* `rb_str_cat` is faster due to the C string now being concatenated without first being converted to a Ruby string or having its encoding checked. As a side effect the behaviour of `rb_str_cat` should now more closely match that of MRI.

# 19.0.0, May 2019

*Ruby is an experimental language in the GraalVM 19.0.0 release*

Bug fixes:

* The debugger now sees global variables as the global scope.
* Temporary variables are no longer visible in the debugger.
* Setting breakpoints on some lines has been fixed.
* The OpenSSL C extension is now always recompiled, fixing various bugs when using the extension (e.g., when using Bundler in TravisCI) (#1676, #1627, #1632).
* Initialize `$0` when not run from the 'ruby' launcher, which is needed to `require` gems (#1653).

Compatibility:

* `do...end` blocks can now have `rescue/else/ensure` clauses like MRI (#1618).

Changes:

* `TruffleRuby.sulong?` has been replaced by `TruffleRuby.cexts?`, and `TruffleRuby.graal?` has been replaced by `TruffleRuby.jit?`. The old methods will continue to work for now, but will produce warnings, and will be removed at a future release.

# 1.0 RC 16, 19 April 2019

Bug fixes:

* Fixed `Hash#merge` with no arguments to return a new copy of the receiver (#1645).
* Fixed yield with a splat and keyword arguments (#1613).
* Fixed `rb_scan_args` to correctly handle kwargs in combination with optional args.
* Many fixes for `FFI::Pointer` to be more compatible with the `ffi` gem.

New features:

* Rounding modes have been implemented or improved for `Float`, `Rational`, `BigDecimal` (#1509).
* Support Homebrew installed in other prefixes than `/usr/local` (#1583).
* Added a pure-Ruby implementation of FFI which passes almost all Ruby FFI specs (#1529, #1524).

Changes:

* Support for the Darkfish theme for RDoc generation has been removed.

Compatibility:

* The `KeyError` raised from `ENV#fetch` and `Hash#fetch` now matches MRI's message formatting (#1633).
* Add the missing `key` and `receiver` values to `KeyError` raised from `ENV#fetch`.
* `String#unicode_normalize` has been moved to the core library like in MRI.
* `StringScanner` will now match a regexp beginning with `^` even when not scanning from the start of the string.
* `Module#define_method` is now public like in MRI.
* `Kernel#warn` now supports the `uplevel:` keyword argument.

# 1.0 RC 15, 5 April 2019

Bug fixes:

* Improved compatibility with MRI's `Float#to_s` formatting (#1626).
* Fixed `String#inspect` when the string uses a non-UTF-8 ASCII-compatible encoding and has non-ASCII characters.
* Fixed `puts` for strings with non-ASCII-compatible encodings.
* `rb_protect` now returns `Qnil` when an error occurs.
* Fixed a race condition when using the interpolate-once (`/o`) modifier in regular expressions.
* Calling `StringIO#close` multiple times no longer raises an exception (#1640).
* Fixed a bug in include file resolution when compiling C extensions.

New features:

* `Process.clock_getres` has been implemented.

Changes:

* `debug`, `profile`, `profiler`, which were already marked as unsupported, have been removed.
* Our experimental JRuby-compatible Java interop has been removed - use `Polyglot` and `Java` instead.
* The Trufle handle patches applied to `psych` C extension have now been removed.
* The `rb_tr_handle_*` functions have been removed as they are no longer used in any C extension patches.
* Underscores and dots in options have become hyphens, so `--exceptions.print_uncaught_java` is now `--exceptions-print-uncaught-java`, for example.
* The `rb_tr_handle_*` functions have been removed as they are no longer used in any C extension patches.

Bug fixes:

* `autoload :C, "path"; require "path"` now correctly triggers the autoload.
* Fixed `UDPSocket#bind` to specify family and socktype when resolving address.
* The `shell` standard library can now be `require`-d.
* Fixed a bug where `for` could result in a `NullPointerException` when trying to assign the iteration variable.
* Existing global variables can now become aliases of other global variables (#1590).

Compatibility:

* ERB now uses StringScanner and not the fallback, like on MRI. As a result `strscan` is required by `require 'erb'` (#1615).
* Yield different number of arguments for `Hash#each` and `Hash#each_pair` based on the block arity like MRI (#1629).
* Add support for the `base` keyword argument to `Dir.{[], glob}`.

# 1.0 RC 14, 18 March 2019

Updated to Ruby 2.6.2.

Bug fixes:

* Implement `rb_io_wait_writable` (#1586).
* Fixed error when using arrows keys first within `irb` or `pry` (#1478, #1486).
* Coerce the right hand side for all `BigDecimal` operations (#1598).
* Combining multiple `**` arguments containing duplicate keys produced an incorrect hash. This has now been fixed (#1469).
* `IO#read_nonblock` now returns the passed buffer object, if one is supplied.
* Worked out autoloading issue (#1614).

New features:

* Implemented `String#delete_prefix`, `#delete_suffix`, and related methods.
* Implemented `Dir.children` and `Dir#children`.
* Implemented `Integer#sqrt`.

Changes:

* `-Xoptions` has been removed - use `--help:languages` instead.
* `-Xlog=` has been removed - use `--log.level=` instead.
* `-J` has been removed - use `--vm.` instead.
* `-J-cp lib.jar` and so on have removed - use `--vm.cp=lib.jar` or `--vm.classpath=lib.jar` instead.
* `--jvm.` and `--native.` have been deprecated, use `--vm.` instead to pass VM options.
* `-Xoption=value` has been removed - use `--option=value` instead.
* The `-X` option now works as in MRI.
* `--help:debug` is now `--help:internal`.
* `ripper` is still not implemented, but the module now exists and has some methods that are implemented as no-ops.

# 1.0 RC 13, 5 March 2019

Note that as TruffleRuby RC 13 is built on Ruby 2.4.4 it is still vulnerable to CVE-2018-16395. This will be fixed in the next release.

New features:

* Host interop with Java now works on SubstrateVM too.

Bug fixes:

* Fixed `Enumerator::Lazy` which wrongly rescued `StandardError` (#1557).
* Fixed several problems with `Numeric#step` related to default arguments, infinite sequences, and bad argument types (#1520).
* Fixed incorrect raising of `ArgumentError` with `Range#step` when at least one component of the `Range` is `Float::INFINITY` (#1503).
* Fixed the wrong encoding being associated with certain forms of heredoc strings (#1563).
* Call `#coerce` on right hand operator if `BigDecimal` is the left hand operator (#1533, @Quintasan).
* Fixed return type of division of `Integer.MIN_VALUE` and `Long.MIN_VALUE` by -1 (#1581).
* `Exception#cause` is now correctly set for internal exceptions (#1560).
* `rb_num2ull` is now implemented as well as being declared in the `ruby.h` header (#1573).
* `rb_sym_to_s` is now implemented (#1575).
* `R_TYPE_P` now returns the type number for a wider set of Ruby objects (#1574).
* `rb_fix2str` has now been implemented.
* `rb_protect` will now work even if `NilClass#==` has been redefined.
* `BigDecimal` has been moved out of the `Truffle` module to match MRI.
* `StringIO#puts` now correctly handles `to_s` methods which do not return strings (#1577).
* `Array#each` now behaves like MRI when the array is modified (#1580).
* Clarified that `$SAFE` can never be set to a non-zero value.
* Fix compatibility with RubyGems 3 (#1558).
* `Kernel#respond_to?` now returns false if a method is protected and the `include_all` argument is false (#1568).

Changes:

* `TRUFFLERUBY_CEXT_ENABLED` is no longer supported and C extensions are now always built, regardless of the value of this environment variable.
* Getting a substring of a string created by a C extension now uses less memory as only the requested portion will be copied to a managed string.
* `-Xoptions` has been deprecated and will be removed - use `--help:languages` instead.
* `-Xlog=` has been deprecated and will be removed - use `--log.level=` instead.
* `-J` has been deprecated and will be removed - use `--jvm.` instead.
* `-J-cp lib.jar` and so on have been deprecated and will be removed - use `--jvm.cp=lib.jar` or `--jvm.classpath=lib.jar` instead.
* `-J-cmd`, `--jvm.cmd`, `JAVA_HOME`, `JAVACMD`, and `JAVA_OPTS` do not work in any released configuration of TruffleRuby, so have been removed.
* `-Xoption=value` has been deprecated and will be removed - use `--option=value` instead.
* `TracePoint` now raises an `ArgumentError` for unsupported events.
* `TracePoint.trace` and `TracePoint#inspect` have been implemented.

Compatibility:

* Improved the exception when an `-S` file isn't found.
* Removed the message from exceptions raised by bare `raise` to better match MRI (#1487).
* `TracePoint` now handles the `:class` event.

Performance:

* Sped up `String` handling in native extensions, quite substantially in some cases, by reducing conversions between native and managed strings and allowing for mutable metadata in native strings.

# 1.0 RC 12, 4 February 2019

Bug fixes:

* Fixed a bug with `String#lines` and similar methods with multibyte characters (#1543).
* Fixed an issue with `String#{encode,encode!}` double-processing strings using XML conversion options and a new destination encoding (#1545).
* Fixed a bug where a raised cloned exception would be caught as the original exception (#1542).
* Fixed a bug with `StringScanner` and patterns starting with `^` (#1544).
* Fixed `Enumerable::Lazy#uniq` with infinite streams (#1516).

Compatibility:

* Change to a new system for handling Ruby objects in C extensions which greatly increases compatibility with MRI.
* Implemented `BigDecimal#to_r` (#1521).
* `Symbol#to_proc` now returns `-1` like on MRI (#1462).

# 1.0 RC 11, 15 January 2019

New features:

* macOS clocks `CLOCK_MONOTONIC_RAW`, `_MONOTONIC_RAW_APPROX`, `_UPTIME_RAW`, `_UPTIME_RAW_APPROX`, and `_PROCESS_CPUTIME_ID` have been implemented (#1480).
* TruffleRuby now automatically detects native access and threading permissions from the `Context` API, and can run code with no permissions given (`Context.create()`).

Bug fixes:

* FFI::Pointer now does the correct range checks for signed and unsigned values.
* Allow signal `0` to be used with `Process.kill` (#1474).
* `IO#dup` now properly sets the new `IO` instance to be close-on-exec.
* `IO#reopen` now properly resets the receiver to be close-on-exec.
* `StringIO#set_encoding` no longer raises an exception if the underlying `String` is frozen (#1473).
* Fix handling of `Symbol` encodings in `Marshal#dump` and `Marshal#load` (#1530).

Compatibility:

* Implemented `Dir.each_child`.
* Adding missing support for the `close_others` option to `exec` and `spawn`.
* Implemented the missing `MatchData#named_captures` method (#1512).

Changes:

* `Process::CLOCK_` constants have been given the same value as in standard Ruby.

Performance:

* Sped up accesses to native memory through FFI::Pointer.
* All core files now make use of frozen `String` literals, reducing the number of `String` allocations for core methods.
* New -Xclone.disable option to disable all manual cloning.

# 1.0 RC 10, 5 December 2018

New features:

* The `nkf` and `kconv` standard libraries were added (#1439).
* `Mutex` and `ConditionVariable` have a new fast path for acquiring locks that are unlocked.
* `Queue` and `SizedQueue`, `#close` and `#closed?`, have been implemented.
* `Kernel#clone(freeze)` has been implemented (#1454).
* `Warning.warn` has been implemented (#1470).
* `Thread.report_on_exception` has been implemented (#1476).
* The emulation symbols for `Process.clock_gettime` have been implemented.

Bug fixes:

* Added `rb_eEncodingError` for C extensions (#1437).
* Fixed race condition when creating threads (#1445).
* Handle `exception: false` for IO#write_nonblock (#1457, @ioquatix).
* Fixed `Socket#connect_nonblock` for the `EISCONN` case (#1465, @ioquatix).
* `File.expand_path` now raises an exception for a non-absolute user-home.
* `ArgumentError` messages now better match MRI (#1467).
* Added support for `:float_millisecond`, `:millisecond`, and `:second` time units to `Process.clock_gettime` (#1468).
* Fixed backtrace of re-raised exceptions (#1459).
* Updated an exception message in Psych related to loading a non-existing class so that it now matches MRI.
* Fixed a JRuby-style Java interop compatibility issue seen in `test-unit`.
* Fixed problem with calling `warn` if `$stderr` has been reassigned.
* Fixed definition of `RB_ENCODING_GET_INLINED` (#1440).

Changes:

* Timezone messages are now logged at `CONFIG` level, use `-Xlog=CONFIG` to debug if the timezone is incorrectly shown as `UTC`.

# 1.0 RC 9, 5 November 2018

Security:

* CVE-2018-16396, *tainted flags are not propagated in Array#pack and String#unpack with some directives* has been mitigated by adding additional taint operations.

New features:

* LLVM for Oracle Linux 7 can now be installed without building from source.

Bug fixes:

* Times can now be created with UTC offsets in `+/-HH:MM:SS` format.
* `Proc#to_s` now has `ASCII-8BIT` as its encoding instead of the incorrect `UTF-8`.
* `String#%` now has the correct encoding for `UTF-8` and `US-ASCII` format strings, instead of the incorrect `ASCII-8BIT`.
* Updated `BigDecimal#to_s` to use `e` instead of `E` for exponent notation.
* Fixed `BigDecimal#to_s` to allow `f` as a format flag to indicate conventional floating point notation. Previously only `F` was allowed.

Changes:

* The supported version of LLVM for Oracle Linux has been updated from 3.8 to 4.0.
* `mysql2` is now patched to avoid a bug in passing `NULL` to `rb_scan_args`, and now passes the majority of its test suite.
* The post-install script now automatically detects if recompiling the OpenSSL C extension is needed. The post-install script should always be run in TravisCI as well, see `doc/user/standalone-distribution.md`.
* Detect when the system libssl is incompatible more accurately and add instructions on how to recompile the extension.

# 1.0 RC 8, 19 October 2018

New features:

* `Java.synchronized(object) { }` and `TruffleRuby.synchronized(object) { }` methods have been added.
* Added a `TruffleRuby::AtomicReference` class.
* Ubuntu 18.04 LTS is now supported.
* macOS 10.14 (Mojave) is now supported.

Changes:

* Random seeds now use Java's `NativePRNGNonBlocking`.
* The supported version of Fedora is now 28, upgraded from 25.
* The FFI gem has been updated from 1.9.18 to 1.9.25.
* JCodings has been updated from 1.0.30 to 1.0.40.
* Joni has been updated from 2.1.16 to 2.1.25.

Performance:

* Performance of setting the last exception on a thread has now been improved.

# 1.0 RC 7, 3 October 2018

New features:

* Useful `inspect` strings have been added for more foreign objects.
* The C extension API now defines a preprocessor macro `TRUFFLERUBY`.
* Added the rbconfig/sizeof native extension for better MRI compatibility.
* Support for `pg` 1.1. The extension now compiles successfully, but may still have issues with some datatypes.

Bug fixes:

* `readline` can now be interrupted by the interrupt signal (Ctrl+C). This fixes Ctrl+C to work in IRB.
* Better compatibility with C extensions due to a new "managed struct" type.
* Fixed compilation warnings which produced confusing messages for end users (#1422).
* Improved compatibility with Truffle polyglot STDIO.
* Fixed version check preventing TruffleRuby from working with Bundler 2.0 and later (#1413).
* Fixed problem with `Kernel.public_send` not tracking its caller properly (#1425).
* `rb_thread_call_without_gvl()` no longer holds the C-extensions lock.
* Fixed `caller_locations` when called inside `method_added`.
* Fixed `mon_initialize` when called inside `initialize_copy` (#1428).
* `Mutex` correctly raises a `TypeError` when trying to serialize with `Marshal.dump`.

Performance:

* Reduced memory footprint for private/internal AST nodes.
* Increased the number of cases in which string equality checks will become compile-time constants.
* Major performance improvement for exceptional paths where the rescue body does not access the exception object (e.g., `x.size rescue 0`).

Changes:

* Many clean-ups to our internal patching mechanism used to make some native extensions run on TruffleRuby.
* Removed obsoleted patches for Bundler compatibility now that Bundler 1.16.5 has built-in support for TruffleRuby.
* Reimplemented exceptions and other APIs that can return a backtrace to use Truffle's lazy stacktraces API.

# 1.0 RC 6, 3 September 2018

New features:

* `Polyglot.export` can now be used with primitives, and will now convert strings to Java, and `.import` will convert them from Java.
* Implemented `--encoding`, `--external-encoding`, `--internal-encoding`.
* `rb_object_tainted` and similar C functions have been implemented.
* `rb_struct_define_under` has been implemented.
* `RbConfig::CONFIG['sysconfdir']` has been implemented.
* `Etc` has been implemented (#1403).
* The `-Xcexts=false` option disables C extensions.
* Instrumentation such as the CPUSampler reports methods in a clearer way like `Foo#bar`, `Gem::Specification.each_spec`, `block in Foo#bar` instead of just `bar`, `each_spec`, `block in bar` (which is what MRI displays in backtraces).
* TruffleRuby is now usable as a JSR 223 (`javax.script`) language.
* A migration guide from JRuby (`doc/user/jruby-migration.md`) is now included.
* `kind_of?` works as an alias for `is_a?` on foreign objects.
* Boxed foreign strings unbox on `to_s`, `to_str`, and `inspect`.

Bug fixes:

* Fix false-positive circular warning during autoload.
* Fix Truffle::AtomicReference for `concurrent-ruby`.
* Correctly look up `llvm-link` along `clang` and `opt` so it is no longer needed to add LLVM to `PATH` on macOS for Homebrew and MacPorts.
* Fix `alias` to work when in a refinement module (#1394).
* `Array#reject!` no longer truncates the array if the block raises an exception for an element.
* WeakRef now has the same inheritance and methods as MRI's version.
* Support `-Wl` linker argument for C extensions. Fixes compilation of`mysql2` and `pg`.
* Using `Module#const_get` with a scoped argument will now correctly autoload the constant if needed.
* Loaded files are read as raw bytes, rather than as a UTF-8 string and then converted back into bytes.
* Return 'DEFAULT' for `Signal.trap(:INT) {}`. Avoids a backtrace when quitting a Sinatra server with Ctrl+C.
* Support `Signal.trap('PIPE', 'SYSTEM_DEFAULT')`, used by the gem `rouge` (#1411).
* Fix arity checks and handling of arity `-2` for `rb_define_method()`.
* Setting `$SAFE` to a negative value now raises a `SecurityError`.
* The offset of `DATA` is now correct in the presence of heredocs.
* Fix double-loading of the `json` gem, which led to duplicate constant definition warnings.
* Fix definition of `RB_NIL_P` to be early enough. Fixes compilation of `msgpack`.
* Fix compilation of megamorphic interop calls.
* `Kernel#singleton_methods` now correctly ignores prepended modules of non-singleton classes. Fixes loading `sass` when `activesupport` is loaded.
* Object identity numbers should never be negative.

Performance:

* Optimize keyword rest arguments (`def foo(**kwrest)`).
* Optimize rejected (non-Symbol keys) keyword arguments.
* Source `SecureRandom.random_bytes` from `/dev/urandom` rather than OpenSSL.
* C extension bitcode is no longer encoded as Base64 to pass it to Sulong.
* Faster `String#==` using vectorization.

Changes:

* Clarified that all sources that come in from the Polyglot API `eval` method will be treated as UTF-8, and cannot be re-interpreted as another encoding using a magic comment.
* The `-Xembedded` option can now be set set on the launcher command line.
* The `-Xplatform.native=false` option can now load the core library, by enabling `-Xpolyglot.stdio`.
* `$SAFE` and `Thread#safe_level` now cannot be set to `1` - raising an error rather than warning as before. `-Xsafe` allows it to be set, but there are still no checks.
* Foreign objects are now printed as `#<Foreign:system-identity-hash-code>`, except for foreign arrays which are now printed as `#<Foreign [elements...]>`.
* Foreign objects `to_s` now calls `inspect` rather than Java's `toString`.
* The embedded configuration (`-Xembedded`) now warns about features which may not work well embedded, such as signals.
* The `-Xsync.stdio` option has been removed - use standard Ruby `STDOUT.sync = true` in your program instead.

# 1.0 RC 5, 3 August 2018

New features:

* It is no longer needed to add LLVM (`/usr/local/opt/llvm@4/bin`) to `PATH` on macOS.
* Improve error message when LLVM, `clang` or `opt` is missing.
* Automatically find LLVM and libssl with MacPorts on macOS (#1386).
* `--log.ruby.level=` can be used to set the log level from any launcher.
* Add documentation about installing with Ruby managers/installers and how to run TruffleRuby in CI such as TravisCI (#1062, #1070).
* `String#unpack1` has been implemented.

Bug fixes:

* Allow any name for constants with `rb_const_get()`/`rb_const_set()` (#1380).
* Fix `defined?` with an autoload constant to not raise but return `nil` if the autoload fails (#1377).
* Binary Ruby Strings can now only be converted to Java Strings if they only contain US-ASCII characters. Otherwise, they would produce garbled Java Strings (#1376).
* `#autoload` now correctly calls `main.require(path)` dynamically.
* Hide internal file from user-level backtraces (#1375).
* Show caller information in warnings from the core library (#1375).
* `#require` and `#require_relative` should keep symlinks in `$"` and `__FILE__` (#1383).
* Random seeds now always come directly from `/dev/urandom` for MRI compatibility.
* SIGINFO, SIGEMT and SIGPWR are now defined (#1382).
* Optional and operator assignment expressions now return the value assigned, not the value returned by an assignment method (#1391).
* `WeakRef.new` will now return the correct type of object, even if `WeakRef` is subclassed (#1391).
* Resolving constants in prepended modules failed, this has now been fixed (#1391).
* Send and `Symbol#to_proc` now take account of refinements at their call sites (#1391).
* Better warning when the timezone cannot be found on WSL (#1393).
* Allow special encoding names in `String#force_encoding` and raise an exception on bad encoding names (#1397).
* Fix `Socket.getifaddrs` which would wrongly return an empty array (#1375).
* `Binding` now remembers the file and line at which it was created for `#eval`. This is notably used by `pry`'s `binding.pry`.
* Resolve symlinks in `GEM_HOME` and `GEM_PATH` to avoid related problems (#1383).
* Refactor and fix `#autoload` so other threads see the constant defined while the autoload is in progress (#1332).
* Strings backed by `NativeRope`s now make a copy of the rope when `dup`ed.
* `String#unpack` now taints return strings if the format was tainted, and now does not taint the return array if the format was tainted.
* Lots of fixes to `Array#pack` and `String#unpack` tainting, and a better implementation of `P` and `p`.
* Array literals could evaluate an element twice under some circumstances. This has now been fixed.

Performance:

* Optimize required and optional keyword arguments.
* `rb_enc_to_index` is now faster by eliminating an expensive look-up.

Changes:

* `-Xlog=` now needs log level names to be upper case.
* `-Dtruffleruby.log` and `TRUFFLERUBY_LOG` have been removed - use `-Dpolyglot.log.ruby.level`.
* The log format, handlers, etc are now managed by the Truffle logging system.
* The custom log levels `PERFORMANCE` and `PATCH` have been removed.

# 1.0 RC 4, 18 July 2018

*TruffleRuby was not updated in RC 4*

# 1.0 RC 3, 2 July 2018

New features:

* `is_a?` can be called on foreign objects.

Bug fixes:

* It is no longer needed to have `ruby` in `$PATH` to run the post-install hook.
* `Qnil`/`Qtrue`/`Qfalse`/`Qundef` can now be used as initial value for global variables in C extensions.
* Fixed error message when the runtime libssl has no SSLv2 support (on Ubuntu 16.04 for instance).
* `RbConfig::CONFIG['extra_bindirs']` is now a String as other RbConfig values.
* `SIGPIPE` is correctly caught on SubstrateVM, and the corresponding write() raises `Errno::EPIPE` when the read end of a pipe or socket is closed.
* Use the magic encoding comment for determining the source encoding when using eval().
* Fixed a couple bugs where the encoding was not preserved correctly.

Performance:

* Faster stat()-related calls, by returning the relevant field directly and avoiding extra allocations.
* `rb_str_new()`/`rb_str_new_cstr()` are much faster by avoiding extra copying and allocations.
* `String#{sub,sub!}` are faster in the common case of an empty replacement string.
* Eliminated many unnecessary memory copy operations when reading from `IO` with a delimiter (e.g., `IO#each`), leading to overall improved `IO` reading for common use cases such as iterating through lines in a `File`.
* Use the byte[] of the given Ruby String when calling eval() directly for parsing.

# 1.0 RC 2, 6 June 2018

New features:

* We are now compatible with Ruby 2.4.4.
* `object.class` on a Java `Class` object will give you an object on which you can call instance methods, rather than static methods which is what you get by default.
* The log level can now also be set with `-Dtruffleruby.log=info` or `TRUFFLERUBY_LOG=info`.
* `-Xbacktraces.raise` will print Ruby backtraces whenever an exception is raised.
* `Java.import name` imports Java classes as top-level constants.
* Coercion of foreign numbers to Ruby numbers now works.
* `to_s` works on all foreign objects and calls the Java `toString`.
* `to_str` will try to `UNBOX` and then re-try `to_str`, in order to provoke the unboxing of foreign strings.

Changes:

* The version string now mentions if you're running GraalVM Community Edition (`GraalVM CE`) or GraalVM Enterprise Edition (`GraalVM EE`).
* The inline JavaScript functionality `-Xinline_js` has been removed.
* Line numbers `< 0`, in the various eval methods, are now warned about, because we don't support these at all. Line numbers `> 1` are warned about (at the fine level) but they are shimmed by adding blank lines in front to get to the correct offset. Line numbers starting at `0` are also warned about at the fine level and set to `1` instead.
* The `erb` standard library has been patched to stop using a -1 line number.
* `-Xbacktraces.interleave_java` now includes all the trailing Java frames.
* Objects with a `[]` method, except for `Hash`, now do not return anything for `KEYS`, to avoid the impression that you could `READ` them. `KEYINFO` also returns nothing for these objects, except for `Array` where it returns information on indices.
* `String` now returns `false` for `HAS_KEYS`.
* The supported additional functionality module has been renamed from `Truffle` to `TruffleRuby`. Anything not documented in `doc/user/truffleruby-additions.md` should not be used.
* Imprecise wrong gem directory detection was replaced. TruffleRuby newly marks its gem directories with a marker file, and warns if you try to use TruffleRuby with a gem directory which is lacking the marker.

Bug fixes:

* TruffleRuby on SubstrateVM now correctly determines the system timezone.
* `Kernel#require_relative` now coerces the feature argument to a path and canonicalizes it before requiring, and it now uses the current directory as the directory for a synthetic file name from `#instance_eval`.

# 1.0 RC 1, 17 April 2018

New features:

* The Ruby version has been updated to version 2.3.7.

Security:

* CVE-2018-6914, CVE-2018-8779, CVE-2018-8780, CVE-2018-8777, CVE-2017-17742 and CVE-2018-8778 have been mitigated.

Changes:

* `RubyTruffleError` has been removed and uses replaced with standard exceptions.
* C++ libraries like `libc++` are now not needed if you don't run C++ extensions. `libc++abi` is now never needed. Documentation updated to make it more clear what the minimum requirements for pure Ruby, C extensions, and C++ extensions separately.
* C extensions are now built by default - `TRUFFLERUBY_CEXT_ENABLED` is assumed `true` unless set to `false`.
* The `KEYS` interop message now returns an array of Java strings, rather than Ruby strings. `KEYS` on an array no longer returns indices.
* `HAS_SIZE` now only returns `true` for `Array`.
* A method call on a foreign object that looks like an operator (the method name does not begin with a letter) will call `IS_BOXED` on the object and based on that will possibly `UNBOX` and convert to Ruby.
* Now using the native version of Psych.
* The supported version of LLVM on Oracle Linux has been dropped to 3.8.
* The supported version of Fedora has been dropped to 25, and the supported version of LLVM to 3.8, due to LLVM incompatibilities. The instructions for installing `libssl` have changed to match.

# 0.33, April 2018

New features:

* The Ruby version has been updated to version 2.3.6.
* Context pre-initialization with TruffleRuby `--native`, which significantly improves startup time and loads the `did_you_mean` gem ahead of time.
* The default VM is changed to SubstrateVM, where the startup is significantly better. Use `--jvm` option for full JVM VM.
* The `Truffle::Interop` module has been replaced with a new `Polyglot` module which is designed to use more idiomatic Ruby syntax rather than explicit methods. A [new document](doc/user/polyglot.md) describes polyglot programming at a higher level.
* The `REMOVABLE`, `MODIFIABLE` and `INSERTABLE` Truffle interop key info flags have been implemented.
* `equal?` on foreign objects will check if the underlying objects are equal if both are Java interop objects.
* `delete` on foreign objects will send `REMOVE`, `size` will send `GET_SIZE`, and `keys` will send `KEYS`. `respond_to?(:size)` will send `HAS_SIZE`, `respond_to?(:keys)` will send `HAS_KEYS`.
* Added a new Java-interop API similar to the one in the Nashorn JavaScript implementation, as also implemented by Graal.js. The `Java.type` method returns a Java class object on which you can use normal interop methods. Needs the `--jvm` flag to be used.
* Supported and tested versions of LLVM for different platforms have been more precisely [documented](doc/user/installing-llvm.md).

Changes:

* Interop semantics of `INVOKE`, `READ`, `WRITE`, `KEYS` and `KEY_INFO` have changed significantly, so that `INVOKE` maps to Ruby method calls, `READ` calls `[]` or returns (bound) `Method` objects, and `WRITE` calls `[]=`.

Performance:

* `Dir.glob` is much faster and more memory efficient in cases that can reduce to direct filename lookups.
* `SecureRandom` now defers loading OpenSSL until it's needed, reducing time to load `SecureRandom`.
* `Array#dup` and `Array#shift` have been made constant-time operations by sharing the array storage and keeping a starting index.

Bug fixes:

* Interop key-info works with non-string-like names.

Internal changes:

* Changes to the lexer and translator to reduce regular expression calls.
* Some JRuby sources have been updated to 9.1.13.0.

# 0.32, March 2018

New features:

* A new embedded configuration is used when TruffleRuby is used from another language or application. This disables features like signals which may conflict with the embedding application, and threads which may conflict with other languages, and enables features such as the use of polyglot IO streams.

Performance:

* Conversion of ASCII-only Ruby strings to Java strings is now faster.
* Several operations on multi-byte character strings are now faster.
* Native I/O reads are about 22% faster.

Bug fixes:

* The launcher accepts `--native` and similar options in  the `TRUFFLERUBYOPT` environment variable.

Internal changes:

* The launcher is now part of the TruffleRuby repository, rather than part of the GraalVM repository.
* `ArrayBuilderNode` now uses `ArrayStrategies` and `ArrayMirrors` to remove direct knowledge of array storage.
* `RStringPtr` and `RStringPtrEnd` now report as pointers for interop purposes, fixing several issues with `char *` usage in C extensions.<|MERGE_RESOLUTION|>--- conflicted
+++ resolved
@@ -13,11 +13,8 @@
 * Raise `RangeError` for `Time.at(bignum)` (#2580, @eregon).
 * Fix `Integer#{<<,>>}` with RHS bignum and long (@eregon).
 * Fix a resource leak from allocators defined in C extensions (@aardvark179).
-<<<<<<< HEAD
 * `SIGINT`/`Interrupt`/`Ctrl+C` now shows the backtrace and exits as signaled, like CRuby (@eregon).
-=======
 * Update patch feature finding to prefer the longest matching load path (#2605, @bjfish).
->>>>>>> f27de44f
 
 Compatibility:
 
