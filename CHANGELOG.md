--- conflicted
+++ resolved
@@ -89,11 +89,8 @@
 * Add optional `Hash` argument to `Enumerable#tally` (#2733, @andrykonchin).
 * Update `$LOAD_PATH.resolve_feature_path` to return `nil` instead of raising `LoadError` when feature isn't found (#2733, @andrykonchin).
 * Add `objspace/trace` file (#2733, @andrykonchin).
-<<<<<<< HEAD
 * Add `Process._fork` (#2733, @horakivo).
-=======
 * Update to JCodings 1.0.58 and Joni 2.1.44 (@eregon).
->>>>>>> 8fd14033
 
 Performance:
 
