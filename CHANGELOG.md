# 23.0.0

New features:

* Updated to Ruby 3.1.3 (#2733, @andrykonchin, @eregon).
* `foreign_object.is_a?(foreign_meta_object)` is now supported (@eregon).
* Foreign big integers are now supported and work with all `Numeric` operators (@eregon).

Bug fixes:

* Ensure every parse node has a source section and fix the source section for `ensure` (#2758, @eregon).
* Fix `spawn(..., fd => fd)` on macOS, it did not work due to a macOS bug (@eregon).
* Fix `rb_gc_register_address()`/`rb_global_variable()` to read the latest value (#2721, #2734, #2720, @eregon).
* Synchronize concurrent writes to the same StringIO (@eregon).
* Fix `StringIO#write(str)` when `str` is of an incompatible encoding and position < buffer size (#2770, @eregon).
* Fix `rb_thread_fd_select()` to correctly initialize fdset copies and handle the timeout (@eregon).
* Fix `TracePoint#inspect` when it's called outside of a callback (@andrykonchin).
* Fix `Signal.trap` when signal argument is not supported (#2774, @andrykonchin).
* Fix `Dir.mkdir` and convert permissions argument to `Integer` (#2781, @andrykonchin).
* Fix `String#dump` and use `\u{xxxx}` notation (with curly brackets) for characters that don't fit in `\uxxxx` (#2794, @andrykonchin).
* Fix `Marshal.dump` when big Integer (that cannot be expressed with 4 bytes) is serialized (#2790, @andrykonchin).
* Fix `Array#pack` and accept `Numeric` values when `Float` is expected (#2815, @andrykonchin).
* Fix `\P{}` matching in regular expressions (#2798, @andrykonchin).
* Fix constants lookup when `BasicObject#instance_eval` method is called with a String (#2810, @andrykonchin).
* Don't trigger the `method_added` event when changing a method's visibility or calling `module_function` (@paracycle, @nirvdrum).
* Fix `rb_time_timespec_new` function to not call `Time.at` method directly (@andrykonchin).

Compatibility:

* Fix `MatchData#[]` when passed unbounded Range (#2755, @andrykonchin).
* Updated `rb_define_class`, `rb_define_class_under`, and `rb_define_class_id_under` to allow class names that aren't valid in Ruby (#2739, @nirvdrum).
* Fixed `rb_gv_get` so that it no longer implicitly creates global variables (#2748, @nirvdrum).
* Added implementations of `rb_gvar_val_getter` and `rb_define_virtual_variable` (#2750, @nirvdrum).
* Implement `rb_warning_category_enabled_p` to support the `syntax_tree` gem (#2764, @andrykonchin).
* Fix desctructuring of a single block argument that implements `#to_ary` dynamically (#2719, @andrykonchin).
* Fix `Kernel#Complex` and raise exception when an argument is formatted incorrectly (#2765, @andrykonchin).
* Add `#public?`, `#private?` and `#protected?` methods for `Method` and `UnboundMethod` classes (@andrykonchin).
* Add optional argument to `Thread::Queue.new` (@andrykonchin).
* Support a module as the second argument of `Kernel#load` (@andrykonchin).
* Improve argument validation in `Struct#valies_at` - raise `IndexError` or `RangeError` when arguments are out of range (#2773, @andrykonchin).
* Fix `MatchData#values_at` and handling indices that are out of range (#2783, @andrykonchin).
* Add support for `%-z` (UTC for unknown local time offset, RFC 3339) to `Time#strftime` (@andrykonchin).
* Add support for `UTC` and `A`-`Z` utc offset values, as well as `+/-HH`, `+/-HHMM`, `+/-HHMMSS` (without `:`) (@andrykonchin).
* Treat time with `UTC`, `Z` and `-00:00` utc offset as UTC time (@andrykonchin).
* Raise `FrozenError` when `Time#localtime`, `Time#utc` and `Time#gmtime` is called on a frozen time object (@andrykonchin).
* Validate a microseconds argument used to create a time object (@andrykonchin).
* Support accessing `dmark` and `dfree` fields for `RData` (#2771, @eregon).
* Implement `rb_enc_nth()` (#2771, @eregon).
* Support `offset` keyword argument for `String#unpack` and `String#unpack1` (@andrykonchin).
* Fix `Process.detach` and cast `pid` argument to `Integer` (#2782, @andrykonchin).
* `rb_to_id()` should create a static `ID`, used by RMagick (@eregon).
* Resolve the current user home even when `$HOME` is not set (#2784, @eregon)
* Fix `IO#lineno=` and convert argument to `Integer` more strictly (#2786, @andrykonchin).
* Fix argument implicit convertion in `IO#pos=` and `IO#seek` methods (#2787, @andrykonchin).
* Warn about unknown directive passed to `Array#pack` in verbose mode (#2791, @andrykonchin).
* Added constants `IO::SEEK_DATE` and `IO::SEEK_HOLE` (#2792, @andrykonchin).
* Fix `StringIO.new` to accept keyword arguments (#2793, @andrykonchin).
* `Process#spawn` should call `#to_io` on non-IO file descriptor objects (#2809, @jcouball).
* Add constants `IO::SEEK_DATE` and `IO::SEEK_HOLE` (#2792, @andrykonchin).
* Add `Class#subclasses` method (#2733, @andrykonchin).
* Implement `Coverage.running?` method (@andrykonchin).
* Fix arguments implicit type conversion for `Enumerable#zip` and `Array#zip` (#2788, @andrykonchin).
* Fix `Array#unshift` to not depend on `Array#[]=` and allow overriding `#[]=` in a subclass (#2772, @andrykonchin).
* Fix syntactic check for `void value expression` (#2821, @eregon).
* Fix `Range#step` with no block and non-`Numeric` values (#2824, @eregon).
* Fix execution order of `END` blocks and `at_exit` callbacks (#2818, @andrykonchin).
* Fix `String#casecmp?` for empty strings of different encodings (#2826, @eregon).
* Implement `Enumerable#compact` and `Enumerator::Lazy#compact` (#2733, @andrykonchin).
* Implement `Array#intersect?` (#2831, @nirvdrum).
* Record the source location in the constant for the `module`/`class` keywords (#2833, @eregon).
* Fix `File.open` and support `flags` option (#2820, @andrykonchin).
* Support writing to `RData.dfree` for native extensions (#2830, #2732, #2165, @eregon).
* Fix `IO#write` and support multiple arguments with different encodings (#2829, @andrykonchin).
* Fix `Array` methods `reject`, `reject!`, `inject`, `map`, `select`, `each_index` and handle a case when array is modified by a passed block like CRuby does (#2822, andrykonchin, @eregon).
* Fix `EncodingError` exception message when Symbol has invalid encoding (#2850, @andrykonchin).
* Raise `EncodingError` at parse time when Hash literal contains a Symbol key with invalid encoding (#2848, @andrykonchin).
* Fix `Array` methods `reject`, `reject!`, `inject`, `map`, `select`, `each_index` and handle a case when array is modified by a passed block like CRuby does (#2822, @andrykonchin, @eregon).
* Fix `Array` methods `select!` and `keep_if` and handle a case when exception is raised in a passed block properly (@andrykonchin).
* Fix `Enumerable` methods `each_cons` and `each_slice` to return receiver (#2733, @horakivo)
* `Module` methods `#private`, `#public`, `#protected`, `#module_function` now returns their arguments like in CRuby 3.1 (#2733, @horakivo)
* `Kernel#exit!`, killing Fibers and internal errors do not run code in `ensure` clauses anymore, the same as CRuby (@eregon).
* Implement `UnboundMethod#original_name` (@paracycle, @nirvdrum).
* Implement `Thread#native_thread_id` method (#2733, @horakivo).
* Modify `Struct#{inspect,to_s}` to match MRI when the struct is nested inside of an anonymous class or module (@st0012, @nirvdrum).
* `Fiber.current` and `Fiber#transfer` are available without `require 'fiber'` like in CRuby 3.1 (#2733, @eregon).
* Add `freeze` keyword argument to `Marshal.load` (#2733, @andrykonchin).
<<<<<<< HEAD
* Add `Integer.try_convert` (#2733, @moste00, @eregon).
=======
* Support optional `:in` keyword argument for `Time.now` and `Time.new` (#2733, @andrykonchin).
>>>>>>> 391a81f3

Performance:

* Marking of native structures wrapped in objects is now done on C call exit to reduce memory overhead (@aardvark179).
* Splitting (copying) of call targets has been optimized by implementing `cloneUninitialized()` (@andrykonchin, @eregon).
* `Process.pid` is now cached per process like `$$` (#2882, @horakivo)

Changes:

* Remove `Truffle::Interop.deproxy` as it is unsafe and not useful (@eregon).
* Removed `Truffle::Interop.unbox_without_conversion` (should not be needed by user code) (@eregon).

# 22.3.0

New features:

* Foreign strings now have all methods of Ruby `String`. They are treated as `#frozen?` UTF-8 Ruby Strings (@eregon).
* Add `Java.add_to_classpath` method to add jar paths at runtime (#2693, @bjfish).
* Add support for Ruby 3.1's Hash shorthand/punning syntax (@nirvdrum).
* Add support for Ruby 3.1's anonymous block forwarding syntax (@nirvdrum).
* Added the following keyword arguments to `Polyglot::InnerContext.new`: `languages, language_options, inherit_all_access, code_sharing` (@eregon).

Bug fixes:

* Fix `StringIO` to set position correctly after reading multi-byte characters (#2207, @aardvark179).
* Update `Process` methods to use `module_function` (@bjfish).
* Fix `File::Stat`'s `#executable?` and `#executable_real?` predicates that unconditionally returned `true` for a superuser (#2690, @andrykonchin).
* The `strip` option `--keep-section=.llvmbc` is not supported on macOS (#2697, @eregon).
* Disallow the marshaling of polyglot exceptions since we can't properly reconstruct them (@nirvdrum).
* Fix `String#split` missing a value in its return array when called with a pattern of `" "` and a _limit_ value > 0 on a string with trailing whitespace where the limit hasn't been met (@nirvdrum).
* Fix `Kernel#sleep` and `Mutex#sleep` for durations smaller than 1 millisecond (#2716, @eregon).
* Fix `IO#{wait,wait_readable,wait_writable}` with a timeout > INT_MAX seconds (@eregon).
* Use the compatible encoding for `String#{sub,gsub,index,rindex}` (#2749, @eregon).
* Fix `Warning#warn` called with category specified is no longer throwing exception (#20446, @horakivo).

Compatibility:

* Fix `Array#fill` to raise `TypeError` instead of `ArgumentError` when the length argument is not numeric (#2652, @andrykonchin).
* Warn when a global variable is not initialized (#2595, @andrykonchin).
* Fix escaping of `/` by `Regexp#source` (#2569, @andrykonchin).
* Range literals of integers are now created at parse time like in CRuby (#2622, @aardvark179).
* Fix `IO.pipe` - allow overriding `IO.new` that is used to create new pipes (#2692, @andykonchin).
* Fix exception message when there are missing or extra keyword arguments - it contains all the missing/extra keywords now (#1522, @andrykonchin).
* Always terminate native strings with enough `\0` bytes (#2704, @eregon).
* Support `#dup` and `#clone` on foreign strings (@eregon).
* Fix `Regexp.new` to coerce non-String arguments (#2705, @andrykonchin).
* Fix `Kernel#sprintf` formatting for `%c` when used non-ASCII encoding (#2369, @andrykonchin).
* Fix `Kernel#sprintf` argument casting for `%c` (@andrykonchin).
* Implement the `rb_enc_strlen` function for use by native extensions (@nirvdrum).
* Match tag values used by `rb_protect` and `rb_jump_tag` for the `tk` gem (#2556, @aardvark179).
* Implement `rb_eval_cmd_kw` to support the `tk` gem (#2556, @aardvark179).
* Fix `rb_class2name` to call `inspect` on anonymous classes like in CRuby (#2701, @aardvark179).
* Implement `rb_ivar_foreach` to iterate over instance and class variables like in CRuby (#2701, @aardvark179).
* Fix the absolute path of the main script after chdir (#2709, @eregon).
* Fix exception for `Fiddle::Handle.new` with a missing library (#2714, @eregon).
* Fix arguments implicit type conversion for `BasicObject#instance_eval`, `Module#class_eval`, `Module#module_eval`, `Module#define_method` (@andrykonchin).
* Raise `ArgumentError` unconditionally when `Proc.new` is called without a block argument (@andrykonchin).
* Fix `UnboundMethod#hash` to not depend on a module it was retrieved from (#2728, @andrykonchin).

Performance:

* Replace a call of `-"string"` with frozen string literal at parse time (@andrykonchin).
* Report polymorphism inside `Hash#[]` to recover performance (@aardvark179).
* Improved interpreter performance by optimizing for better host inlining (@eregon).
* Use `poll` instead of `select` for simple IO waiting to reduce overheads (#1584, @aardvark179).

Changes:

* No more conversion between Java Strings and Ruby Strings at the interop boundary (@eregon).
* Removed `Truffle::Interop.{import_without_conversion,export_without_conversion}` (use `Polyglot.{import,export}` instead).
* Removed `Truffle::Interop.members_without_conversion` (use `Truffle::Interop.members` instead).
* Refactored internals of `rb_sprintf` to simplify handling of `VALUE`s in common cases (@aardvark179).
* Refactored sharing of array objects between threads using new `SharedArrayStorage` (@aardvark179).

Security:

* The native access permission is now properly checked before any native pointer (e.g. `Truffle::FFI::Pointer`) is created (@eregon).

# 22.2.0

New features:

* Add support for `darwin-aarch64` (macOS M1) (#2181, @lewurm, @chrisseaton, @eregon).
* Add support for OpenSSL 3.0.0 by updating the openssl gem (@aardvark179, @eregon).

Bug fixes:

* Fix `rb_id2name` to ensure the native string will have the same lifetime as the id (#2630, @aardvark179).
* Fix `MatchData#[]` exception when passing a length argument larger than the number of match values (#2636, @nirvdrum).
* Fix `MatchData#[]` exception when supplying a large negative index along with a length argument (@nirvdrum).
* Fix capacity computation for huge `Hash` (#2635, @eregon).
* Fix aliased methods to return the correct owner when method is from a superclass (@bjfish).
* Fix `String#[Regexp, Integer]` when the capture group exists but is not matched (@eregon).
* Fix `File.open` mode string parsing when binary option is the third character (@bjfish).
* Fix `rb_scan_args_kw` macro to avoid shadowing variables (#2649, @aardvark179).
* Fix `String#unpack("Z")` to not advance after the null byte, like CRuby (#2659, @aardvark179).
* Fix `Float#round` to avoid losing precision during the rounding process (@aardvark179).
* Fix `String#insert` to not call a subclassed string method (@bjfish).
* Fix `rb_obj_call_init` to pass any block argument to the `initialize` method (#2675, @aardvark179).
* Fix issue with feature loading not detecting a previously loaded feature (#2677, @bjfish).
* Fix `/#{...}/o` to evaluate only once per context when splitting happens (@eregon).
* Fix `Kernel#sprintf` formatting of floats to be like CRuby (@aardvark179).
* Fix `Process.egid=` to accept `String`s (#2615, @ngtban)
* Fix optional assignment to only evaluate index arguments once (#2658, @aardvark179).

Compatibility:

* Updated to Ruby 3.0.3. The 3 CVEs did not affect TruffleRuby, this is to bring the stdlib and gem updates (@eregon).
* Fix `Marshal.dump` to raise an error when an object has singleton methods (@bjfish).
* `Exception#full_message` now defaults the order to `:top` like CRuby 3+ (@eregon).
* Fix `Process.wait2` to return `nil` when the `WNOHANG` flag is given and the child process is still running (@bjfish).
* Disable most `nokogiri` C extension patches when system libraries are not being used (#2693, @aardvark179).
* Implement `rb_gc_mark_maybe` and `rb_global_variable` to ensure `VALUE` stay live in C extensions (@aardvark179).
* Implement `rb_imemo_tmpbuf` allocation for `ripper` (@aardvark179).
* Implement `inherit` argument for `Module#class_variables` (#2653, @bjfish).
* Fix `Float#/` when dividing by `Rational` (@bjfish).
* `Process.euid=` should accept String (#2615, @ngtban).
* Fix `instance_variable_get` and `instance_variable_set` for immutable objects (@bjfish).
* `Thread#raise(exc, message)` now calls `exc.exception` in the target thread like CRuby (@eregon).
* Define `Process::{CLOCK_BOOTTIME,CLOCK_BOOTTIME_ALARM,CLOCK_REALTIME_ALARM}` (#1480, @eregon).
* Improve support of `:chomp` keyword argument in `IO` and `StringIO` methods (#2650, @andrykonchin). 
* Implement specializations for immutable ruby objects for ObjectSpace methods (@bjfish).
* Use `$PAGER` for `--help` and `--help*`, similar to CRuby (#2542, @Strech).
* Ensure all headers are warnings-free (#2662, @eregon).
* All `IO` instances should have `T_FILE` as their `rb_type()`, not only `File` instances (#2662, @eregon).
* Make `rb_fd_select` retry on `EINTR` (#1584, @aardvark179).

Performance:

* Reimplement `Float#to_s` for better performance (#1584, @aardvark179).
* Improve reference processing by making C object free functions and other finalizers more lightweight (@aardvark179).
* Improve performance of `RSTRING_PTR` for interned strings (@aardvark179).
* Cache constant argument formats used with `rb_scan_args_kw` (@aardvark179).

Changes:

* `-Werror=implicit-function-declaration` is now used for compiling C extensions to fail more clearly and earlier if a function is missing, like CRuby 3.2 (#2618, @eregon).
* Disable thread pool for Fibers as it causes correctness issues (#2551, @eregon).

# 22.1.0

New features:

* Foreign exceptions are now fully integrated and have most methods of `Exception` (@eregon).
* Foreign exceptions can now be rescued with `rescue Polyglot::ForeignException` or `rescue foreign_meta_object` (#2544, @eregon).

Bug fixes:

* Guard against unterminated ranges in file matching patterns (#2556, @aardvark179).
* Fixed `rb_proc_new` to return a proc that will pass all required arguments to C (#2556, @aardvark179).
* Fixed `String#split` to return empty array when splitting all whitespace on whitespace (#2565, @bjfish).
* Raise `RangeError` for `Time.at(bignum)` (#2580, @eregon).
* Fix `Integer#{<<,>>}` with RHS bignum and long (@eregon).
* Fix a resource leak from allocators defined in C extensions (@aardvark179).
* `SIGINT`/`Interrupt`/`Ctrl+C` now shows the backtrace and exits as signaled, like CRuby (@eregon).
* Update patch feature finding to prefer the longest matching load path (#2605, @bjfish).
* Fix `Hash#{to_s,inspect}` for keys whose `#inspect` return a frozen String (#2613, @eregon).
* Fix `Array#pack` with `x*` to not output null characters (#2614, @bjfish).
* Fix `Random#rand` not returning random floats when given float ranges (#2612, @bjfish).
* Fix `Array#sample` for `[]` when called without `n` and a `Random` is given (#2612, @bjfish).
* Fix `Module#const_get` to raise a `NameError` when nested modules do not exist (#2610, @bjfish).
* Ensure native `VALUE`s returned from C are unwrapped before the objects can be collected (@aardvark179).
* Fix `Enumerator::Lazy#with_index` to start with new index for multiple enumerations (@bjfish).
* Fix `rb_id2name` to ensure the native string will have the same lifetime as the id (#2630, @aardvark179).
* Fix `Integer#fdiv` and `Rational#to_f` for large `Integer` values (#2631, @bjfish).
* Remove the `RB_NEWOBJ/NEWOBJ` and `OBJSETUP` macros since we cannot support them in TruffleRuby and native extensions may use `#ifdef` to detect features (#2869, @nirvdrum).
* Fix memory leak in `--native` mode for native extension handles and native pointers (@eregon).

Compatibility:

* Implement full Ruby 3 keyword arguments semantics (#2453, @eregon, @chrisseaton).
* Implement `ruby_native_thread_p` for compatibility (#2556, @aardvark179).
* Add `rb_argv0` for the `tk` gem. (#2556, @aardvark179).
* Implement more correct conversion of array elements by `Array#pack`(#2503, #2504, @aardvark179).
* Implement `Pathname#{empty?, glob}` (#2559, @bjfish)
* Fixed `Rational('')` to raise error like MRI (#2566, @aardvark179).
* Freeze instances of `Range` but not subclasses, like CRuby (#2570, @MattAlp).
* When writing to STDOUT redirected to a closed pipe, no broken pipe error message will be shown now. (#2532, @gogainda).
* Use `#to_a` for converting `list` in `rescue *list` (#2572, @eregon).
* Implement 'rb_str_buf_append' (@bjfish).
* Add patch for `digest` so that TruffleRuby implementation is not overridden (@bjfish).
* Handle encoding conversion errors when reading directory entries (@aardvark179).
* Follow symlinks when processing `*/` directory glob patterns. (#2589, @aardvark179).
* Set `@gem_prelude_index` variable on the default load paths (#2586 , @bjfish)
* Do not call `IO#flush` dynamically from `IO#close` (#2594, @gogainda).
* Implement `rb_str_new_static` for C extensions that use it (@aardvark179).
* Rewrote `ArrayEachIteratorNode` and re-introduced `each` specs for MRI parity when mutating arrays whilst iterating, rather than crashing (#2587, @MattAlp)
* Update `String#rindex` to only accept `Regexp` or objects convertable to `String` as the first parameter (#2608, @bjfish).
* Update `String#<<` to require one argument (#2609, @bjfish).
* Update `String#split` to raise `TypeError` when false is given (#2606, @bjfish).
* Update `String#lstrip!` to remove leading null characters (#2607, @bjfish).
* Update `File.utime` to return the number of file names in the arguments (#2616, @bjfish).
* Update `Dir.foreach` to accept an `encoding` parameter (#2627, @bjfish).
* Update `IO.readlines` to ignore negative limit parameters (#2625 , @bjfish).
* Update `Math.sqrt` to raise a `Math::DomainError` for negative numbers (#2621, @bjfish).
* Update `Enumerable#inject` to raise an `ArgumentError` if no block or symbol are given (#2626, @bjfish).

Performance:

* Increase dispatch limit for string library to handle mutable, immutable and non-strings (@aardvark179)
* Switch to `Arrays.mismatch()` in string comparison for better performance (@aardvark179).
* Removed extra array allocations for method calls in the interpreter to improve warmup performance (@aardvark179).
* Optimize `Dir[]` by sorting entries as they are found and grouping syscalls (#2092, @aardvark179).
* Reduce memory footprint by tracking `VALUE`s created during C extension init separately (@aardvark179).
* Rewrote `ArrayEachIteratorNode` to optimize performance for a constant-sized array and reduce specializations to 1 general case (#2587, @MattAlp)
* Reduce conversion of `VALUE`s to native handle during common operations in C extensions (@aardvark179).
* Improved performance of regex boolean matches (e.g., `Regexp#match?`) by avoiding match data allocation in TRegex (#2588, @nirvdrum).
* Remove overhead when getting using `RDATA_PTR` (@aardvark179).
* Additional copy operations have been reduced when performing IO (#2536, @aardvark179).

Changes:

* Foreign exceptions are no longer translated to `RuntimeError` but instead remain as foreign exceptions, see the [documentation](doc/user/polyglot.md) for how to rescue them (@eregon).

# 22.0.0

New features:

* Updated to Ruby 3.0.2 (#2453, @eregon).

Bug fixes:

* Fix `File.utime` to use nanoseconds (#2448, @bjfish).
* Capture the intercepted feature path during patching to reuse during patch require (#2441, @bjfish).
* Update `Module#constants` to filter invalid constant identifiers (#2452, @bjfish).
* Fixed `-0.0 <=> 0.0` and `-0.0 <=> 0` to return `0` like on CRuby (#1391, @eregon).
* Fixed `Range#step` to return correct class with begin-less range (@ccocchi, #2516).
* Fixed exception creation when an `Errno` is sub-classed (@bjfish, #2521).
* Fixed `String#[]=` to use the negotiated encoding (@bjfish, #2545).

Compatibility:

* Implement `rb_sprintf` in our format compiler to provide consistent formatting across C standard libraries (@eregon).
* Update `defined?` to return frozen strings (#2450, @bjfish).
* Use compensated summation for `{Array,Enumerable}#sum` when floating point values are included (@eregon).
* `Module#attr_*` methods now return an array of method names (#2498, @gogainda).
* Fixed `Socket#(local|remote)_address` to retrieve family and type from the file descriptor (#2444, @larskanis).
* Add `Thread.ignore_deadlock` accessor (#2453, @bjfish).
* Allow `Hash#transform_keys` to take a hash argument (@ccocchi, #2464).
* Add `Enumerable#grep{_v}` optimization for `Regexp` (#2453, @bjfish).
* Update `IO#write` to accept multiple arguments (#2501, @bjfish).
* Do not warn when uninitialized instance variable is accessed (#2502, @andrykonchin).
* Remove `TRUE`, `FALSE`, and `NIL` constants like CRuby 3.0 (#2505, @andrykonchin).
* `Symbol#to_proc` now returns a lambda like in Ruby 3 (#2508, @andrykonchin).
* `Kernel#lambda` now warns if called without a literal block (#2500, @andrykonchin).
* Implement Hash#except (#2463, @wildmaples).
* Remove special `$SAFE` global and related C API methods (#2453, @bjfish).
* Assigning to a numbered parameter raises `SyntaxError` (#2506, @andrykonchin).
* Implement `--backtrace-limit` option (#2453, @bjfish).
* Update `String` methods to return `String` instances when called on a subclass (#2453, @bjfish).
* Update `String#encode` to support the `:fallback` option (#1391, @aardvark179).
* `Module#alias_method` now returns the defined alias as a symbol(#2499, @gogainda).
* Implement `Symbol#name` (#2453, @bjfish).
* Update `Module#{public, protected, private, public_class_method, private_class_method}` and top-level `private` and `public` methods to accept single array argument with a list of method names (#2453, @bjfish).
* Constants deprecated by `Module#deprecate_constant` only warn if `Warning[:deprecated]` is `true` (@eregon).
* All Array methods now return Array instances and not subclasses (#2510, @Strech).
* Integer#zero? overrides Numeric#zero? for optimization (#2453, @bjfish).
* Default `Kernel#eval` source file and line to `(eval):1` like CRuby 3 (#2453, @aardvark179).
* Add `GC.auto_compact` accessors for compatibility (#2453, @bjfish).
* Update accessing a class variable from the top-level scope to be a `RuntimeError` (#2453, @bjfish).
* Update interpolated strings to not be frozen (#2453, @bjfish).
* Add `WERRORFLAG` to `RbConfig` (#2519, @bjfish).
* Update `MatchData` methods to return `String` instances when called on a subclass (#2453, @bjfish).
* Implement `Proc#{==,eql?}` (#2453, @bjfish).
* Implement all `StringScanner` methods (#2520, @eregon).
* Handle `Kernel#clone(freeze: true)` (#2512, @andrykonchin).
* Relax `Fiber#transfer` limitations (#2453, @bjfish).
* Implement `Fiber#blocking?` like CRuby 3 (#2453, @aardvark179).
* Sort by default for `Dir.{glob,[]}` and add `sort:` keyword argument (#2523, @Strech).
* Implement `rb_str_locktmp` and `rb_str_unlocktmp` (#2524, @bjfish).
* Update `Kernel#instance_variables` to return insertion order (@bjfish).
* Fixed `rb_path2class()` to not error for a module (#2511, @eregon).
* Update `Kernel#print` to print `$_` when no arguments are given (#2531, @bjfish).
* Add category kwarg to Kernel.warn and Warning.warn (#2533, @Strech).
* Implement `GC.{measure_total_time, total_time}` and update `GC.stat` to update provided hash (#2535, @bjfish).
* Implement `Array#slice` with `ArithmeticSequence` (#2526, @ccocchi).
* Update `Hash#each` to consistently yield a 2-element array (#2453, @bjfish).
* Remove `Hash#{__store__, index}` methods for compatibility (#2546, @bjfish).
* Implement more correct conversion of array elements by `Array#pack` (#2503, #2504, @aardvark179).
* Update `String#split` to raise a `RangeError` when `limit` is larger than `int` (@bjfish).

Performance:

* Regexp objects are now interned in a similar way to symbols (@aardvark179).
* Improve performance of regexps using POSIX bracket expressions (e.g., `[[:lower:]]`) matching against ASCII-only strings (#2447, @nirvdrum).
* `String#sub`, `sub!`, `gsub`, and `gsub!` have been refactored for better performance (@aardvark179).
* Don't allocate a `MatchData` object when `Regexp#match?` or `String#match?` is used (#2509, @nirvdrum).
* Add `ENV.except` (#2507, @Strech).
* Fully inline the `Integer#+` and `Integer#-` logic for interpreter speed (#2518, @smarr).
* Remove unnecessary work in negotiating the encoding to use in a Regexp match (#2522, @nirvdrum).
* Add new fast paths for encoding negotiation between strings with different encodings, but which match common default cases (#2522, @nirvdrum).
* Reduce footprint by removing unnecessary nodes for accessing the `FrameOnStackMarker` (#2530, @smarr).

Changes:

* TruffleRuby now requires Java 11+ and no longer supports Java 8 (@eregon).

# 21.3.0

New features:

* [TRegex](https://github.com/oracle/graal/tree/master/regex) is now used by default, which provides large speedups for matching regular expressions.
* Add `Polyglot.languages` to expose the list of available languages.
* Add `Polyglot::InnerContext` to eval code in any available language in an inner isolated context (#2169).
* Foreign objects now have a dynamically-generated class based on their interop traits like `ForeignArray` and are better integrated with Ruby objects (#2149).
* Foreign arrays now have all methods of Ruby `Enumerable` and many methods of `Array` (#2149).
* Foreign hashes now have all methods of Ruby `Enumerable` and many methods of `Hash` (#2149).
* Foreign iterables (`InteropLibrary#hasIterator`) now have all methods of Ruby `Enumerable` (#2149).
* Foreign objects now implement `#instance_variables` (readable non-invocable members) and `#methods` (invocable members + Ruby methods).

Bug fixes:

* Fix `Marshal.load` of multiple `Symbols` with an explicit encoding (#1624).
* Fix `rb_str_modify_expand` to preserve existing bytes (#2392).
* Fix `String#scrub` when replacement is frozen (#2398, @LillianZ).
* Fix `Dir.mkdir` error handling for `Pathname` paths (#2397).
* `BasicSocket#*_nonblock(exception: false)` now only return `:wait_readable/:wait_writable` for `EAGAIN`/`EWOULDBLOCK` like MRI (#2400).
* Fix issue with `strspn` used in the `date` C extension compiled as a macro on older glibc and then missing the `__strspn_c1` symbol on newer glibc (#2406).
* Fix constant lookup when loading the same file multiple times (#2408).
* Fix handling of `break`, `next` and `redo` in `define_method(name, &block)` methods (#2418).
* Fix handling of incompatible types in `Float#<=>` (#2432, @chrisseaton).
* Fix issue with escaping curly braces for `Dir.glob` (#2425).
* Fix `base64` decoding issue with missing output (#2435).
* Fix `StringIO#ungetbyte` to treat a byte as a byte, not a code point (#2436). 
* Fix `defined?(yield)` when used inside a block (#2446).
* Fix a couple issues related to native memory allocation and release.

Compatibility:

* Implement `Process::Status.wait` (#2378).
* Update `rb_str_modify` and `rb_str_modify_expand` to raise a `FrozenError` when given a frozen string (#2392).
* Implement `rb_fiber_*` functions (#2402).
* Implement `rb_str_vcatf`.
* Add support for tracing allocations from C functions (#2403, @chrisseaton).
* Implement `rb_str_catf`.
* Search the executable in the passed env `PATH` for subprocesses (#2419).
* Accept a string as the pattern argument to `StringScanner#scan` and `StringScanner#check` (#2423).

Performance:

* Moved most of `MonitorMixin` to primitives to deal with interrupts more efficiently (#2375).
* Improved the performance of `rb_enc_from_index` by adding cached lookups (#2379, @nirvdrum).
* Improved the performance of many `MatchData` operations (#2384, @nirvdrum).
* Significantly improved performance of TRegex calls by allowing Truffle splitting (#2389, @nirvdrum).
* Improved `String#gsub` performance by adding a fast path for the `string_byte_index` primitive (#2380, @nirvdrum).
* Improved `String#index` performance by adding a fast path for the `string_character_index` primitive (#2383, @LillianZ).
* Optimized conversion of strings to integers if the string contained a numeric value (#2401, @nirvdrum).
* Use Truffle's `ContextThreadLocal` to speedup access to thread-local data.
* Provide a new fast path for `rb_backref*` and `rb_lastline*`functions from C extensions.

Changes:

* `foreign_object.class` on foreign objects is no longer special and uses `Kernel#class` (it used to return the `java.lang.Class` object for a Java type or `getMetaObject()`, but that is too incompatible with Ruby code).
* `Java.import name` imports a Java class in the enclosing module instead of always as a top-level constant.
* `foreign_object.keys` no longer returns members, use `foreign_object.instance_variables` or `foreign_object.methods` instead.
* `foreign_object.respond_to?(:class)` is now always true (before it was only for Java classes), since the method is always defined.

Security:

* Updated to Ruby 2.7.4 to fix CVE-2021-31810, CVE-2021-32066 and CVE-2021-31799.

# 21.2.0

New features:

* New `TruffleRuby::ConcurrentMap` data structure for use in [`concurrent-ruby`](https://github.com/ruby-concurrency/concurrent-ruby) (#2339, @wildmaples).

Bug fixes:

* Fix of different values of self in different scopes.
* `Truffle::POSIX.select` was being redefined repeatedly (#2332).
* Fix the `--backtraces-raise` and `--backtraces-rescue` options in JVM mode (#2335).
* Fix `File.{atime, mtime, ctime}` to include nanoseconds (#2337).
* Fix `Array#[a, b] = "frozen string literal".freeze` (#2355).
* `rb_funcall()` now releases the C-extension lock (similar to MRI).

Compatibility:

* Updated to Ruby 2.7.3. The `resolv` stdlib was not updated (`resolv` in 2.7.3 has [bugs](https://bugs.ruby-lang.org/issues/17748)).
* Make interpolated strings frozen for compatibility with Ruby 2.7 (#2304, @kirs).
* `require 'socket'` now also requires `'io/wait'` like CRuby (#2326).
* Support precision when formatting strings (#2281, @kirs).
* Make rpartition compatible with Ruby 2.7 (#2320, @gogainda).
* Include the type name in exception messages from `rb_check_type` (#2307).
* Fix `Hash#rehash` to remove duplicate keys after modifications (#2266, @MattAlp)
* Only fail `rb_check_type` for typed data, not wrapped untyped structs (#2331).
* Decide the visibility in `Module#define_method` based on `self` and the default definee (#2334).
* Configure `mandir` value in `RbConfig::CONFIG` and `RbConfig::MAKEFILE_CONFIG` (#2315).
* TruffleRuby now supports the Truffle polyglot Hash interop API.
* Implement `Fiber#raise` (#2338).
* Update `File.basename` to return new `String` instances (#2343).
* Allow `Fiber#raise` after `Fiber#transfer` like Ruby 3.0 (#2342).
* Fix `ObjectSpace._id2ref` for Symbols and frozen String literals (#2358).
* Implemented `Enumerator::Lazy#filter_map` (#2356).
* Fix LLVM toolchain issue on macOS 11.3 (#2352, [oracle/graal#3383](https://github.com/oracle/graal/issues/3383)).
* Implement `IO#set_encoding_by_bom` (#2372, pawandubey).
* Implemented `Enumerator::Lazy#with_index` (#2356).
* Implement `rb_backref_set`.
* Fix `Float#<=>` when comparing `Infinity` to other `#infinite?` values.
* Implement `date` library as a C extension to improve compatibility (#2344).

Performance:

* Make `#dig` iterative to make it faster and compile better for calls with 3+ arguments (#2301, @chrisseaton, @jantnovi).
* Make `Struct#dig` faster in interpreter by avoiding exceptions (#2306, @kirs).
* Reduce the number of AST nodes created for methods and blocks (#2261).
* Fiber-local variables are much faster now by using less synchronization.
* Improved the performance of the exceptional case of `String#chr` (#2318, @chrisseaton).
* Improved the performance of `IO#read_nonblock` when no data is available to be read.
* `TruffleSafepoint` is now used instead of custom logic, which no longer invalidates JITed code for guest safepoints (e.g., `Thread#{backtrace,raise,kill}`, `ObjectSpace`, etc)
* Significantly improved performance of `Time#strftime` for common formats (#2361, @wildmaples, @chrisseaton).
* Faster solution for lazy integer length (#2365, @lemire, @chrisseaton).
* Speedup `rb_funcallv*()` by directly unwrapping the C arguments array instead of going through a Ruby `Array` (#2089).
* Improved the performance of several `Truffle::RegexOperations` methods (#2374, @wildmapes, @nirvdrum).

Changes:

* `rb_iterate()` (deprecated since 1.9) no longer magically passes the block to `rb_funcall()`, use `rb_block_call()` instead.

Security:

* Updated to Ruby 2.7.3 to fix CVE-2021-28965 and CVE-2021-28966.

# 21.1.0

New features:

* Access to local variables of the interactive Binding via language bindings is now supported: `context.getBindings("ruby").putMember("my_var", 42);` (#2030).
* `VALUE`s in C extensions now expose the Ruby object when viewed in the debugger, as long as they have not been converted to native values.
* Signal handlers can now be run without triggering multi-threading.
* Fibers no longer trigger Truffle multi-threading.

Bug fixes:

* `Range#to_a` wasn't working for `long` ranges (#2198, @tomstuart and @LillianZ).
* Show the interleaved host and guest stacktrace for host exceptions (#2226).
* Fix the label of the first location reported by `Thread#backtrace_locations` (#2229).
* Fix `Thread.handle_interrupt` to defer non-pure interrupts until the end of the `handle_interrupt` block (#2219).
* Clear and restore errinfo on entry and normal return from methods in C extensions (#2227).
* Fix extra whitespace in squiggly heredoc with escaped newline (#2238, @wildmaples and @norswap).
* Fix handling of signals with `--single-threaded` (#2265).
* Fix `Enumerator::Lazy#{chunk_while, slice_before, slice_after, slice_when}` to return instances of `Enumerator::Lazy` (#2273).
* Fix `Truffle::Interop.source_location` to return unavailable source sections for modules instead of null (#2257).
* Fix usage of `Thread.handle_interrupt` in `MonitorMixin#mon_synchronize`.
* Fixed `TruffleRuby.synchronized` to handle guest safepoints (#2277).
* Fix control flow bug when assigning constants using ||= (#1489).
* Fix `Kernel#raise` argument handling for hashes (#2298).
* Set errinfo when `rb_protect` captures a Ruby exception (#2245).
* Fixed handling of multiple optional arguments and keywords when passed a positional `Hash` (#2302).

Compatibility:

* Prepend the GraalVM LLVM Toolchain to `PATH` when installing gems (#1974, #1088, #1343, #1400, #1947, #1931, #1588).
* Installing the `nokogiri` gem now defaults to use the vendored `libxml2` and `libxslt`, similar to CRuby, which means the corresponding system packages are no longer needed (#62).
* Implemented `$LOAD_PATH.resolve_feature_path`.
* Add `Pathname#/` alias to `Pathname#+` (#2178).
* Fixed issue with large `Integer`s in `Math.log` (#2184).
* Updated `Regexp.last_match` to support `Symbol` and `String` parameter (#2179).
* Added support for numbered block parameters (`_1` etc).
* Fixed `String#upto` issue with non-ascii strings (#2183).
* Implemented partial support for pattern matching (#2186).
* Make `File.extname` return `'.'` if the path ends with one (#2192, @tomstuart).
* Include fractional seconds in `Time#inspect` output (#2194, @tomstuart).
* Add support for `Integer#[Range]` and `Integer#[start, length]` (#2182, @gogainda).
* Allow private calls with `self` as an explicit receiver (#2196, @wildmaples).
* Fixed `:perm` parameter for `File.write`.
* Implemented `Time#floor` and `#ceil` (#2201, @wildmaples).
* Allow `Range#include?` and `#member?` with `Time` (#2202, @wildmaples).
* Implemented `Comparable#clamp(Range)` (#2200, @wildmaples).
* Added a `Array#minmax` to override `Enumerable#minmax` (#2199, @wildmaples).
* Implemented `chomp` parameter for `IO.{readlines, foreach}` (#2205).
* Implemented the Debug Inspector C API.
* Added beginless range support for `Range#{new, bsearch, count, each, equal_value, first, inspect, max, min, size, cover?, include?, ===}`.
* Added beginless range support for `Array#{[], []=, slice, slice!, to_a, fill, values_at}` (#2155, @LillianZ).
* Added beginless range support for `String#{byteslice, slice, slice!}` and `Symbol#slice` (#2211, @LillianZ).
* Added beginless range support for `Kernel#{caller, caller_locations}` and `Thread#backtrace_locations` (#2211, @LillianZ).
* Make rand work with exclusive range with Float (#1506, @gogainda)
* Fixed `String#dump`'s formatting of escaped unicode characters (#2217, @meganniu).
* Switched to the io-console C extension from C ruby for better performance and compatibility in `irb`.
* Coerce the message to a `String` for `BasicSocket#send` (#2209, @HoneyryderChuck).
* Support buffer argument for `UDPSocket#recvfrom_nonblock` (#2209, @HoneyryderChuck).
* Fixed `Integer#digits` implementation to handle more bases (#2224, #2225).
* Support the `inherit` parameter for `Module#{private, protected, public}_method_defined?`.
* Implement `Thread.pending_interrupt?` and `Thread#pending_interrupt?` (#2219).
* Implement `rb_lastline_set` (#2170).
* Implemented `Module#const_source_location` (#2212, @tomstuart and @wildmaples).
* Do not call `File.exist?` in `Dir.glob` as `File.exist?` is often mocked (#2236, @gogainda).
* Coerce the inherit argument to a boolean in `Module#const_defined?` and `Module#const_get` (#2240).
* Refinements take place at `Object#method` and `Module#instance_method` (#2004, @ssnickolay).
* Add support for `rb_scan_args_kw` in C API (#2244, @LillianZ).
* Update random implementation layout to be more compatible (#2234).
* Set `RbConfig::CONFIG['LIBPATHFLAG'/'RPATHFLAG']` like MRI to let `$LIBPATH` changes in `extconf.rb` work.
* Access to path and mode via `rb_io_t` from C has been changed to improve compatibility for io-console.
* Implemented the `Time.at` `in:` parameter.
* Implemented `Kernel#raise` `cause` parameter.
* Improved compatibility of `Signal.trap` and `Kernel#trap` (#2287, @chrisseaton).
* Implemented `GC.stat(:total_allocated_objects)` as `0` (#2292, @chrisseaton).
* `ObjectSpace::WeakMap` now supports immediate and frozen values as both keys and values (#2267).
* Call `divmod` when coercion to `Float` fails for `#sleep` (#2289, @LillianZ).

Performance:

* Multi-Tier compilation is now enabled by default, which improves warmup significantly.
* Improve the performance of checks for recursion (#2189, @LillianZ).
* Improve random number generation performance by avoiding synchronization (#2190, @ivoanjo).
* We now create a single call target per block by default instead of two.
* Some uses of class variables are now much better optimized (#2259, @chrisseaton).
* Several methods that need the caller frame are now always inlined in their caller, which speeds up the interpreter and reduces footprint.
* Pasting code in IRB should be reasonably fast, by updating to `irb` 1.3.3 and `reline` 0.2.3 (#2233).

Changes:

* Standalone builds of TruffleRuby are now based on JDK11 (they used JDK8 previously). There should be no user-visible changes. Similarly, JDK11 is now used by default in development instead of JDK8.
* The deprecated `Truffle::System.synchronized` has been removed.
* `Java.synchronized` has been removed, it did not work on host objects.

# 21.0.0

Release notes:

* The new IRB is quite slow when copy/pasting code into it. This is due to an inefficient `io/console` implementation which will be addressed in the next release. A workaround is to use `irb --readline`, which disables some IRB features but is much faster for copy/pasting code.

New features:

* Updated to Ruby 2.7.2 (#2004).

Bug fixes:

* Fix error message when the method name is not a Symbol or String for `Kernel#respond_to?` (#2132, @ssnickolay)
* Fixed setting of special variables in enumerators and enumerables (#1484).
* Fixed return value of `Enumerable#count` and `Enumerable#uniq` with multiple yielded arguments (#2145, @LillianZ).
* Fixed `String#unpack` for `w*` format (#2143).
* Fixed issue with ``Kernel#` `` when invalid UTF-8 given (#2118).
* Fixed issue with `Method#to_proc` and special variable storage (#2156).
* Add missing `offset` parameter for `FFI::Pointer#put_array_of_*` (#1525).
* Fixed issue with different `Struct`s having the same hash values (#2214).

Compatibility:

* Implement `String#undump` (#2131, @kustosz)
* `Errno` constants with the same `errno` number are now the same class.
* Implement `Enumerable#tally` and `Enumerable#filter_map` (#2144 and #2152, @LillianZ).
* Implement `Range#minmax`.
* Pass more `Enumerator::Lazy#uniq` and `Enumerator::Lazy#chunk` specs (#2146, @LillianZ).
* Implement `Enumerator#produce` (#2160, @zverok)
* Implement `Complex#<=>` (#2004, @ssnickolay).
* Add warning for `proc` without block (#2004, @ssnickolay).
* Implemented `FrozenError#receiver`.
* `Proc#<<` and `Proc#>>` raises TypeError if passed not callable object (#2004, @ssnickolay).
* Support time and date related messages for `Time` (#2166).
* Updated `Dir.{glob,[]}` to raise `ArgumentError` for nul-separated strings.
* `Kernel#lambda` with no block in a method called with a block raises an exception (#2004, @ssnickolay).
* Implemented `BigDecimal` as C extension to improve compatibility.
* Comment lines can be placed between fluent dot now (#2004, @ssnickolay).
* Implemented `rb_make_exception`.
* `**kwargs` now accept non-Symbol keys like Ruby 2.7.
* Updated the Unicode Emoji version (#2173, @wildmaples).
* Added `Enumerator::Yielder#to_proc`.
* Implemented `Enumerator::Lazy#eager`.
* Updated `Method#inspect` to include paremeter information.
* Update `Module#name` to return the same frozen string.
* Implemented `inherit` argument for `Module#autoload?`.

Performance:

* Refactor and implement more performant `MatchData#length` (#2147, @LillianZ).
* Refactor and implement more performant `Array#sample` (#2148, @LillianZ).
* `String#inspect` is now more efficient.

Changes:

* All `InteropLibrary` messages are now exposed consistently as methods on `Truffle::Interop` (#2139). Some methods were renamed to match the scheme described in the documentation.

# 20.3.0

Bug fixes:

* Handle foreign null object as falsy value (#1902, @ssnickolay)
* Fixed return value of `Enumerable#first` with multiple yielded arguments (#2056, @LillianZ).
* Improve reliability of the post install hook by disabling RubyGems (#2075).
* Fixed top level exception handler to print exception cause (#2013).
* Fixed issue when extending FFI from File (#2094).
* Fixed issue with `Kernel#freeze` not freezing singleton class (#2093).
* Fixed `String#encode` with options issue (#2091, #2095, @LillianZ)
* Fixed issue with `spawn` when `:close` redirect is used (#2097).
* Fixed `coverage` issue when `*eval` is used (#2078).
* Use expanded load paths for feature matching (#1501).
* Fixed handling of post arguments for `super()` (#2111).
* Fixed `SystemStackError` sometimes replaced by an internal Java `NoClassDefFoundError` on JVM (#1743).
* Fixed constant/identifier detection in lexer for non-ASCII encodings (#2079, #2102, @ivoanjo).
* Fixed parsing of `--jvm` as an application argument (#2108).
* Fix `rb_rescue2` to ignore the end marker `(VALUE)0` (#2127, #2130).
* Fix status and output when SystemExit is subclassed and raised (#2128)
* Fix `String#{chomp, chomp!}` issue with invalid encoded strings (#2133).

Compatibility:

* Run `at_exit` handlers even if parsing the main script fails (#2047).
* Load required libraries (`-r`) before parsing the main script (#2047).
* `String#split` supports block (#2052, @ssnickolay)
* Implemented `String#{grapheme_clusters, each_grapheme_cluster}`.
* Fix the caller location for `#method_added` (#2059).
* Fix issue with `Float#round` when `self` is `-0.0`.
* Fix `String#unpack` issue with `m0` format (#2065).
* Fix issue with `File.absolute_path` returning a path to current directory (#2062).
* Update `Range#cover?` to handle `Range` parameter.
* Fix `String#{casecmp, casecmp?}` parameter conversion.
* Fix `Regexp` issue which raised syntax error instead of `RegexpError` (#2066).
* Handle `Object#autoload` when autoload itself (#1616, @ssnickolay)
* Skip upgraded default gems while loading RubyGems (#2075).
* Verify that gem paths are correct before loading RubyGems (#2075).
* Implement `rb_ivar_count`.
* Implemented `rb_yield_values2`.
* Implemented `Digest::Base#{update, <<}` (#2100).
* Pass the final `super` specs (#2104, @chrisseaton).
* Fix arity for arguments with optional kwargs (#1669, @ssnickolay)
* Fix arity for `Proc` (#2098, @ssnickolay)
* Check bounds for `FFI::Pointer` accesses when the size of the memory behind is known.
* Implement negative line numbers for eval (#1482).
* Support refinements for `#to_s` called by string interpolation (#2110, @ssnickolay)
* Module#using raises error in method scope (#2112, @ssnickolay)
* `File#path` now returns a new mutable String on every call like MRI (#2115).
* Avoid infinite recursion when redefining `Warning#warn` and calling `Kernel#warn` (#2109).
* Convert objects with `#to_path` in `$LOAD_PATH` (#2119).
* Handle the functions being native for `rb_thread_call_without_gvl()` (#2090).
* Support refinements for Kernel#respond_to? (#2120, @ssnickolay)
* JCodings has been updated from 1.0.45 to 1.0.55.
* Joni has been updated from 2.1.30 to 2.1.40.

Performance:

* Calls with a literal block are no longer always split but instead the decision is made by the Truffle splitting heuristic.
* `Symbol#to_proc` is now AST-inlined in order to not rely on splitting and to avoid needing the caller frame to find refinements which apply.
* `Symbol#to_proc` is now globally cached per Symbol and refinements, to avoid creating many redundant `CallTargets`.
* Setting and access to the special variables `$~` and `$_` has been refactored to require less splitting.

Changes:

* Migrated from JLine 2 to JLine 3 for the `readline` standard library.

# 20.2.0

New features:

* Updated to Ruby 2.6.6.
* Use `InteropLibrary#toDisplayString()` to better display objects from other languages.
* Implement writing to the top scope for global variables (#2024).
* `foreign_object.to_s` now uses `InteropLibrary#toDisplayString()` (and still `asString()` if `isString()`).
* `foreign_object.inspect` has been improved to be more useful (include the language and meta object).
* `foreign_object.class` now calls `getMetaObject()` (except for Java classes, same as before).
* Add basic support for Linux AArch64.
* `foreign_object.name = value` will now call `Interoplibrary#writeMember("name", value)` instead of `invokeMember("name=", value)`.
* Always show the Ruby core library files in backtraces (#1414).
* The Java stacktrace is now shown when sending SIGQUIT to the process, also on TruffleRuby Native, see [Debugging](doc/user/debugging.md) for details (#2041).
* Calls to foreign objects with a block argument will now pass the block as the last argument.
* `foreign.name` will now use `invokeMember` if invocable and if not use `readMember`, see `doc/contrib/interop_implicit_api.md` for details.
* `foreign.to_f` and `foreign.to_i` will now attempt to convert to Ruby `Float` and `Integer` (#2038).
* `foreign.equal?(other)` now uses `InteropLibrary#isIdentical(other)` and `foreign.object_id/__id__` now uses `InteropLibrary#identityHashCode()`.

Bug fixes:

* Fix `#class_exec`, `#module_exec`, `#instance_eval`, and `instance_exec` to use activated refinements (#1988, @ssnickolay).
* Fixed missing method error for FFI calls with `blocking: true` when interrupted.
* Use upgraded default gems when installed (#1956).
* Fixed `NameError` when requiring an autoload path that does not define the autoload constant (#1905).
* Thread local IO buffers are now allocated using a stack to ensure safe operating if a signal handler uses one during an IO operation.
* Fixed `TracePoint` thread-safety by storing the state on the Ruby `Thread` (like MRI) instead of inside the `TracePoint` instance.
* Make `require 'rubygems/package'` succeed and define `Gem::Deprecate` correctly (#2014).
* Fix `MBCLEN_CHARFOUND_P` error.
* Fix `rb_enc_str_new` when `NULL` encoding is given with a constant string.
* Fixed `rb_enc_precise_mbclen` to handle more inputs.
* The output for `--engine.TraceCompilation` is now significantly easier to read, by having shorter method names and source names (oracle/graal#2052).
* Fix indentation for squiggly heredoc with single quotes (#1564).
* Only print members which are readable for foreign `#inspect` (#2027).
* Fixed the return value of the first call to `Kernel#srand` in a Thread (#2028).
* Fix missing flushing when printing an exception at top-level with a custom backtrace, which caused no output being shown (#1750, #1895).
* Use the mode of the given `IO` for `IO#reopen(IO)` which is important for the 3 standard IOs (#2034).
* Fix potential deadlock when running finalizers (#2041).
* Let `require 'rubygems/specification'` work before `require 'rubygems'`.

Compatibility:

* Implement `UnboundMethod#bind_call`.
* Implemented `ObjectSpace::WeakMap` (#1385, #1958).
* Implemented `strtod` and `ruby_strtod` (#2007).
* Fix detection of `#find_type` in FFI to ignore `MakeMakefile#find_type` from `mkmf` (#1896, #2010).
* Implemented `rb_uv_to_utf8` (#1998, @skateman).
* Implemented `rb_str_cat_cstr`.
* Implemented `rb_fstring`.
* Support `#refine` for Module (#2021, @ssnickolay).
* Implemented `rb_ident_hash_new`.
* Improved the compatibility of `Symbol.all_symbols` (#2022, @chrisseaton).
* Implemented `rb_enc_str_buf_cat`.
* Implemented `rb_int_positive_pow`.
* Implemented `rb_usascii_str_new_lit`.
* Define `#getch` and `#getpass` on `StringIO` when `io/console` is required.
* Implemented `rb_uv_to_utf8` (#1998).
* Single character IDs now behave more like those in MRI to improve C extension compatibility, so `rb_funcall(a, '+', b)` will now do the same thing as in MRI.
* Removed extra public methods on `String`.
* Implemented `rb_array_sort` and `rb_array_sort_bang`.
* Do not create a finalizers `Thread` if there are other public languages, which is helpful for polyglot cases (#2035).
* Implemented `rb_enc_isalnum` and `rb_enc_isspace`.
* `RUBY_REVISION` is now the full commit hash used to build TruffleRuby, similar to MRI 2.7+.
* Implemented `rb_enc_mbc_to_codepoint`.
* Changed the lookup methods to achieve Refinements specification (#2033, @ssnickolay)
* Implemented `Digest::Instance#new` (#2040).
* Implemented `ONIGENC_MBC_CASE_FOLD`.
* Fixed `Thread#raise` to call the exception class' constructor with no arguments when given no message (#2045).
* Fixed `refine + super` compatibility (#2039, #2048, @ssnickolay)
* Make the top-level exception handler more compatible with MRI (#2047).
* Implemented `rb_enc_codelen`.
* Implemented `Ripper` by using the C extension (#1585).

Changes:

* RubyGems gem commands updated to use the `--no-document` option by default.

Performance:

* Enable lazy translation from the parser AST to the Truffle AST for user code by default. This should improve application startup time (#1992).
* `instance variable ... not initialized` and similar warnings are now optimized to have no peak performance impact if they are not printed (depends on `$VERBOSE`).
* Implement integer modular exponentiation using `BigInteger#mod_pow` (#1999, @skateman)
* Fixed a performance issue when computing many substrings of a given non-leaf `String` with non-US-ASCII characters.
* Speedup native handle to Ruby object lookup for C extensions.

# 20.1.0

New features:

* Nightly builds of TruffleRuby are now available, see the README for details (#1483).
* `||=` will not compile the right-hand-side if it's only executed once, to match the idiomatic lazy-initialisation use-case ([blog post](https://engineering.shopify.com/blogs/engineering/optimizing-ruby-lazy-initialization-in-truffleruby-with-deoptimization), #1887, @kipply).
* Added `--metrics-profile-require` option to profile searching, parsing, translating and loading files.
* Added support for captured variables for the Truffle instruments (e.g. Chrome debugger).

Bug fixes:

* Fixed `Exception#dup` to copy the `Exception#backtrace` string array.
* Fixed `rb_warn` and `rb_warning` when used as statements (#1886, @chrisseaton).
* Fixed `NameError.new` and `NoMethodError.new` `:receiver` argument.
* Correctly handle large numbers of arguments to `rb_funcall` (#1882).
* Added arity check to `Module#{include, prepend}`.
* Fix `OpenSSL::Digest.{digest,hexdigest,base64digest}` to handle `algorithm, data` arguments (#1889, @bdewater).
* Fixed `SystemCallError.new` parameter conversion.
* Fixed `File#{chmod, umask}` argument conversion check.
* Added warning in `Hash.[]` for non-array elements.
* Fixed `File.lchmod` to raise `NotImplementedError` when not available.
* `RSTRING_PTR()` now always returns a native pointer, resolving two bugs `memcpy`ing to (#1822) and from (#1772) Ruby Strings.
* Fixed issue with duping during splat (#1883).
* Fixed `Dir#children` implementation.
* Fixed `SignalException.new` error when bad parameter given.
* Added deprecation warning to `Kernel#=~`.
* Fixed `puts` for a foreign objects, e.g. `puts Polyglot.eval('js', '[]')` (#1881).
* Fixed `Exception#full_message` implementation.
* Updated `Kernel.Complex()` to handle the `exception: false` parameter.
* Fixed `Kernel#dup` to return self for `Complex` and `Rational` objects.
* Updated `Kernel.Float()` to handle the `exception: false` parameter.
* Fixed `String#unpack` `M` format (#1901).
* Fixed error when `SystemCallError` message contained non-ASCII characters.
* Fixed `rb_rescue` to allow null rescue methods. (#1909, @kipply).
* Fixed incorrect comparisons between bignums and doubles.
* Prevented some internal uses of `Kernel#caller_locations` to be overridden by user code (#1934).
* Fixed an issue caused by recursing inlining within `Regexp#quote` (#1927).
* Updated `Kernel.Float()` to return given string in error message (#1945).
* Parameters and arity of methods derived from `method_missing` should now match MRI (#1921).
* Fixed compile error in `RB_FLOAT_TYPE_P` macro (#1928).
* Fixed `Symbol#match` to call the block with the `MatchData` (#1933).
* Fixed `Digest::SHA2.hexdigest` error with long messages (#1922).
* Fixed `Date.parse` to dup the coerced string to not modify original (#1946).
* Update `Comparable` error messages for special constant values (#1941).
* Fixed `File.ftype` parameter conversion (#1961).
* Fixed `Digest::Instance#file` to not modify string literals (#1964).
* Make sure that string interpolation returns a `String`, and not a subclass (#1950).
* `alias_method` and `instance_methods` should now work correctly inside a refinement (#1942).
* Fixed `Regexp.union` parameter conversion (#1963).
* `IO#read(n)` no longer buffers more than needed, which could cause hanging if detecting readability via a native call such as `select(2)` (#1951).
* Fixed `Random::DEFAULT.seed` to be different on boot (#1965, @kipply)
* `rb_encoding->name` can now be read even if the `rb_encoding` is stored in native memory.
* Detect and cut off recursion when inspecting a foreign object, substituting an ellipsis instead.
* Fixed feature lookup order to check every `$LOAD_PATH` path entry for `.rb`, then every entry for native extension when `require` is called with no extension.
* Define the `_DARWIN_C_SOURCE` macro in extension makefiles (#1592).
* Change handling of var args in `rb_rescue2` to handle usage in C extensions (#1823).
* Fixed incorrect `Encoding::CompatibilityError` raised for some interpolated Regexps (#1967).
* Actually unset environment variables with a `nil` value for `Process.spawn` instead of setting them to an empty String.
* Core library methods part of the Native Image heap are no longer added in the compilation queue on the first call, but after they reach the thresholds like other methods.
* Fix `RbConfig::CONFIG['LIBRUBY_SO']` file extension.
* Fix `char`, `short`, `unsigned char`,  `unsigned int`, and `unsigned short` types in `Fiddle` (#1971).
* Fix `IO#select` to reallocate its buffer if it is interrupted by a signal.
* Fix issue where interpolated string matched `#` within string as being a variable (#1495).
* Fix `File.join` to raise error on strings with null bytes.
* Fix initialization of Ruby Thread for foreign thread created in Java.
* Fix registration of default specs in RubyGems (#1987).

Compatibility:

* The C API type `VALUE` is now defined as `unsigned long` as on MRI. This enables `switch (VALUE)` and other expressions which rely on `VALUE` being an integer type (#1409, #1541, #1675, #1917, #1954).
* Implemented `Float#{floor, ceil}` with `ndigits` argument.
* Implemented `Thread#fetch`.
* Implemented `Float#truncate` with `ndigits` argument.
* Made `String#{byteslice, slice, slice!}` and `Symbol#slice` compatible with endless ranges.
* Implemented "instance variable not initialized" warning.
* Make `Kernel#{caller, caller_locations}` and `Thread#backtrace_locations` compatible with endless ranges.
* Implemented `Dir#each_child`.
* Implemented `Kernel.{chomp, chop}` and `Kernel#{chomp, chop}`.
* Implemented `-p` and `-a`, and `-l` CLI options.
* Convert the argument to `File.realpath` with `#to_path` (#1894).
* `StringIO#binmode` now sets the external encoding to BINARY like MRI (#1898).
* `StringIO#inspect` should not include the contents of the `StringIO` (#1898).
* Implemented `rb_fd_*` functions (#1623).
* Fixed uninitialized variable warnings in core and lib (#1897).
* Make `Thread#backtrace` support omit, length and range arguments.
* Implemented `Range#%`.
* Fixed the type of the `flags` field of `rb_data_type_t` (#1911).
* Implemented `rb_obj_is_proc` (#1908, @kipply, @XrXr).
* Implemented C API macro `RARRAY_ASET()`.
* Implemented `num2short` (#1910, @kipply).
* `RSTRING_END()` now always returns a native pointer.
* Removed `register` specifier for `rb_mem_clear()` (#1924).
* Implemented `Thread::Backtrace::Locations#base_label` (#1920).
* Implemented `rb_mProcess` (#1936).
* Implemented `rb_gc_latest_gc_info` (#1937).
* Implemented `RBASIC_CLASS` (#1935).
* Yield 2 arguments for `Hash#map` if the arity of the block is > 1 (#1944).
* Add all `Errno` constants to match MRI, needed by recent RubyGems.
* Silence `ruby_dep` warnings since that gem is unmaintained.
* Clarify error message for not implemented `Process.daemon` (#1962).
* Allow multiple assignments in conditionals (#1513).
* Update `NoMethodError#message` to match MRI (#1957).
* Make `StringIO` work with `--enable-frozen-string-literal` (#1969).
* Support `NULL` for the status of `rb_protect()`.
* Ensure `BigDecimal#inspect` does not call `BigDecimal#to_s` to avoid behaviour change on `to_s` override (#1960).
* Define all C-API `rb_{c,m,e}*` constants as C global variables (#1541).
* Raise `ArgumentError` for `Socket.unpack_sockaddr_un` if the socket family is incorrect.
* Implemented `RTYPEDDATA_*()` macros and `rb_str_tmp_new()` (#1975).
* Implemented `rb_set_end_proc` (#1959).
* Implemented `rb_to_symbol`.
* Implemented `rb_class_instance_methods`, `rb_class_public_instance_methods`, `rb_class_protected_instance_methods`, and `rb_class_private_instance_methods`.
* Implemented `rb_tracepoint_new`, `rb_tracepoint_disable`, `rb_tracepoint_enable`, and `rb_tracepoint_enabled_p` (#1450).
* Implemented `RbConfig::CONFIG['AR']` and `RbConfig::CONFIG['STRIP']` (#1973).
* Not yet implemented C API functions are now correctly detected as missing via `mkmf`'s `have_func` (#1980).
* Accept `RUBY_INTERNAL_EVENT_{NEWOBJ,FREEOBJ}` events but warn they are not triggered (#1978, #1983).
* `IO.copy_stream(in, STDOUT)` now writes to `STDOUT` without buffering like MRI.
* Implemented `RbConfig['vendordir']`.
* Implemented `Enumerator::ArithmeticSequence`.
* Support `(struct RBasic *)->flags` and `->klass` from `ruby.h` (#1891, #1884, #1978).

Changes:

* `TRUFFLERUBY_RESILIENT_GEM_HOME` has been removed. Unset `GEM_HOME` and `GEM_PATH` instead if you need to.
* The deprecated `Truffle::System.full_memory_barrier`, `Truffle::Primitive.logical_processors`, and  `Truffle::AtomicReference` have been removed.
* The implicit interface for allowing Ruby objects to behave as polyglot arrays with `#size`, `#[]` methods has been removed and replaced with an explicit interface where each method starts with `polyglot_*`.
* Hash keys are no longer reported as polyglot members.
* All remaining implicit polyglot behaviour for `#[]` method was replaced with `polyglot_*` methods.
* Rename dynamic API to match InteropLibrary. All the methods keep the name as it is in InteropLibrary with the following changes: use snake_case, add `polyglot_` prefix, drop `get` and `is` prefix, append `?` on all predicates.
* Split `Truffle::Interop.write` into `.write_array_element` and `.write_member` methods.
* Rename `Truffle::Interop.size` to `.array_size`.
* Rename `Truffle::Interop.is_boolean?` to `.boolean?`.
* Split `Truffle::Interop.read` into `.read_member` and `.read_array_element`.
* Drop `is_` prefix in `Truffle::Interop.is_array_element_*` predicates.
* `Truffle::Interop.hash_keys_as_members` has been added to treat a Ruby Hash as a polyglot object with the Hash keys as members.

Performance:

* Optimized `RSTRING_PTR()` accesses by going to native directly, optimized various core methods, use Mode=latency and tune GC heap size for Bundler. This speeds up `bundle install` from 84s to 19s for a small Gemfile with 6 gems (#1398).
* Fixed memory footprint issue due to large compilation on Native Image, notably during `bundle install` (#1893).
* `ArrayBuilderNode` now uses a new Truffle library for manipulating array stores.
* Ruby objects passed to C extensions are now converted less often to native handles.
* Calling blocking system calls and running C code with unblocking actions has been refactored to remove some optimisation boundaries.
* `return` expressions are now rewritten as implicit return expressions where control flow allows this to be safely done as a tail optimisation. This can improve interpreter performance by up to 50% in some benchmarks, and can be applied to approximately 80% of return nodes seen in Rails and its dependencies (#1977).
* The old array strategy code has been removed and all remaining nodes converted to the new `ArrayStoreLibrary`.
* Updated `nil` to be a global immutable singleton (#1835).

# 20.0.0

New features:

* Enable and document `--coverage` option (#1840, @chrisseaton).
* Update the internal LLVM toolchain to LLVM 9 and reduce its download size.
* Updated to Ruby 2.6.5 (#1749).
* Automatically set `PKG_CONFIG_PATH` as needed for compiling OpenSSL on macOS (#1830).

Bug fixes:

* Fix `Tempfile#{size,length}` when the IO is not flushed (#1765, @rafaelfranca).
* Dump and load instance variables in subclasses of `Exception` (#1766, @rafaelfranca).
* Fix `Date._iso8601` and `Date._rfc3339` when the string is an invalid date (#1773, @rafaelfranca).
* Fail earlier for bad handle unwrapping (#1777, @chrisseaton).
* Match out of range `ArgumentError` message with MRI (#1774, @rafaelfranca).
* Raise `Encoding::CompatibilityError` with incompatible encodings on `Regexp` (#1775, @rafaelfranca).
* Fixed interactions between attributes and instance variables in `Struct` (#1776, @chrisseaton).
* Coercion fixes for `TCPServer.new` (#1780, @XrXr).
* Fix `Float#<=>` not calling `coerce` when `other` argument responds to it (#1783, @XrXr).
* Do not warn / crash when requiring a file that sets and trigger autoload on itself (#1779, @XrXr).
* Strip trailing whitespaces when creating a `BigDecimal` with a `String` (#1796, @XrXr).
* Default `close_others` in `Process.exec` to `false` like Ruby 2.6 (#1798, @XrXr).
* Don't clone methods when setting method to the same visibility (#1794, @XrXr).
* `BigDecimal()` deal with large rationals precisely (#1797, @XrXr).
* Make it possible to call `instance_exec` with `rb_block_call` (#1802, @XrXr).
* Check for duplicate members in `Struct.new` (#1803, @XrXr).
* `Process::Status#to_i` return raw `waitpid(2)` status (#1800, @XrXr).
* `Process#exec`: set close-on-exec to false for fd redirection (#1805, @XrXr, @rafaelfranca).
* Building C extensions should now work with frozen string literals (#1786).
* Keep the Truffle working directory in sync with the native working directory.
* Rename `to_native` to `polyglot_to_native` to match `polyglot_pointer?` and `polyglot_address` methods.
* Fixed missing partial evaluation boundary in `Array#{sort,sort!}` (#1727).
* Fixed the class of `self` and the wrapping `Module` for `Kernel#load(path, wrap=true)` (#1739).
* Fixed missing polyglot type declaration for `RSTRING_PTR` to help with native/managed interop.
* Fixed `Module#to_s` and `Module#inspect` to not return an extra `#<Class:` for singleton classes.
* Arrays backed by native storage now allocate the correct amount of memory (#1828).
* Fixed issue in `ConditionVariable#wait` that could lose a `ConditionVariable#signal`.
* Do not expose TruffleRuby-specific method `Array#swap` (#1816).
* Fixed `#inspect` on broken UTF-8 sequences (#1842, @chrisseaton).
* `Truffle::Interop.keys` should report methods of `String` and `Symbol` (#1817).
* `Kernel#sprintf` encoding validity has been fixed (#1852, @XrXr).
* Fixed `ArrayIndexOutOfBoundsException` in `File.fnmatch` (#1845).
* Make `String#concat` work with no or multiple arguments (#1519).
* Make `Array#concat` work with no or multiple arguments (#1519).
* Coerce `BigDecimal(arg)` using `to_str` (#1826).
* Fixed `NameError#dup`, `NoMethodError#dup`, and `SystemCallError#dup` to copy internal fields.
* Make `Enumerable#chunk` work without a block (#1518).
* Fixed issue with `SystemCallError.new` setting a backtrace too early.
* Fixed `BigDecimal#to_s` formatting issue (#1711).
* Run `END` keyword block only once at exit.
* Implement `Numeric#clone` to return `self`.
* Fixed `Symbol#to_proc` to create a `Proc` with `nil` `source_location` (#1663).
* Make `GC.start` work with keyword arguments.
* Fixed `Kernel#clone` for `nil`, `true`, `false`, `Integer`, and `Symbol`.
* Make top-level methods available in `Context#getBindings()` (#1838).
* Made `Kernel#caller_locations` accept a range argument, and return `nil` when appropriate.
* Made `rb_respond_to` work with primitives (#1869, @chrisseaton).
* Fixed issue with missing backtrace for `rescue $ERROR_INFO` (#1660).
* Fixed `Struct#hash` for `keyword_init: true` `Struct`.
* Fixed `String#{upcase!,downcase!,swapcase!}(:ascii)` for non-ASCII-compatible encodings like UTF-16.
* Fixed `String#capitalize!` for strings that weren't full ASCII.
* Fixed enumeration issue in `ENV.{select, filter}`.
* Fixed `Complex` and `Rational` should be frozen after initializing.
* Fixed `printf` should raise error when not enough arguments for positional argument.
* Removed "shadowing outer local variable" warning.
* Fixed parameter conversion to `String` in ENV methods.
* Fixed deprecation warning when `ENV.index` is called.
* Fixed issue with `ENV.each_key`.
* Fixed `ENV.replace` implementation.
* Fixed `ENV.udpate` implementation.
* Fixed argument handling in `Kernel.printf`.
* Fixed character length after conversion to binary from a non-US-ASCII String.
* Fixed issue with installing latest bundler (#1880).
* Fixed type conversion for `Numeric#step` `step` parameter.
* Fixed `Kernel#Integer` conversion.
* Fixed `IO.try_convert` parameter conversion.
* Fixed linking of always-inline C API functions with `-std=gnu90` (#1837, #1879).
* Avoid race conditions during `gem install` by using a single download thread.
* Do not use gems precompiled for MRI on TruffleRuby (#1837).
* Fixed printing foreign arrays that were also pointers (#1679).
* Fixed `nil#=~` to not warn.
* Fixed `Enumerable#collect` to give user block arity in the block passed to `Enumerable#each`.

Compatibility:

* Implemented `String#start_with?(Regexp)` (#1771, @zhublik).
* Various improvements to `SignalException` and signal handling (#1790, @XrXr).
* Implemented `rb_utf8_str_new`, `rb_utf8_str_new_cstr`, `rb_utf8_str_new_static` (#1788, @chrisseaton).
* Implemented the `unit` argument of `Time.at` (#1791, @XrXr).
* Implemented `keyword_init: true` for `Struct.new` (#1789, @XrXr).
* Implemented `MatchData#dup` (#1792, @XrXr).
* Implemented a native storage strategy for `Array` to allow better C extension compatibility.
* Implemented `rb_check_symbol_cstr` (#1814).
* Implemented `rb_hash_start` (#1841, @XrXr).
* JCodings has been updated from 1.0.42 to 1.0.45.
* Joni has been updated from 2.1.25 to 2.1.30.
* Implemented `Method#<<` and `Method#>>` (#1821).
* The `.bundle` file extension is now used for C extensions on macOS (#1819, #1837).
* Implemented `Comparable#clamp` (#1517).
* Implemented `rb_gc_register_mark_object` and `rb_enc_str_asciionly_p` (#1856, @chrisseaton).
* Implemented `rb_io_set_nonblock` (#1741).
* Include the major kernel version in `RUBY_PLATFORM` on macOS like MRI (#1860, @eightbitraptor).
* Implemented `Enumerator::Chain`, `Enumerator#+`, and `Enumerable#chain` (#1859, #1858).
* Implemented `Thread#backtrace_locations` and `Exception#backtrace_locations` (#1556).
* Implemented `rb_module_new`, `rb_define_class_id`, `rb_define_module_id`, (#1876, @XrXr, @chrisseaton).
* Implemented `-n` CLI option (#1532).
* Cache the `Symbol` of method names in call nodes only when needed (#1872).
* Implemented `rb_get_alloc_func` and related functions (#1874, @XrXr).
* Implemented `rb_module_new`, `rb_define_class_id`, `rb_define_module_id`, (#1876, @chrisseaton).
* Implemented `ENV.slice`.
* Support for the Darkfish theme for RDoc generation has been added back.
* Implemented `Kernel#system` `exception: true` option.
* Implemented `Random.bytes`.
* Implemented `Random.random_number`.
* Added the ability to parse endless ranges.
* Made `Range#{to_a, step, each, bsearch, step, last, max, min, to_s, ==}` compatible with endless ranges.
* Made `Array#{[], []=, values_at, fill, slice!}` compatible with endless ranges.
* Defined `Array#{min, max}` methods.

Performance:

* Use a smaller limit for identity-based inline caches to improve warmup by avoiding too many deoptimizations.
* `long[]` array storage now correctly declare that they accept `int` values, reducing deoptimisations and promotions to `Object[]` storage.
* Enable inline caching of `Symbol` conversion for `rb_iv_get` and `rb_iv_set`.
* `rb_type` information is now cached on classes as a hidden variable to improve performance.
* Change to using thread local buffers for socket calls to reduce allocations.
* Refactor `IO.select` to reduce copying and optimisation boundaries.
* Refactor various `String` and `Rope` nodes to avoid Truffle performance warnings.
* Reading caller frames should now work in more cases without deoptimisation.

# 19.3.0

New features:

* Compilation of C extensions is now done with an internal LLVM toolchain producing both native code and bitcode. This means more C extensions should compile out of the box and this should resolve most linker-related issues.
* It is no longer necessary to install LLVM for installing C extensions on TruffleRuby.
* It is no longer necessary to install libc++ and libc++abi for installing C++ extensions on TruffleRuby.
* On macOS, it is no longer necessary to install the system headers package (#1417).
* License updated to EPL 2.0/GPL 2.0/LGPL 2.1 like recent JRuby.

Bug fixes:

* `rb_undef_method` now works for private methods (#1731, @cky).
* Fixed several issues when requiring C extensions concurrently (#1565).
* `self.method ||= value` with a private method now works correctly (#1673).
* Fixed `RegexpError: invalid multibyte escape` for binary regexps with a non-binary String (#1433).
* Arrays now report their methods to other languages for interopability (#1768).
* Installing `sassc` now works due to using the LLVM toolchain (#1753).
* Renamed `Truffle::Interop.respond_to?` to avoid conflict with Ruby's `respond_to?` (#1491).
* Warn only if `$VERBOSE` is `true` when a magic comment is ignored (#1757, @nirvdrum).
* Make C extensions use the same libssl as the one used for the openssl C extension (#1770).

Compatibility:

* `GC.stat` can now take an optional argument (#1716, @kirs).
* `Kernel#load` with `wrap` has been implemented (#1739).
* Implemented `Kernel#spawn` with `:chdir` (#1492).
* Implemented `rb_str_drop_bytes`, notably used by OpenSSL (#1740, @cky).
* Include executables of default gems, needed for `rails new` in Rails 6.
* Use compilation flags similar to MRI for C extension compilation.
* Warn for `gem update --system` as it is not fully supported yet and is often not needed.
* Pass `-undefined dynamic_lookup` to the linker on macOS like MRI.

Performance:

* Core methods are no longer always cloned, which reduces memory footprint and should improve warmup.
* Inline cache calls to `rb_intern()` with a constant name in C extensions.
* Improve allocation speed of native handles for C extensions.
* Improve the performance of `NIL_P` and `INT2FIX` in C extensions.
* Various fixes to improve Rack performance.
* Optimize `String#gsub(String)` by not creating a `Regexp` and using `String#index` instead.
* Fixed "FrameWithoutBoxing should not be materialized" compilation issue in `TryNode`.

# 19.2.0, August 2019

New features:

* `Fiddle` has been implemented.

Bug fixes:

* Set `RbConfig::CONFIG['ruby_version']` to the same value as the TruffleRuby version. This fixes reusing C extensions between different versions of TruffleRuby with Bundler (#1715).
* Fixed `Symbol#match` returning `MatchData` (#1706, @zhublik).
* Allow `Time#strftime` to be called with binary format strings.
* Do not modify the argument passed to `IO#write` when the encoding does not match (#1714).
* Use the class where the method was defined to check if an `UnboundMethod` can be used for `#define_method` (#1710).
* Fixed setting `$~` for `Enumerable` and `Enumerator::Lazy`'s `#grep` and `#grep_v`.
* Improved errors when interacting with single-threaded languages (#1709).

Compatibility:

* Added `Kernel#then` (#1703, @zhublik).
* `FFI::Struct#[]=` is now supported for inline character arrays.
* `blocking: true` is now supported for `FFI::Library#attach_function`.
* Implemented `Proc#>>` and `#<<` (#1688).
* `Thread.report_on_exception` is now `true` by default like MRI 2.5+.
* `BigDecimal` compatibility has been generally improved in several ways.

Changes:

* An interop read message sent to a `Proc` will no longer call the `Proc`.

Performance:

* Several `String` methods have been made faster by the usage of vector instructions
  when searching for a single-byte character in a String.
* Methods needing the caller frame are now better optimized.

# 19.1.0, June 2019

*Ruby is an experimental language in the GraalVM 19.1.0 release*

Bug fixes:

* Sharing for thread-safety of objects is now triggered later as intended, e.g., when a second `Thread` is started.
* Fixed `Array#to_h` so it doesn't set a default value (#1698).
* Removed extra `public` methods on `IO` (#1702).
* Fixed `Process.kill(signal, Process.pid)` when the signal is trapped as `:IGNORE` (#1702).
* Fixed `Addrinfo.new(String)` to reliably find the address family (#1702).
* Fixed argument checks in `BasicSocket#setsockopt` (#1460).
* Fixed `ObjectSpace.trace_object_allocations` (#1456).
* Fixed `BigDecimal#{clone,dup}` so it now just returns the receiver, per Ruby 2.5+ semantics (#1680).
* Fixed creating `BigDecimal` instances from non-finite `Float` values (#1685).
* Fixed `BigDecimal#inspect` output for non-finite values (e.g, NaN or -Infinity) (#1683).
* Fixed `BigDecimal#hash` to return the same value for two `BigDecimal` objects that are equal (#1656).
* Added missing `BigDecimal` constant definitions (#1684).
* Implemented `rb_eval_string_protect`.
* Fixed `rb_get_kwargs` to correctly handle optional and rest arguments.
* Calling `Kernel#raise` with a raised exception will no longer set the cause of the exception to itself (#1682).
* Return a `FFI::Function` correctly for functions returning a callback.
* Convert to intuitive Ruby exceptions when INVOKE fails (#1690).
* Implemented `FFI::Pointer#clear` (#1687).
* Procs will now yield to the block in their declaration context even when called with a block argument (#1657).
* Fixed problems with calling POSIX methods if `Symbol#[]` is redefined (#1665).
* Fixed sharing of `Array` and `Hash` elements for thread-safety of objects (#1601).
* Fixed concurrent modifications of `Gem::Specification::LOAD_CACHE` (#1601).
* Fix `TCPServer#accept` to set `#do_not_reverse_lookup` correctly on the created `TCPSocket`.

Compatibility:

* Exceptions from `coerce` are no longer rescued, like MRI.
* Implemented `Integer#{allbits?,anybits?,nobits?}`.
* `Integer#{ceil,floor,truncate}` now accept a precision and `Integer#round` accepts a rounding mode.
* Added missing `Enumerable#filter` and `Enumerator::Lazy#filter` aliases to the respective `select` method (#1610).
* Implemented more `Ripper` methods as no-ops (#1694, @Mogztter).
* Implemented `rb_enc_sprintf` (#1702).
* Implemented `ENV#{filter,filter!}` aliases for `select` and `select!`.
* Non-blocking `StringIO` and `Socket` APIs now support `exception: false` like MRI (#1702).
* Increased compatibility of `BigDecimal`.
* `String#-@` now performs string deduplication (#1608).
* `Hash#merge` now preserves the key order from the original hash for merged values (#1650).
* Coerce values given to `FFI::Pointer` methods.
* `FrozenError` is now defined and is used for `can't modify frozen` object exceptions.
* `StringIO` is now available by default like in MRI, because it is required by RubyGems.

Changes:

* Interactive sources (like the GraalVM polyglot shell) now all share the same binding (#1695).
* Hash code calculation has been improved to reduce hash collisions for `Hash` and other cases.

Performance:

* `eval(code, binding)` for a fixed `code` containing blocks is now much faster. This improves the performance of rendering `ERB` templates containing loops.
* `rb_str_cat` is faster due to the C string now being concatenated without first being converted to a Ruby string or having its encoding checked. As a side effect the behaviour of `rb_str_cat` should now more closely match that of MRI.

# 19.0.0, May 2019

*Ruby is an experimental language in the GraalVM 19.0.0 release*

Bug fixes:

* The debugger now sees global variables as the global scope.
* Temporary variables are no longer visible in the debugger.
* Setting breakpoints on some lines has been fixed.
* The OpenSSL C extension is now always recompiled, fixing various bugs when using the extension (e.g., when using Bundler in TravisCI) (#1676, #1627, #1632).
* Initialize `$0` when not run from the 'ruby' launcher, which is needed to `require` gems (#1653).

Compatibility:

* `do...end` blocks can now have `rescue/else/ensure` clauses like MRI (#1618).

Changes:

* `TruffleRuby.sulong?` has been replaced by `TruffleRuby.cexts?`, and `TruffleRuby.graal?` has been replaced by `TruffleRuby.jit?`. The old methods will continue to work for now, but will produce warnings, and will be removed at a future release.

# 1.0 RC 16, 19 April 2019

Bug fixes:

* Fixed `Hash#merge` with no arguments to return a new copy of the receiver (#1645).
* Fixed yield with a splat and keyword arguments (#1613).
* Fixed `rb_scan_args` to correctly handle kwargs in combination with optional args.
* Many fixes for `FFI::Pointer` to be more compatible with the `ffi` gem.

New features:

* Rounding modes have been implemented or improved for `Float`, `Rational`, `BigDecimal` (#1509).
* Support Homebrew installed in other prefixes than `/usr/local` (#1583).
* Added a pure-Ruby implementation of FFI which passes almost all Ruby FFI specs (#1529, #1524).

Changes:

* Support for the Darkfish theme for RDoc generation has been removed.

Compatibility:

* The `KeyError` raised from `ENV#fetch` and `Hash#fetch` now matches MRI's message formatting (#1633).
* Add the missing `key` and `receiver` values to `KeyError` raised from `ENV#fetch`.
* `String#unicode_normalize` has been moved to the core library like in MRI.
* `StringScanner` will now match a regexp beginning with `^` even when not scanning from the start of the string.
* `Module#define_method` is now public like in MRI.
* `Kernel#warn` now supports the `uplevel:` keyword argument.

# 1.0 RC 15, 5 April 2019

Bug fixes:

* Improved compatibility with MRI's `Float#to_s` formatting (#1626).
* Fixed `String#inspect` when the string uses a non-UTF-8 ASCII-compatible encoding and has non-ASCII characters.
* Fixed `puts` for strings with non-ASCII-compatible encodings.
* `rb_protect` now returns `Qnil` when an error occurs.
* Fixed a race condition when using the interpolate-once (`/o`) modifier in regular expressions.
* Calling `StringIO#close` multiple times no longer raises an exception (#1640).
* Fixed a bug in include file resolution when compiling C extensions.

New features:

* `Process.clock_getres` has been implemented.

Changes:

* `debug`, `profile`, `profiler`, which were already marked as unsupported, have been removed.
* Our experimental JRuby-compatible Java interop has been removed - use `Polyglot` and `Java` instead.
* The Trufle handle patches applied to `psych` C extension have now been removed.
* The `rb_tr_handle_*` functions have been removed as they are no longer used in any C extension patches.
* Underscores and dots in options have become hyphens, so `--exceptions.print_uncaught_java` is now `--exceptions-print-uncaught-java`, for example.
* The `rb_tr_handle_*` functions have been removed as they are no longer used in any C extension patches.

Bug fixes:

* `autoload :C, "path"; require "path"` now correctly triggers the autoload.
* Fixed `UDPSocket#bind` to specify family and socktype when resolving address.
* The `shell` standard library can now be `require`-d.
* Fixed a bug where `for` could result in a `NullPointerException` when trying to assign the iteration variable.
* Existing global variables can now become aliases of other global variables (#1590).

Compatibility:

* ERB now uses StringScanner and not the fallback, like on MRI. As a result `strscan` is required by `require 'erb'` (#1615).
* Yield different number of arguments for `Hash#each` and `Hash#each_pair` based on the block arity like MRI (#1629).
* Add support for the `base` keyword argument to `Dir.{[], glob}`.

# 1.0 RC 14, 18 March 2019

Updated to Ruby 2.6.2.

Bug fixes:

* Implement `rb_io_wait_writable` (#1586).
* Fixed error when using arrows keys first within `irb` or `pry` (#1478, #1486).
* Coerce the right hand side for all `BigDecimal` operations (#1598).
* Combining multiple `**` arguments containing duplicate keys produced an incorrect hash. This has now been fixed (#1469).
* `IO#read_nonblock` now returns the passed buffer object, if one is supplied.
* Worked out autoloading issue (#1614).

New features:

* Implemented `String#delete_prefix`, `#delete_suffix`, and related methods.
* Implemented `Dir.children` and `Dir#children`.
* Implemented `Integer#sqrt`.

Changes:

* `-Xoptions` has been removed - use `--help:languages` instead.
* `-Xlog=` has been removed - use `--log.level=` instead.
* `-J` has been removed - use `--vm.` instead.
* `-J-cp lib.jar` and so on have removed - use `--vm.cp=lib.jar` or `--vm.classpath=lib.jar` instead.
* `--jvm.` and `--native.` have been deprecated, use `--vm.` instead to pass VM options.
* `-Xoption=value` has been removed - use `--option=value` instead.
* The `-X` option now works as in MRI.
* `--help:debug` is now `--help:internal`.
* `ripper` is still not implemented, but the module now exists and has some methods that are implemented as no-ops.

# 1.0 RC 13, 5 March 2019

Note that as TruffleRuby RC 13 is built on Ruby 2.4.4 it is still vulnerable to CVE-2018-16395. This will be fixed in the next release.

New features:

* Host interop with Java now works on SubstrateVM too.

Bug fixes:

* Fixed `Enumerator::Lazy` which wrongly rescued `StandardError` (#1557).
* Fixed several problems with `Numeric#step` related to default arguments, infinite sequences, and bad argument types (#1520).
* Fixed incorrect raising of `ArgumentError` with `Range#step` when at least one component of the `Range` is `Float::INFINITY` (#1503).
* Fixed the wrong encoding being associated with certain forms of heredoc strings (#1563).
* Call `#coerce` on right hand operator if `BigDecimal` is the left hand operator (#1533, @Quintasan).
* Fixed return type of division of `Integer.MIN_VALUE` and `Long.MIN_VALUE` by -1 (#1581).
* `Exception#cause` is now correctly set for internal exceptions (#1560).
* `rb_num2ull` is now implemented as well as being declared in the `ruby.h` header (#1573).
* `rb_sym_to_s` is now implemented (#1575).
* `R_TYPE_P` now returns the type number for a wider set of Ruby objects (#1574).
* `rb_fix2str` has now been implemented.
* `rb_protect` will now work even if `NilClass#==` has been redefined.
* `BigDecimal` has been moved out of the `Truffle` module to match MRI.
* `StringIO#puts` now correctly handles `to_s` methods which do not return strings (#1577).
* `Array#each` now behaves like MRI when the array is modified (#1580).
* Clarified that `$SAFE` can never be set to a non-zero value.
* Fix compatibility with RubyGems 3 (#1558).
* `Kernel#respond_to?` now returns false if a method is protected and the `include_all` argument is false (#1568).

Changes:

* `TRUFFLERUBY_CEXT_ENABLED` is no longer supported and C extensions are now always built, regardless of the value of this environment variable.
* Getting a substring of a string created by a C extension now uses less memory as only the requested portion will be copied to a managed string.
* `-Xoptions` has been deprecated and will be removed - use `--help:languages` instead.
* `-Xlog=` has been deprecated and will be removed - use `--log.level=` instead.
* `-J` has been deprecated and will be removed - use `--jvm.` instead.
* `-J-cp lib.jar` and so on have been deprecated and will be removed - use `--jvm.cp=lib.jar` or `--jvm.classpath=lib.jar` instead.
* `-J-cmd`, `--jvm.cmd`, `JAVA_HOME`, `JAVACMD`, and `JAVA_OPTS` do not work in any released configuration of TruffleRuby, so have been removed.
* `-Xoption=value` has been deprecated and will be removed - use `--option=value` instead.
* `TracePoint` now raises an `ArgumentError` for unsupported events.
* `TracePoint.trace` and `TracePoint#inspect` have been implemented.

Compatibility:

* Improved the exception when an `-S` file isn't found.
* Removed the message from exceptions raised by bare `raise` to better match MRI (#1487).
* `TracePoint` now handles the `:class` event.

Performance:

* Sped up `String` handling in native extensions, quite substantially in some cases, by reducing conversions between native and managed strings and allowing for mutable metadata in native strings.

# 1.0 RC 12, 4 February 2019

Bug fixes:

* Fixed a bug with `String#lines` and similar methods with multibyte characters (#1543).
* Fixed an issue with `String#{encode,encode!}` double-processing strings using XML conversion options and a new destination encoding (#1545).
* Fixed a bug where a raised cloned exception would be caught as the original exception (#1542).
* Fixed a bug with `StringScanner` and patterns starting with `^` (#1544).
* Fixed `Enumerable::Lazy#uniq` with infinite streams (#1516).

Compatibility:

* Change to a new system for handling Ruby objects in C extensions which greatly increases compatibility with MRI.
* Implemented `BigDecimal#to_r` (#1521).
* `Symbol#to_proc` now returns `-1` like on MRI (#1462).

# 1.0 RC 11, 15 January 2019

New features:

* macOS clocks `CLOCK_MONOTONIC_RAW`, `_MONOTONIC_RAW_APPROX`, `_UPTIME_RAW`, `_UPTIME_RAW_APPROX`, and `_PROCESS_CPUTIME_ID` have been implemented (#1480).
* TruffleRuby now automatically detects native access and threading permissions from the `Context` API, and can run code with no permissions given (`Context.create()`).

Bug fixes:

* FFI::Pointer now does the correct range checks for signed and unsigned values.
* Allow signal `0` to be used with `Process.kill` (#1474).
* `IO#dup` now properly sets the new `IO` instance to be close-on-exec.
* `IO#reopen` now properly resets the receiver to be close-on-exec.
* `StringIO#set_encoding` no longer raises an exception if the underlying `String` is frozen (#1473).
* Fix handling of `Symbol` encodings in `Marshal#dump` and `Marshal#load` (#1530).

Compatibility:

* Implemented `Dir.each_child`.
* Adding missing support for the `close_others` option to `exec` and `spawn`.
* Implemented the missing `MatchData#named_captures` method (#1512).

Changes:

* `Process::CLOCK_` constants have been given the same value as in standard Ruby.

Performance:

* Sped up accesses to native memory through FFI::Pointer.
* All core files now make use of frozen `String` literals, reducing the number of `String` allocations for core methods.
* New -Xclone.disable option to disable all manual cloning.

# 1.0 RC 10, 5 December 2018

New features:

* The `nkf` and `kconv` standard libraries were added (#1439).
* `Mutex` and `ConditionVariable` have a new fast path for acquiring locks that are unlocked.
* `Queue` and `SizedQueue`, `#close` and `#closed?`, have been implemented.
* `Kernel#clone(freeze)` has been implemented (#1454).
* `Warning.warn` has been implemented (#1470).
* `Thread.report_on_exception` has been implemented (#1476).
* The emulation symbols for `Process.clock_gettime` have been implemented.

Bug fixes:

* Added `rb_eEncodingError` for C extensions (#1437).
* Fixed race condition when creating threads (#1445).
* Handle `exception: false` for IO#write_nonblock (#1457, @ioquatix).
* Fixed `Socket#connect_nonblock` for the `EISCONN` case (#1465, @ioquatix).
* `File.expand_path` now raises an exception for a non-absolute user-home.
* `ArgumentError` messages now better match MRI (#1467).
* Added support for `:float_millisecond`, `:millisecond`, and `:second` time units to `Process.clock_gettime` (#1468).
* Fixed backtrace of re-raised exceptions (#1459).
* Updated an exception message in Psych related to loading a non-existing class so that it now matches MRI.
* Fixed a JRuby-style Java interop compatibility issue seen in `test-unit`.
* Fixed problem with calling `warn` if `$stderr` has been reassigned.
* Fixed definition of `RB_ENCODING_GET_INLINED` (#1440).

Changes:

* Timezone messages are now logged at `CONFIG` level, use `-Xlog=CONFIG` to debug if the timezone is incorrectly shown as `UTC`.

# 1.0 RC 9, 5 November 2018

Security:

* CVE-2018-16396, *tainted flags are not propagated in Array#pack and String#unpack with some directives* has been mitigated by adding additional taint operations.

New features:

* LLVM for Oracle Linux 7 can now be installed without building from source.

Bug fixes:

* Times can now be created with UTC offsets in `+/-HH:MM:SS` format.
* `Proc#to_s` now has `ASCII-8BIT` as its encoding instead of the incorrect `UTF-8`.
* `String#%` now has the correct encoding for `UTF-8` and `US-ASCII` format strings, instead of the incorrect `ASCII-8BIT`.
* Updated `BigDecimal#to_s` to use `e` instead of `E` for exponent notation.
* Fixed `BigDecimal#to_s` to allow `f` as a format flag to indicate conventional floating point notation. Previously only `F` was allowed.

Changes:

* The supported version of LLVM for Oracle Linux has been updated from 3.8 to 4.0.
* `mysql2` is now patched to avoid a bug in passing `NULL` to `rb_scan_args`, and now passes the majority of its test suite.
* The post-install script now automatically detects if recompiling the OpenSSL C extension is needed. The post-install script should always be run in TravisCI as well, see `doc/user/standalone-distribution.md`.
* Detect when the system libssl is incompatible more accurately and add instructions on how to recompile the extension.

# 1.0 RC 8, 19 October 2018

New features:

* `Java.synchronized(object) { }` and `TruffleRuby.synchronized(object) { }` methods have been added.
* Added a `TruffleRuby::AtomicReference` class.
* Ubuntu 18.04 LTS is now supported.
* macOS 10.14 (Mojave) is now supported.

Changes:

* Random seeds now use Java's `NativePRNGNonBlocking`.
* The supported version of Fedora is now 28, upgraded from 25.
* The FFI gem has been updated from 1.9.18 to 1.9.25.
* JCodings has been updated from 1.0.30 to 1.0.40.
* Joni has been updated from 2.1.16 to 2.1.25.

Performance:

* Performance of setting the last exception on a thread has now been improved.

# 1.0 RC 7, 3 October 2018

New features:

* Useful `inspect` strings have been added for more foreign objects.
* The C extension API now defines a preprocessor macro `TRUFFLERUBY`.
* Added the rbconfig/sizeof native extension for better MRI compatibility.
* Support for `pg` 1.1. The extension now compiles successfully, but may still have issues with some datatypes.

Bug fixes:

* `readline` can now be interrupted by the interrupt signal (Ctrl+C). This fixes Ctrl+C to work in IRB.
* Better compatibility with C extensions due to a new "managed struct" type.
* Fixed compilation warnings which produced confusing messages for end users (#1422).
* Improved compatibility with Truffle polyglot STDIO.
* Fixed version check preventing TruffleRuby from working with Bundler 2.0 and later (#1413).
* Fixed problem with `Kernel.public_send` not tracking its caller properly (#1425).
* `rb_thread_call_without_gvl()` no longer holds the C-extensions lock.
* Fixed `caller_locations` when called inside `method_added`.
* Fixed `mon_initialize` when called inside `initialize_copy` (#1428).
* `Mutex` correctly raises a `TypeError` when trying to serialize with `Marshal.dump`.

Performance:

* Reduced memory footprint for private/internal AST nodes.
* Increased the number of cases in which string equality checks will become compile-time constants.
* Major performance improvement for exceptional paths where the rescue body does not access the exception object (e.g., `x.size rescue 0`).

Changes:

* Many clean-ups to our internal patching mechanism used to make some native extensions run on TruffleRuby.
* Removed obsoleted patches for Bundler compatibility now that Bundler 1.16.5 has built-in support for TruffleRuby.
* Reimplemented exceptions and other APIs that can return a backtrace to use Truffle's lazy stacktraces API.

# 1.0 RC 6, 3 September 2018

New features:

* `Polyglot.export` can now be used with primitives, and will now convert strings to Java, and `.import` will convert them from Java.
* Implemented `--encoding`, `--external-encoding`, `--internal-encoding`.
* `rb_object_tainted` and similar C functions have been implemented.
* `rb_struct_define_under` has been implemented.
* `RbConfig::CONFIG['sysconfdir']` has been implemented.
* `Etc` has been implemented (#1403).
* The `-Xcexts=false` option disables C extensions.
* Instrumentation such as the CPUSampler reports methods in a clearer way like `Foo#bar`, `Gem::Specification.each_spec`, `block in Foo#bar` instead of just `bar`, `each_spec`, `block in bar` (which is what MRI displays in backtraces).
* TruffleRuby is now usable as a JSR 223 (`javax.script`) language.
* A migration guide from JRuby (`doc/user/jruby-migration.md`) is now included.
* `kind_of?` works as an alias for `is_a?` on foreign objects.
* Boxed foreign strings unbox on `to_s`, `to_str`, and `inspect`.

Bug fixes:

* Fix false-positive circular warning during autoload.
* Fix Truffle::AtomicReference for `concurrent-ruby`.
* Correctly look up `llvm-link` along `clang` and `opt` so it is no longer needed to add LLVM to `PATH` on macOS for Homebrew and MacPorts.
* Fix `alias` to work when in a refinement module (#1394).
* `Array#reject!` no longer truncates the array if the block raises an exception for an element.
* WeakRef now has the same inheritance and methods as MRI's version.
* Support `-Wl` linker argument for C extensions. Fixes compilation of`mysql2` and `pg`.
* Using `Module#const_get` with a scoped argument will now correctly autoload the constant if needed.
* Loaded files are read as raw bytes, rather than as a UTF-8 string and then converted back into bytes.
* Return 'DEFAULT' for `Signal.trap(:INT) {}`. Avoids a backtrace when quitting a Sinatra server with Ctrl+C.
* Support `Signal.trap('PIPE', 'SYSTEM_DEFAULT')`, used by the gem `rouge` (#1411).
* Fix arity checks and handling of arity `-2` for `rb_define_method()`.
* Setting `$SAFE` to a negative value now raises a `SecurityError`.
* The offset of `DATA` is now correct in the presence of heredocs.
* Fix double-loading of the `json` gem, which led to duplicate constant definition warnings.
* Fix definition of `RB_NIL_P` to be early enough. Fixes compilation of `msgpack`.
* Fix compilation of megamorphic interop calls.
* `Kernel#singleton_methods` now correctly ignores prepended modules of non-singleton classes. Fixes loading `sass` when `activesupport` is loaded.
* Object identity numbers should never be negative.

Performance:

* Optimize keyword rest arguments (`def foo(**kwrest)`).
* Optimize rejected (non-Symbol keys) keyword arguments.
* Source `SecureRandom.random_bytes` from `/dev/urandom` rather than OpenSSL.
* C extension bitcode is no longer encoded as Base64 to pass it to Sulong.
* Faster `String#==` using vectorization.

Changes:

* Clarified that all sources that come in from the Polyglot API `eval` method will be treated as UTF-8, and cannot be re-interpreted as another encoding using a magic comment.
* The `-Xembedded` option can now be set set on the launcher command line.
* The `-Xplatform.native=false` option can now load the core library, by enabling `-Xpolyglot.stdio`.
* `$SAFE` and `Thread#safe_level` now cannot be set to `1` - raising an error rather than warning as before. `-Xsafe` allows it to be set, but there are still no checks.
* Foreign objects are now printed as `#<Foreign:system-identity-hash-code>`, except for foreign arrays which are now printed as `#<Foreign [elements...]>`.
* Foreign objects `to_s` now calls `inspect` rather than Java's `toString`.
* The embedded configuration (`-Xembedded`) now warns about features which may not work well embedded, such as signals.
* The `-Xsync.stdio` option has been removed - use standard Ruby `STDOUT.sync = true` in your program instead.

# 1.0 RC 5, 3 August 2018

New features:

* It is no longer needed to add LLVM (`/usr/local/opt/llvm@4/bin`) to `PATH` on macOS.
* Improve error message when LLVM, `clang` or `opt` is missing.
* Automatically find LLVM and libssl with MacPorts on macOS (#1386).
* `--log.ruby.level=` can be used to set the log level from any launcher.
* Add documentation about installing with Ruby managers/installers and how to run TruffleRuby in CI such as TravisCI (#1062, #1070).
* `String#unpack1` has been implemented.

Bug fixes:

* Allow any name for constants with `rb_const_get()`/`rb_const_set()` (#1380).
* Fix `defined?` with an autoload constant to not raise but return `nil` if the autoload fails (#1377).
* Binary Ruby Strings can now only be converted to Java Strings if they only contain US-ASCII characters. Otherwise, they would produce garbled Java Strings (#1376).
* `#autoload` now correctly calls `main.require(path)` dynamically.
* Hide internal file from user-level backtraces (#1375).
* Show caller information in warnings from the core library (#1375).
* `#require` and `#require_relative` should keep symlinks in `$"` and `__FILE__` (#1383).
* Random seeds now always come directly from `/dev/urandom` for MRI compatibility.
* SIGINFO, SIGEMT and SIGPWR are now defined (#1382).
* Optional and operator assignment expressions now return the value assigned, not the value returned by an assignment method (#1391).
* `WeakRef.new` will now return the correct type of object, even if `WeakRef` is subclassed (#1391).
* Resolving constants in prepended modules failed, this has now been fixed (#1391).
* Send and `Symbol#to_proc` now take account of refinements at their call sites (#1391).
* Better warning when the timezone cannot be found on WSL (#1393).
* Allow special encoding names in `String#force_encoding` and raise an exception on bad encoding names (#1397).
* Fix `Socket.getifaddrs` which would wrongly return an empty array (#1375).
* `Binding` now remembers the file and line at which it was created for `#eval`. This is notably used by `pry`'s `binding.pry`.
* Resolve symlinks in `GEM_HOME` and `GEM_PATH` to avoid related problems (#1383).
* Refactor and fix `#autoload` so other threads see the constant defined while the autoload is in progress (#1332).
* Strings backed by `NativeRope`s now make a copy of the rope when `dup`ed.
* `String#unpack` now taints return strings if the format was tainted, and now does not taint the return array if the format was tainted.
* Lots of fixes to `Array#pack` and `String#unpack` tainting, and a better implementation of `P` and `p`.
* Array literals could evaluate an element twice under some circumstances. This has now been fixed.

Performance:

* Optimize required and optional keyword arguments.
* `rb_enc_to_index` is now faster by eliminating an expensive look-up.

Changes:

* `-Xlog=` now needs log level names to be upper case.
* `-Dtruffleruby.log` and `TRUFFLERUBY_LOG` have been removed - use `-Dpolyglot.log.ruby.level`.
* The log format, handlers, etc are now managed by the Truffle logging system.
* The custom log levels `PERFORMANCE` and `PATCH` have been removed.

# 1.0 RC 4, 18 July 2018

*TruffleRuby was not updated in RC 4*

# 1.0 RC 3, 2 July 2018

New features:

* `is_a?` can be called on foreign objects.

Bug fixes:

* It is no longer needed to have `ruby` in `$PATH` to run the post-install hook.
* `Qnil`/`Qtrue`/`Qfalse`/`Qundef` can now be used as initial value for global variables in C extensions.
* Fixed error message when the runtime libssl has no SSLv2 support (on Ubuntu 16.04 for instance).
* `RbConfig::CONFIG['extra_bindirs']` is now a String as other RbConfig values.
* `SIGPIPE` is correctly caught on SubstrateVM, and the corresponding write() raises `Errno::EPIPE` when the read end of a pipe or socket is closed.
* Use the magic encoding comment for determining the source encoding when using eval().
* Fixed a couple bugs where the encoding was not preserved correctly.

Performance:

* Faster stat()-related calls, by returning the relevant field directly and avoiding extra allocations.
* `rb_str_new()`/`rb_str_new_cstr()` are much faster by avoiding extra copying and allocations.
* `String#{sub,sub!}` are faster in the common case of an empty replacement string.
* Eliminated many unnecessary memory copy operations when reading from `IO` with a delimiter (e.g., `IO#each`), leading to overall improved `IO` reading for common use cases such as iterating through lines in a `File`.
* Use the byte[] of the given Ruby String when calling eval() directly for parsing.

# 1.0 RC 2, 6 June 2018

New features:

* We are now compatible with Ruby 2.4.4.
* `object.class` on a Java `Class` object will give you an object on which you can call instance methods, rather than static methods which is what you get by default.
* The log level can now also be set with `-Dtruffleruby.log=info` or `TRUFFLERUBY_LOG=info`.
* `-Xbacktraces.raise` will print Ruby backtraces whenever an exception is raised.
* `Java.import name` imports Java classes as top-level constants.
* Coercion of foreign numbers to Ruby numbers now works.
* `to_s` works on all foreign objects and calls the Java `toString`.
* `to_str` will try to `UNBOX` and then re-try `to_str`, in order to provoke the unboxing of foreign strings.

Changes:

* The version string now mentions if you're running GraalVM Community Edition (`GraalVM CE`) or GraalVM Enterprise Edition (`GraalVM EE`).
* The inline JavaScript functionality `-Xinline_js` has been removed.
* Line numbers `< 0`, in the various eval methods, are now warned about, because we don't support these at all. Line numbers `> 1` are warned about (at the fine level) but they are shimmed by adding blank lines in front to get to the correct offset. Line numbers starting at `0` are also warned about at the fine level and set to `1` instead.
* The `erb` standard library has been patched to stop using a -1 line number.
* `-Xbacktraces.interleave_java` now includes all the trailing Java frames.
* Objects with a `[]` method, except for `Hash`, now do not return anything for `KEYS`, to avoid the impression that you could `READ` them. `KEYINFO` also returns nothing for these objects, except for `Array` where it returns information on indices.
* `String` now returns `false` for `HAS_KEYS`.
* The supported additional functionality module has been renamed from `Truffle` to `TruffleRuby`. Anything not documented in `doc/user/truffleruby-additions.md` should not be used.
* Imprecise wrong gem directory detection was replaced. TruffleRuby newly marks its gem directories with a marker file, and warns if you try to use TruffleRuby with a gem directory which is lacking the marker.

Bug fixes:

* TruffleRuby on SubstrateVM now correctly determines the system timezone.
* `Kernel#require_relative` now coerces the feature argument to a path and canonicalizes it before requiring, and it now uses the current directory as the directory for a synthetic file name from `#instance_eval`.

# 1.0 RC 1, 17 April 2018

New features:

* The Ruby version has been updated to version 2.3.7.

Security:

* CVE-2018-6914, CVE-2018-8779, CVE-2018-8780, CVE-2018-8777, CVE-2017-17742 and CVE-2018-8778 have been mitigated.

Changes:

* `RubyTruffleError` has been removed and uses replaced with standard exceptions.
* C++ libraries like `libc++` are now not needed if you don't run C++ extensions. `libc++abi` is now never needed. Documentation updated to make it more clear what the minimum requirements for pure Ruby, C extensions, and C++ extensions separately.
* C extensions are now built by default - `TRUFFLERUBY_CEXT_ENABLED` is assumed `true` unless set to `false`.
* The `KEYS` interop message now returns an array of Java strings, rather than Ruby strings. `KEYS` on an array no longer returns indices.
* `HAS_SIZE` now only returns `true` for `Array`.
* A method call on a foreign object that looks like an operator (the method name does not begin with a letter) will call `IS_BOXED` on the object and based on that will possibly `UNBOX` and convert to Ruby.
* Now using the native version of Psych.
* The supported version of LLVM on Oracle Linux has been dropped to 3.8.
* The supported version of Fedora has been dropped to 25, and the supported version of LLVM to 3.8, due to LLVM incompatibilities. The instructions for installing `libssl` have changed to match.

# 0.33, April 2018

New features:

* The Ruby version has been updated to version 2.3.6.
* Context pre-initialization with TruffleRuby `--native`, which significantly improves startup time and loads the `did_you_mean` gem ahead of time.
* The default VM is changed to SubstrateVM, where the startup is significantly better. Use `--jvm` option for full JVM VM.
* The `Truffle::Interop` module has been replaced with a new `Polyglot` module which is designed to use more idiomatic Ruby syntax rather than explicit methods. A [new document](doc/user/polyglot.md) describes polyglot programming at a higher level.
* The `REMOVABLE`, `MODIFIABLE` and `INSERTABLE` Truffle interop key info flags have been implemented.
* `equal?` on foreign objects will check if the underlying objects are equal if both are Java interop objects.
* `delete` on foreign objects will send `REMOVE`, `size` will send `GET_SIZE`, and `keys` will send `KEYS`. `respond_to?(:size)` will send `HAS_SIZE`, `respond_to?(:keys)` will send `HAS_KEYS`.
* Added a new Java-interop API similar to the one in the Nashorn JavaScript implementation, as also implemented by Graal.js. The `Java.type` method returns a Java class object on which you can use normal interop methods. Needs the `--jvm` flag to be used.
* Supported and tested versions of LLVM for different platforms have been more precisely [documented](doc/user/installing-llvm.md).

Changes:

* Interop semantics of `INVOKE`, `READ`, `WRITE`, `KEYS` and `KEY_INFO` have changed significantly, so that `INVOKE` maps to Ruby method calls, `READ` calls `[]` or returns (bound) `Method` objects, and `WRITE` calls `[]=`.

Performance:

* `Dir.glob` is much faster and more memory efficient in cases that can reduce to direct filename lookups.
* `SecureRandom` now defers loading OpenSSL until it's needed, reducing time to load `SecureRandom`.
* `Array#dup` and `Array#shift` have been made constant-time operations by sharing the array storage and keeping a starting index.

Bug fixes:

* Interop key-info works with non-string-like names.

Internal changes:

* Changes to the lexer and translator to reduce regular expression calls.
* Some JRuby sources have been updated to 9.1.13.0.

# 0.32, March 2018

New features:

* A new embedded configuration is used when TruffleRuby is used from another language or application. This disables features like signals which may conflict with the embedding application, and threads which may conflict with other languages, and enables features such as the use of polyglot IO streams.

Performance:

* Conversion of ASCII-only Ruby strings to Java strings is now faster.
* Several operations on multi-byte character strings are now faster.
* Native I/O reads are about 22% faster.

Bug fixes:

* The launcher accepts `--native` and similar options in  the `TRUFFLERUBYOPT` environment variable.

Internal changes:

* The launcher is now part of the TruffleRuby repository, rather than part of the GraalVM repository.
* `ArrayBuilderNode` now uses `ArrayStrategies` and `ArrayMirrors` to remove direct knowledge of array storage.
* `RStringPtr` and `RStringPtrEnd` now report as pointers for interop purposes, fixing several issues with `char *` usage in C extensions.<|MERGE_RESOLUTION|>--- conflicted
+++ resolved
@@ -84,11 +84,8 @@
 * Modify `Struct#{inspect,to_s}` to match MRI when the struct is nested inside of an anonymous class or module (@st0012, @nirvdrum).
 * `Fiber.current` and `Fiber#transfer` are available without `require 'fiber'` like in CRuby 3.1 (#2733, @eregon).
 * Add `freeze` keyword argument to `Marshal.load` (#2733, @andrykonchin).
-<<<<<<< HEAD
 * Add `Integer.try_convert` (#2733, @moste00, @eregon).
-=======
 * Support optional `:in` keyword argument for `Time.now` and `Time.new` (#2733, @andrykonchin).
->>>>>>> 391a81f3
 
 Performance:
 
