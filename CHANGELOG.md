# 22.2.0

New features:


Bug fixes:

* Fix `rb_id2name` to ensure the native string will have the same lifetime as the id (#2630, @aardvark179).
* Fix `MatchData#[]` exception when passing a length argument larger than the number of match values (#2636, @nirvdrum).
* Fix `MatchData#[]` exception when supplying a large negative index along with a length argument (@nirvdrum).
* Fix capacity computation for huge `Hash` (#2635, @eregon).
* Fix aliased methods to return the correct owner when method is from a superclass (@bjfish).
* Fix `String#[Regexp, Integer]` when the capture group exists but is not matched (@eregon).
* Fix `File.open` mode string parsing when binary option is the third character (@bjfish).
* Fix `rb_scan_args_kw` macro to avoid shadowing variables (#2649, @aardvark179).
<<<<<<< HEAD
* Fix `String#unpack("Z")` to not advance after the null byte, like CRuby (#2659, @aardvark179).
=======
* Fix `Float#round` to avoid losing precision during the rounding process (@aardvark179).
>>>>>>> 00410d1c

Compatibility:

* Updated to Ruby 3.0.3. The 3 CVEs did not affect TruffleRuby, this is to bring the stdlib and gem updates (@eregon).
* Fix `Marshal.dump` to raise an error when an object has singleton methods (@bjfish).
* `Exception#full_message` now defaults the order to `:top` like CRuby 3+ (@eregon).
* Fix `Process.wait2` to return `nil` when the `WNOHANG` flag is given and the child process is still running (@bjfish).
* Disable most `nokogiri` C extension patches when system libraries are not being used (#2693, @aardvark179).
* Implement `rb_gc_mark_maybe` and `rb_global_variable` to ensure `VALUE` stay live in C extensions (@aardvark179).
* Implement `rb_imemo_tmpbuf` allocation for `ripper` (@aardvark179).
* Implement `inherit` argument for `Module#class_variables` (#2653, @bjfish).
* Fix `Float#/` when dividing by `Rational` (@bjfish).
* `Process.euid=` should accept String (#2615, @ngtban).
* Fix `instance_variable_get` and `instance_variable_set` for immutable objects (@bjfish).
* `Thread#raise(exc, message)` now calls `exc.exception` in the target thread like CRuby (@eregon).
* Define `Process::{CLOCK_BOOTTIME,CLOCK_BOOTTIME_ALARM,CLOCK_REALTIME_ALARM}` (#1480, @eregon).
* Improve support of `:chomp` keyword argument in `IO` and `StringIO` methods (#2650, @andrykonchin). 

Performance:

* Reimplement `Float#to_s` for better performance (#1584, @aardvark179).
* Improve reference processing by making C object free functions and other finalizers more lightweight (@aardvark179).
* Improve performance of `RSTRING_PTR` for interned strings (@aardvark179).
* Cache constant argument formats used with `rb_scan_args_kw` (@aardvark179).

Changes:

* `-Werror=implicit-function-declaration` is now used for compiling C extensions to fail more clearly and earlier if a function is missing, like CRuby 3.2 (#2618, @eregon).

# 22.1.0

New features:

* Foreign exceptions are now fully integrated and have most methods of `Exception` (@eregon).
* Foreign exceptions can now be rescued with `rescue Polyglot::ForeignException` or `rescue foreign_meta_object` (#2544, @eregon).

Bug fixes:

* Guard against unterminated ranges in file matching patterns (#2556, @aardvark179).
* Fixed `rb_proc_new` to return a proc that will pass all required arguments to C (#2556, @aardvark179).
* Fixed `String#split` to return empty array when splitting all whitespace on whitespace (#2565, @bjfish).
* Raise `RangeError` for `Time.at(bignum)` (#2580, @eregon).
* Fix `Integer#{<<,>>}` with RHS bignum and long (@eregon).
* Fix a resource leak from allocators defined in C extensions (@aardvark179).
* `SIGINT`/`Interrupt`/`Ctrl+C` now shows the backtrace and exits as signaled, like CRuby (@eregon).
* Update patch feature finding to prefer the longest matching load path (#2605, @bjfish).
* Fix `Hash#{to_s,inspect}` for keys whose `#inspect` return a frozen String (#2613, @eregon).
* Fix `Array#pack` with `x*` to not output null characters (#2614, @bjfish).
* Fix `Random#rand` not returning random floats when given float ranges (#2612, @bjfish).
* Fix `Array#sample` for `[]` when called without `n` and a `Random` is given (#2612, @bjfish).
* Fix `Module#const_get` to raise a `NameError` when nested modules do not exist (#2610, @bjfish).
* Ensure native `VALUE`s returned from C are unwrapped before the objects can be collected (@aardvark179).
* Fix `Enumerator::Lazy#with_index` to start with new index for multiple enumerations (@bjfish).
* Fix `rb_id2name` to ensure the native string will have the same lifetime as the id (#2630, @aardvark179).
* Fix `Integer#fdiv` and `Rational#to_f` for large `Integer` values (#2631, @bjfish).

Compatibility:

* Implement full Ruby 3 keyword arguments semantics (#2453, @eregon, @chrisseaton).
* Implement `ruby_native_thread_p` for compatibility (#2556, @aardvark179).
* Add `rb_argv0` for the `tk` gem. (#2556, @aardvark179).
* Implement more correct conversion of array elements by `Array#pack`(#2503, #2504, @aardvark179).
* Implement `Pathname#{empty?, glob}` (#2559, @bjfish)
* Fixed `Rational('')` to raise error like MRI (#2566, @aardvark179).
* Freeze instances of `Range` but not subclasses, like CRuby (#2570, @MattAlp).
* When writing to STDOUT redirected to a closed pipe, no broken pipe error message will be shown now. (#2532, @gogainda).
* Use `#to_a` for converting `list` in `rescue *list` (#2572, @eregon).
* Implement 'rb_str_buf_append' (@bjfish).
* Add patch for `digest` so that TruffleRuby implementation is not overridden (@bjfish).
* Handle encoding conversion errors when reading directory entries (@aardvark179).
* Follow symlinks when processing `*/` directory glob patterns. (#2589, @aardvark179).
* Set `@gem_prelude_index` variable on the default load paths (#2586 , @bjfish)
* Do not call `IO#flush` dynamically from `IO#close` (#2594, @gogainda).
* Implement `rb_str_new_static` for C extensions that use it (@aardvark179).
* Rewrote `ArrayEachIteratorNode` and re-introduced `each` specs for MRI parity when mutating arrays whilst iterating, rather than crashing (#2587, @MattAlp)
* Update `String#rindex` to only accept `Regexp` or objects convertable to `String` as the first parameter (#2608, @bjfish).
* Update `String#<<` to require one argument (#2609, @bjfish).
* Update `String#split` to raise `TypeError` when false is given (#2606, @bjfish).
* Update `String#lstrip!` to remove leading null characters (#2607, @bjfish).
* Update `File.utime` to return the number of file names in the arguments (#2616, @bjfish).
* Update `Dir.foreach` to accept an `encoding` parameter (#2627, @bjfish).
* Update `IO.readlines` to ignore negative limit parameters (#2625 , @bjfish).
* Update `Math.sqrt` to raise a `Math::DomainError` for negative numbers (#2621, @bjfish).
* Update `Enumerable#inject` to raise an `ArgumentError` if no block or symbol are given (#2626, @bjfish).

Performance:

* Increase dispatch limit for string library to handle mutable, immutable and non-strings (@aardvark179)
* Switch to `Arrays.mismatch()` in string comparison for better performance (@aardvark179).
* Removed extra array allocations for method calls in the interpreter to improve warmup performance (@aardvark179).
* Optimize `Dir[]` by sorting entries as they are found and grouping syscalls (#2092, @aardvark179).
* Reduce memory footprint by tracking `VALUE`s created during C extension init separately (@aardvark179).
* Rewrote `ArrayEachIteratorNode` to optimize performance for a constant-sized array and reduce specializations to 1 general case (#2587, @MattAlp)
* Reduce conversion of `VALUE`s to native handle during common operations in C extensions (@aardvark179).
* Improved performance of regex boolean matches (e.g., `Regexp#match?`) by avoiding match data allocation in TRegex (#2588, @nirvdrum).
* Remove overhead when getting using `RDATA_PTR` (@aardvark179).
* Additional copy operations have been reduced when performing IO (#2536, @aardvark179).

Changes:

* Foreign exceptions are no longer translated to `RuntimeError` but instead remain as foreign exceptions, see the [documentation](doc/user/polyglot.md) for how to rescue them (@eregon).

# 22.0.0

New features:

* Updated to Ruby 3.0.2 (#2453, @eregon).

Bug fixes:

* Fix `File.utime` to use nanoseconds (#2448, @bjfish).
* Capture the intercepted feature path during patching to reuse during patch require (#2441, @bjfish).
* Update `Module#constants` to filter invalid constant identifiers (#2452, @bjfish).
* Fixed `-0.0 <=> 0.0` and `-0.0 <=> 0` to return `0` like on CRuby (#1391, @eregon).
* Fixed `Range#step` to return correct class with begin-less range (@ccocchi, #2516).
* Fixed exception creation when an `Errno` is sub-classed (@bjfish, #2521).
* Fixed `String#[]=` to use the negotiated encoding (@bjfish, #2545).

Compatibility:

* Implement `rb_sprintf` in our format compiler to provide consistent formatting across C standard libraries (@eregon).
* Update `defined?` to return frozen strings (#2450, @bjfish).
* Use compensated summation for `{Array,Enumerable}#sum` when floating point values are included (@eregon).
* `Module#attr_*` methods now return an array of method names (#2498, @gogainda).
* Fixed `Socket#(local|remote)_address` to retrieve family and type from the file descriptor (#2444, @larskanis).
* Add `Thread.ignore_deadlock` accessor (#2453, @bjfish).
* Allow `Hash#transform_keys` to take a hash argument (@ccocchi, #2464).
* Add `Enumerable#grep{_v}` optimization for `Regexp` (#2453, @bjfish).
* Update `IO#write` to accept multiple arguments (#2501, @bjfish).
* Do not warn when uninitialized instance variable is accessed (#2502, @andrykonchin).
* Remove `TRUE`, `FALSE`, and `NIL` constants like CRuby 3.0 (#2505, @andrykonchin).
* `Symbol#to_proc` now returns a lambda like in Ruby 3 (#2508, @andrykonchin).
* `Kernel#lambda` now warns if called without a literal block (#2500, @andrykonchin).
* Implement Hash#except (#2463, @wildmaples).
* Remove special `$SAFE` global and related C API methods (#2453, @bjfish).
* Assigning to a numbered parameter raises `SyntaxError` (#2506, @andrykonchin).
* Implement `--backtrace-limit` option (#2453, @bjfish).
* Update `String` methods to return `String` instances when called on a subclass (#2453, @bjfish).
* Update `String#encode` to support the `:fallback` option (#1391, @aardvark179).
* `Module#alias_method` now returns the defined alias as a symbol(#2499, @gogainda).
* Implement `Symbol#name` (#2453, @bjfish).
* Update `Module#{public, protected, private, public_class_method, private_class_method}` and top-level `private` and `public` methods to accept single array argument with a list of method names (#2453, @bjfish).
* Constants deprecated by `Module#deprecate_constant` only warn if `Warning[:deprecated]` is `true` (@eregon).
* All Array methods now return Array instances and not subclasses (#2510, @Strech).
* Integer#zero? overrides Numeric#zero? for optimization (#2453, @bjfish).
* Default `Kernel#eval` source file and line to `(eval):1` like CRuby 3 (#2453, @aardvark179).
* Add `GC.auto_compact` accessors for compatibility (#2453, @bjfish).
* Update accessing a class variable from the top-level scope to be a `RuntimeError` (#2453, @bjfish).
* Update interpolated strings to not be frozen (#2453, @bjfish).
* Add `WERRORFLAG` to `RbConfig` (#2519, @bjfish).
* Update `MatchData` methods to return `String` instances when called on a subclass (#2453, @bjfish).
* Implement `Proc#{==,eql?}` (#2453, @bjfish).
* Implement all `StringScanner` methods (#2520, @eregon).
* Handle `Kernel#clone(freeze: true)` (#2512, @andrykonchin).
* Relax `Fiber#transfer` limitations (#2453, @bjfish).
* Implement `Fiber#blocking?` like CRuby 3 (#2453, @aardvark179).
* Sort by default for `Dir.{glob,[]}` and add `sort:` keyword argument (#2523, @Strech).
* Implement `rb_str_locktmp` and `rb_str_unlocktmp` (#2524, @bjfish).
* Update `Kernel#instance_variables` to return insertion order (@bjfish).
* Fixed `rb_path2class()` to not error for a module (#2511, @eregon).
* Update `Kernel#print` to print `$_` when no arguments are given (#2531, @bjfish).
* Add category kwarg to Kernel.warn and Warning.warn (#2533, @Strech).
* Implement `GC.{measure_total_time, total_time}` and update `GC.stat` to update provided hash (#2535, @bjfish).
* Implement `Array#slice` with `ArithmeticSequence` (#2526, @ccocchi).
* Update `Hash#each` to consistently yield a 2-element array (#2453, @bjfish).
* Remove `Hash#{__store__, index}` methods for compatibility (#2546, @bjfish).
* Implement more correct conversion of array elements by `Array#pack` (#2503, #2504, @aardvark179).
* Update `String#split` to raise a `RangeError` when `limit` is larger than `int` (@bjfish).

Performance:

* Regexp objects are now interned in a similar way to symbols (@aardvark179).
* Improve performance of regexps using POSIX bracket expressions (e.g., `[[:lower:]]`) matching against ASCII-only strings (#2447, @nirvdrum).
* `String#sub`, `sub!`, `gsub`, and `gsub!` have been refactored for better performance (@aardvark179).
* Don't allocate a `MatchData` object when `Regexp#match?` or `String#match?` is used (#2509, @nirvdrum).
* Add `ENV.except` (#2507, @Strech).
* Fully inline the `Integer#+` and `Integer#-` logic for interpreter speed (#2518, @smarr).
* Remove unnecessary work in negotiating the encoding to use in a Regexp match (#2522, @nirvdrum).
* Add new fast paths for encoding negotiation between strings with different encodings, but which match common default cases (#2522, @nirvdrum).
* Reduce footprint by removing unnecessary nodes for accessing the `FrameOnStackMarker` (#2530, @smarr).

Changes:

* TruffleRuby now requires Java 11+ and no longer supports Java 8 (@eregon).

# 21.3.0

New features:

* [TRegex](https://github.com/oracle/graal/tree/master/regex) is now used by default, which provides large speedups for matching regular expressions.
* Add `Polyglot.languages` to expose the list of available languages.
* Add `Polyglot::InnerContext` to eval code in any available language in an inner isolated context (#2169).
* Foreign objects now have a dynamically-generated class based on their interop traits like `ForeignArray` and are better integrated with Ruby objects (#2149).
* Foreign arrays now have all methods of Ruby `Enumerable` and many methods of `Array` (#2149).
* Foreign hashes now have all methods of Ruby `Enumerable` and many methods of `Hash` (#2149).
* Foreign iterables (`InteropLibrary#hasIterator`) now have all methods of Ruby `Enumerable` (#2149).
* Foreign objects now implement `#instance_variables` (readable non-invocable members) and `#methods` (invocable members + Ruby methods).

Bug fixes:

* Fix `Marshal.load` of multiple `Symbols` with an explicit encoding (#1624).
* Fix `rb_str_modify_expand` to preserve existing bytes (#2392).
* Fix `String#scrub` when replacement is frozen (#2398, @LillianZ).
* Fix `Dir.mkdir` error handling for `Pathname` paths (#2397).
* `BasicSocket#*_nonblock(exception: false)` now only return `:wait_readable/:wait_writable` for `EAGAIN`/`EWOULDBLOCK` like MRI (#2400).
* Fix issue with `strspn` used in the `date` C extension compiled as a macro on older glibc and then missing the `__strspn_c1` symbol on newer glibc (#2406).
* Fix constant lookup when loading the same file multiple times (#2408).
* Fix handling of `break`, `next` and `redo` in `define_method(name, &block)` methods (#2418).
* Fix handling of incompatible types in `Float#<=>` (#2432, @chrisseaton).
* Fix issue with escaping curly braces for `Dir.glob` (#2425).
* Fix `base64` decoding issue with missing output (#2435).
* Fix `StringIO#ungetbyte` to treat a byte as a byte, not a code point (#2436). 
* Fix `defined?(yield)` when used inside a block (#2446).
* Fix a couple issues related to native memory allocation and release.

Compatibility:

* Implement `Process::Status.wait` (#2378).
* Update `rb_str_modify` and `rb_str_modify_expand` to raise a `FrozenError` when given a frozen string (#2392).
* Implement `rb_fiber_*` functions (#2402).
* Implement `rb_str_vcatf`.
* Add support for tracing allocations from C functions (#2403, @chrisseaton).
* Implement `rb_str_catf`.
* Search the executable in the passed env `PATH` for subprocesses (#2419).
* Accept a string as the pattern argument to `StringScanner#scan` and `StringScanner#check` (#2423).

Performance:

* Moved most of `MonitorMixin` to primitives to deal with interrupts more efficiently (#2375).
* Improved the performance of `rb_enc_from_index` by adding cached lookups (#2379, @nirvdrum).
* Improved the performance of many `MatchData` operations (#2384, @nirvdrum).
* Significantly improved performance of TRegex calls by allowing Truffle splitting (#2389, @nirvdrum).
* Improved `String#gsub` performance by adding a fast path for the `string_byte_index` primitive (#2380, @nirvdrum).
* Improved `String#index` performance by adding a fast path for the `string_character_index` primitive (#2383, @LillianZ).
* Optimized conversion of strings to integers if the string contained a numeric value (#2401, @nirvdrum).
* Use Truffle's `ContextThreadLocal` to speedup access to thread-local data.
* Provide a new fast path for `rb_backref*` and `rb_lastline*`functions from C extensions.

Changes:

* `foreign_object.class` on foreign objects is no longer special and uses `Kernel#class` (it used to return the `java.lang.Class` object for a Java type or `getMetaObject()`, but that is too incompatible with Ruby code).
* `Java.import name` imports a Java class in the enclosing module instead of always as a top-level constant.
* `foreign_object.keys` no longer returns members, use `foreign_object.instance_variables` or `foreign_object.methods` instead.
* `foreign_object.respond_to?(:class)` is now always true (before it was only for Java classes), since the method is always defined.

Security:

* Updated to Ruby 2.7.4 to fix CVE-2021-31810, CVE-2021-32066 and CVE-2021-31799.

# 21.2.0

New features:

* New `TruffleRuby::ConcurrentMap` data structure for use in [`concurrent-ruby`](https://github.com/ruby-concurrency/concurrent-ruby) (#2339, @wildmaples).

Bug fixes:

* Fix of different values of self in different scopes.
* `Truffle::POSIX.select` was being redefined repeatedly (#2332).
* Fix the `--backtraces-raise` and `--backtraces-rescue` options in JVM mode (#2335).
* Fix `File.{atime, mtime, ctime}` to include nanoseconds (#2337).
* Fix `Array#[a, b] = "frozen string literal".freeze` (#2355).
* `rb_funcall()` now releases the C-extension lock (similar to MRI).

Compatibility:

* Updated to Ruby 2.7.3. The `resolv` stdlib was not updated (`resolv` in 2.7.3 has [bugs](https://bugs.ruby-lang.org/issues/17748)).
* Make interpolated strings frozen for compatibility with Ruby 2.7 (#2304, @kirs).
* `require 'socket'` now also requires `'io/wait'` like CRuby (#2326).
* Support precision when formatting strings (#2281, @kirs).
* Make rpartition compatible with Ruby 2.7 (#2320, @gogainda).
* Include the type name in exception messages from `rb_check_type` (#2307).
* Fix `Hash#rehash` to remove duplicate keys after modifications (#2266, @MattAlp)
* Only fail `rb_check_type` for typed data, not wrapped untyped structs (#2331).
* Decide the visibility in `Module#define_method` based on `self` and the default definee (#2334).
* Configure `mandir` value in `RbConfig::CONFIG` and `RbConfig::MAKEFILE_CONFIG` (#2315).
* TruffleRuby now supports the Truffle polyglot Hash interop API.
* Implement `Fiber#raise` (#2338).
* Update `File.basename` to return new `String` instances (#2343).
* Allow `Fiber#raise` after `Fiber#transfer` like Ruby 3.0 (#2342).
* Fix `ObjectSpace._id2ref` for Symbols and frozen String literals (#2358).
* Implemented `Enumerator::Lazy#filter_map` (#2356).
* Fix LLVM toolchain issue on macOS 11.3 (#2352, [oracle/graal#3383](https://github.com/oracle/graal/issues/3383)).
* Implement `IO#set_encoding_by_bom` (#2372, pawandubey).
* Implemented `Enumerator::Lazy#with_index` (#2356).
* Implement `rb_backref_set`.
* Fix `Float#<=>` when comparing `Infinity` to other `#infinite?` values.
* Implement `date` library as a C extension to improve compatibility (#2344).

Performance:

* Make `#dig` iterative to make it faster and compile better for calls with 3+ arguments (#2301, @chrisseaton, @jantnovi).
* Make `Struct#dig` faster in interpreter by avoiding exceptions (#2306, @kirs).
* Reduce the number of AST nodes created for methods and blocks (#2261).
* Fiber-local variables are much faster now by using less synchronization.
* Improved the performance of the exceptional case of `String#chr` (#2318, @chrisseaton).
* Improved the performance of `IO#read_nonblock` when no data is available to be read.
* `TruffleSafepoint` is now used instead of custom logic, which no longer invalidates JITed code for guest safepoints (e.g., `Thread#{backtrace,raise,kill}`, `ObjectSpace`, etc)
* Significantly improved performance of `Time#strftime` for common formats (#2361, @wildmaples, @chrisseaton).
* Faster solution for lazy integer length (#2365, @lemire, @chrisseaton).
* Speedup `rb_funcallv*()` by directly unwrapping the C arguments array instead of going through a Ruby `Array` (#2089).
* Improved the performance of several `Truffle::RegexOperations` methods (#2374, @wildmapes, @nirvdrum).

Changes:

* `rb_iterate()` (deprecated since 1.9) no longer magically passes the block to `rb_funcall()`, use `rb_block_call()` instead.

Security:

* Updated to Ruby 2.7.3 to fix CVE-2021-28965 and CVE-2021-28966.

# 21.1.0

New features:

* Access to local variables of the interactive Binding via language bindings is now supported: `context.getBindings("ruby").putMember("my_var", 42);` (#2030).
* `VALUE`s in C extensions now expose the Ruby object when viewed in the debugger, as long as they have not been converted to native values.
* Signal handlers can now be run without triggering multi-threading.
* Fibers no longer trigger Truffle multi-threading.

Bug fixes:

* `Range#to_a` wasn't working for `long` ranges (#2198, @tomstuart and @LillianZ).
* Show the interleaved host and guest stacktrace for host exceptions (#2226).
* Fix the label of the first location reported by `Thread#backtrace_locations` (#2229).
* Fix `Thread.handle_interrupt` to defer non-pure interrupts until the end of the `handle_interrupt` block (#2219).
* Clear and restore errinfo on entry and normal return from methods in C extensions (#2227).
* Fix extra whitespace in squiggly heredoc with escaped newline (#2238, @wildmaples and @norswap).
* Fix handling of signals with `--single-threaded` (#2265).
* Fix `Enumerator::Lazy#{chunk_while, slice_before, slice_after, slice_when}` to return instances of `Enumerator::Lazy` (#2273).
* Fix `Truffle::Interop.source_location` to return unavailable source sections for modules instead of null (#2257).
* Fix usage of `Thread.handle_interrupt` in `MonitorMixin#mon_synchronize`.
* Fixed `TruffleRuby.synchronized` to handle guest safepoints (#2277).
* Fix control flow bug when assigning constants using ||= (#1489).
* Fix `Kernel#raise` argument handling for hashes (#2298).
* Set errinfo when `rb_protect` captures a Ruby exception (#2245).
* Fixed handling of multiple optional arguments and keywords when passed a positional `Hash` (#2302).

Compatibility:

* Prepend the GraalVM LLVM Toolchain to `PATH` when installing gems (#1974, #1088, #1343, #1400, #1947, #1931, #1588).
* Installing the `nokogiri` gem now defaults to use the vendored `libxml2` and `libxslt`, similar to CRuby, which means the corresponding system packages are no longer needed (#62).
* Implemented `$LOAD_PATH.resolve_feature_path`.
* Add `Pathname#/` alias to `Pathname#+` (#2178).
* Fixed issue with large `Integer`s in `Math.log` (#2184).
* Updated `Regexp.last_match` to support `Symbol` and `String` parameter (#2179).
* Added support for numbered block parameters (`_1` etc).
* Fixed `String#upto` issue with non-ascii strings (#2183).
* Implemented partial support for pattern matching (#2186).
* Make `File.extname` return `'.'` if the path ends with one (#2192, @tomstuart).
* Include fractional seconds in `Time#inspect` output (#2194, @tomstuart).
* Add support for `Integer#[Range]` and `Integer#[start, length]` (#2182, @gogainda).
* Allow private calls with `self` as an explicit receiver (#2196, @wildmaples).
* Fixed `:perm` parameter for `File.write`.
* Implemented `Time#floor` and `#ceil` (#2201, @wildmaples).
* Allow `Range#include?` and `#member?` with `Time` (#2202, @wildmaples).
* Implemented `Comparable#clamp(Range)` (#2200, @wildmaples).
* Added a `Array#minmax` to override `Enumerable#minmax` (#2199, @wildmaples).
* Implemented `chomp` parameter for `IO.{readlines, foreach}` (#2205).
* Implemented the Debug Inspector C API.
* Added beginless range support for `Range#{new, bsearch, count, each, equal_value, first, inspect, max, min, size, cover?, include?, ===}`.
* Added beginless range support for `Array#{[], []=, slice, slice!, to_a, fill, values_at}` (#2155, @LillianZ).
* Added beginless range support for `String#{byteslice, slice, slice!}` and `Symbol#slice` (#2211, @LillianZ).
* Added beginless range support for `Kernel#{caller, caller_locations}` and `Thread#backtrace_locations` (#2211, @LillianZ).
* Make rand work with exclusive range with Float (#1506, @gogainda)
* Fixed `String#dump`'s formatting of escaped unicode characters (#2217, @meganniu).
* Switched to the io-console C extension from C ruby for better performance and compatibility in `irb`.
* Coerce the message to a `String` for `BasicSocket#send` (#2209, @HoneyryderChuck).
* Support buffer argument for `UDPSocket#recvfrom_nonblock` (#2209, @HoneyryderChuck).
* Fixed `Integer#digits` implementation to handle more bases (#2224, #2225).
* Support the `inherit` parameter for `Module#{private, protected, public}_method_defined?`.
* Implement `Thread.pending_interrupt?` and `Thread#pending_interrupt?` (#2219).
* Implement `rb_lastline_set` (#2170).
* Implemented `Module#const_source_location` (#2212, @tomstuart and @wildmaples).
* Do not call `File.exist?` in `Dir.glob` as `File.exist?` is often mocked (#2236, @gogainda).
* Coerce the inherit argument to a boolean in `Module#const_defined?` and `Module#const_get` (#2240).
* Refinements take place at `Object#method` and `Module#instance_method` (#2004, @ssnickolay).
* Add support for `rb_scan_args_kw` in C API (#2244, @LillianZ).
* Update random implementation layout to be more compatible (#2234).
* Set `RbConfig::CONFIG['LIBPATHFLAG'/'RPATHFLAG']` like MRI to let `$LIBPATH` changes in `extconf.rb` work.
* Access to path and mode via `rb_io_t` from C has been changed to improve compatibility for io-console.
* Implemented the `Time.at` `in:` parameter.
* Implemented `Kernel#raise` `cause` parameter.
* Improved compatibility of `Signal.trap` and `Kernel#trap` (#2287, @chrisseaton).
* Implemented `GC.stat(:total_allocated_objects)` as `0` (#2292, @chrisseaton).
* `ObjectSpace::WeakMap` now supports immediate and frozen values as both keys and values (#2267).
* Call `divmod` when coercion to `Float` fails for `#sleep` (#2289, @LillianZ).

Performance:

* Multi-Tier compilation is now enabled by default, which improves warmup significantly.
* Improve the performance of checks for recursion (#2189, @LillianZ).
* Improve random number generation performance by avoiding synchronization (#2190, @ivoanjo).
* We now create a single call target per block by default instead of two.
* Some uses of class variables are now much better optimized (#2259, @chrisseaton).
* Several methods that need the caller frame are now always inlined in their caller, which speeds up the interpreter and reduces footprint.
* Pasting code in IRB should be reasonably fast, by updating to `irb` 1.3.3 and `reline` 0.2.3 (#2233).

Changes:

* Standalone builds of TruffleRuby are now based on JDK11 (they used JDK8 previously). There should be no user-visible changes. Similarly, JDK11 is now used by default in development instead of JDK8.
* The deprecated `Truffle::System.synchronized` has been removed.
* `Java.synchronized` has been removed, it did not work on host objects.

# 21.0.0

Release notes:

* The new IRB is quite slow when copy/pasting code into it. This is due to an inefficient `io/console` implementation which will be addressed in the next release. A workaround is to use `irb --readline`, which disables some IRB features but is much faster for copy/pasting code.

New features:

* Updated to Ruby 2.7.2 (#2004).

Bug fixes:

* Fix error message when the method name is not a Symbol or String for `Kernel#respond_to?` (#2132, @ssnickolay)
* Fixed setting of special variables in enumerators and enumerables (#1484).
* Fixed return value of `Enumerable#count` and `Enumerable#uniq` with multiple yielded arguments (#2145, @LillianZ).
* Fixed `String#unpack` for `w*` format (#2143).
* Fixed issue with ``Kernel#` `` when invalid UTF-8 given (#2118).
* Fixed issue with `Method#to_proc` and special variable storage (#2156).
* Add missing `offset` parameter for `FFI::Pointer#put_array_of_*` (#1525).
* Fixed issue with different `Struct`s having the same hash values (#2214).

Compatibility:

* Implement `String#undump` (#2131, @kustosz)
* `Errno` constants with the same `errno` number are now the same class.
* Implement `Enumerable#tally` and `Enumerable#filter_map` (#2144 and #2152, @LillianZ).
* Implement `Range#minmax`.
* Pass more `Enumerator::Lazy#uniq` and `Enumerator::Lazy#chunk` specs (#2146, @LillianZ).
* Implement `Enumerator#produce` (#2160, @zverok)
* Implement `Complex#<=>` (#2004, @ssnickolay).
* Add warning for `proc` without block (#2004, @ssnickolay).
* Implemented `FrozenError#receiver`.
* `Proc#<<` and `Proc#>>` raises TypeError if passed not callable object (#2004, @ssnickolay).
* Support time and date related messages for `Time` (#2166).
* Updated `Dir.{glob,[]}` to raise `ArgumentError` for nul-separated strings.
* `Kernel#lambda` with no block in a method called with a block raises an exception (#2004, @ssnickolay).
* Implemented `BigDecimal` as C extension to improve compatibility.
* Comment lines can be placed between fluent dot now (#2004, @ssnickolay).
* Implemented `rb_make_exception`.
* `**kwargs` now accept non-Symbol keys like Ruby 2.7.
* Updated the Unicode Emoji version (#2173, @wildmaples).
* Added `Enumerator::Yielder#to_proc`.
* Implemented `Enumerator::Lazy#eager`.
* Updated `Method#inspect` to include paremeter information.
* Update `Module#name` to return the same frozen string.
* Implemented `inherit` argument for `Module#autoload?`.

Performance:

* Refactor and implement more performant `MatchData#length` (#2147, @LillianZ).
* Refactor and implement more performant `Array#sample` (#2148, @LillianZ).
* `String#inspect` is now more efficient.

Changes:

* All `InteropLibrary` messages are now exposed consistently as methods on `Truffle::Interop` (#2139). Some methods were renamed to match the scheme described in the documentation.

# 20.3.0

Bug fixes:

* Handle foreign null object as falsy value (#1902, @ssnickolay)
* Fixed return value of `Enumerable#first` with multiple yielded arguments (#2056, @LillianZ).
* Improve reliability of the post install hook by disabling RubyGems (#2075).
* Fixed top level exception handler to print exception cause (#2013).
* Fixed issue when extending FFI from File (#2094).
* Fixed issue with `Kernel#freeze` not freezing singleton class (#2093).
* Fixed `String#encode` with options issue (#2091, #2095, @LillianZ)
* Fixed issue with `spawn` when `:close` redirect is used (#2097).
* Fixed `coverage` issue when `*eval` is used (#2078).
* Use expanded load paths for feature matching (#1501).
* Fixed handling of post arguments for `super()` (#2111).
* Fixed `SystemStackError` sometimes replaced by an internal Java `NoClassDefFoundError` on JVM (#1743).
* Fixed constant/identifier detection in lexer for non-ASCII encodings (#2079, #2102, @ivoanjo).
* Fixed parsing of `--jvm` as an application argument (#2108).
* Fix `rb_rescue2` to ignore the end marker `(VALUE)0` (#2127, #2130).
* Fix status and output when SystemExit is subclassed and raised (#2128)
* Fix `String#{chomp, chomp!}` issue with invalid encoded strings (#2133).

Compatibility:

* Run `at_exit` handlers even if parsing the main script fails (#2047).
* Load required libraries (`-r`) before parsing the main script (#2047).
* `String#split` supports block (#2052, @ssnickolay)
* Implemented `String#{grapheme_clusters, each_grapheme_cluster}`.
* Fix the caller location for `#method_added` (#2059).
* Fix issue with `Float#round` when `self` is `-0.0`.
* Fix `String#unpack` issue with `m0` format (#2065).
* Fix issue with `File.absolute_path` returning a path to current directory (#2062).
* Update `Range#cover?` to handle `Range` parameter.
* Fix `String#{casecmp, casecmp?}` parameter conversion.
* Fix `Regexp` issue which raised syntax error instead of `RegexpError` (#2066).
* Handle `Object#autoload` when autoload itself (#1616, @ssnickolay)
* Skip upgraded default gems while loading RubyGems (#2075).
* Verify that gem paths are correct before loading RubyGems (#2075).
* Implement `rb_ivar_count`.
* Implemented `rb_yield_values2`.
* Implemented `Digest::Base#{update, <<}` (#2100).
* Pass the final `super` specs (#2104, @chrisseaton).
* Fix arity for arguments with optional kwargs (#1669, @ssnickolay)
* Fix arity for `Proc` (#2098, @ssnickolay)
* Check bounds for `FFI::Pointer` accesses when the size of the memory behind is known.
* Implement negative line numbers for eval (#1482).
* Support refinements for `#to_s` called by string interpolation (#2110, @ssnickolay)
* Module#using raises error in method scope (#2112, @ssnickolay)
* `File#path` now returns a new mutable String on every call like MRI (#2115).
* Avoid infinite recursion when redefining `Warning#warn` and calling `Kernel#warn` (#2109).
* Convert objects with `#to_path` in `$LOAD_PATH` (#2119).
* Handle the functions being native for `rb_thread_call_without_gvl()` (#2090).
* Support refinements for Kernel#respond_to? (#2120, @ssnickolay)
* JCodings has been updated from 1.0.45 to 1.0.55.
* Joni has been updated from 2.1.30 to 2.1.40.

Performance:

* Calls with a literal block are no longer always split but instead the decision is made by the Truffle splitting heuristic.
* `Symbol#to_proc` is now AST-inlined in order to not rely on splitting and to avoid needing the caller frame to find refinements which apply.
* `Symbol#to_proc` is now globally cached per Symbol and refinements, to avoid creating many redundant `CallTargets`.
* Setting and access to the special variables `$~` and `$_` has been refactored to require less splitting.

Changes:

* Migrated from JLine 2 to JLine 3 for the `readline` standard library.

# 20.2.0

New features:

* Updated to Ruby 2.6.6.
* Use `InteropLibrary#toDisplayString()` to better display objects from other languages.
* Implement writing to the top scope for global variables (#2024).
* `foreign_object.to_s` now uses `InteropLibrary#toDisplayString()` (and still `asString()` if `isString()`).
* `foreign_object.inspect` has been improved to be more useful (include the language and meta object).
* `foreign_object.class` now calls `getMetaObject()` (except for Java classes, same as before).
* Add basic support for Linux ARM64.
* `foreign_object.name = value` will now call `Interoplibrary#writeMember("name", value)` instead of `invokeMember("name=", value)`.
* Always show the Ruby core library files in backtraces (#1414).
* The Java stacktrace is now shown when sending SIGQUIT to the process, also on TruffleRuby Native, see [Debugging](doc/user/debugging.md) for details (#2041).
* Calls to foreign objects with a block argument will now pass the block as the last argument.
* `foreign.name` will now use `invokeMember` if invocable and if not use `readMember`, see `doc/contrib/interop_implicit_api.md` for details.
* `foreign.to_f` and `foreign.to_i` will now attempt to convert to Ruby `Float` and `Integer` (#2038).
* `foreign.equal?(other)` now uses `InteropLibrary#isIdentical(other)` and `foreign.object_id/__id__` now uses `InteropLibrary#identityHashCode()`.

Bug fixes:

* Fix `#class_exec`, `#module_exec`, `#instance_eval`, and `instance_exec` to use activated refinements (#1988, @ssnickolay).
* Fixed missing method error for FFI calls with `blocking: true` when interrupted.
* Use upgraded default gems when installed (#1956).
* Fixed `NameError` when requiring an autoload path that does not define the autoload constant (#1905).
* Thread local IO buffers are now allocated using a stack to ensure safe operating if a signal handler uses one during an IO operation.
* Fixed `TracePoint` thread-safety by storing the state on the Ruby `Thread` (like MRI) instead of inside the `TracePoint` instance.
* Make `require 'rubygems/package'` succeed and define `Gem::Deprecate` correctly (#2014).
* Fix `MBCLEN_CHARFOUND_P` error.
* Fix `rb_enc_str_new` when `NULL` encoding is given with a constant string.
* Fixed `rb_enc_precise_mbclen` to handle more inputs.
* The output for `--engine.TraceCompilation` is now significantly easier to read, by having shorter method names and source names (oracle/graal#2052).
* Fix indentation for squiggly heredoc with single quotes (#1564).
* Only print members which are readable for foreign `#inspect` (#2027).
* Fixed the return value of the first call to `Kernel#srand` in a Thread (#2028).
* Fix missing flushing when printing an exception at top-level with a custom backtrace, which caused no output being shown (#1750, #1895).
* Use the mode of the given `IO` for `IO#reopen(IO)` which is important for the 3 standard IOs (#2034).
* Fix potential deadlock when running finalizers (#2041).
* Let `require 'rubygems/specification'` work before `require 'rubygems'`.

Compatibility:

* Implement `UnboundMethod#bind_call`.
* Implemented `ObjectSpace::WeakMap` (#1385, #1958).
* Implemented `strtod` and `ruby_strtod` (#2007).
* Fix detection of `#find_type` in FFI to ignore `MakeMakefile#find_type` from `mkmf` (#1896, #2010).
* Implemented `rb_uv_to_utf8` (#1998, @skateman).
* Implemented `rb_str_cat_cstr`.
* Implemented `rb_fstring`.
* Support `#refine` for Module (#2021, @ssnickolay).
* Implemented `rb_ident_hash_new`.
* Improved the compatibility of `Symbol.all_symbols` (#2022, @chrisseaton).
* Implemented `rb_enc_str_buf_cat`.
* Implemented `rb_int_positive_pow`.
* Implemented `rb_usascii_str_new_lit`.
* Define `#getch` and `#getpass` on `StringIO` when `io/console` is required.
* Implemented `rb_uv_to_utf8` (#1998).
* Single character IDs now behave more like those in MRI to improve C extension compatibility, so `rb_funcall(a, '+', b)` will now do the same thing as in MRI.
* Removed extra public methods on `String`.
* Implemented `rb_array_sort` and `rb_array_sort_bang`.
* Do not create a finalizers `Thread` if there are other public languages, which is helpful for polyglot cases (#2035).
* Implemented `rb_enc_isalnum` and `rb_enc_isspace`.
* `RUBY_REVISION` is now the full commit hash used to build TruffleRuby, similar to MRI 2.7+.
* Implemented `rb_enc_mbc_to_codepoint`.
* Changed the lookup methods to achieve Refinements specification (#2033, @ssnickolay)
* Implemented `Digest::Instance#new` (#2040).
* Implemented `ONIGENC_MBC_CASE_FOLD`.
* Fixed `Thread#raise` to call the exception class' constructor with no arguments when given no message (#2045).
* Fixed `refine + super` compatibility (#2039, #2048, @ssnickolay)
* Make the top-level exception handler more compatible with MRI (#2047).
* Implemented `rb_enc_codelen`.
* Implemented `Ripper` by using the C extension (#1585).

Changes:

* RubyGems gem commands updated to use the `--no-document` option by default.

Performance:

* Enable lazy translation from the parser AST to the Truffle AST for user code by default. This should improve application startup time (#1992).
* `instance variable ... not initialized` and similar warnings are now optimized to have no peak performance impact if they are not printed (depends on `$VERBOSE`).
* Implement integer modular exponentiation using `BigInteger#mod_pow` (#1999, @skateman)
* Fixed a performance issue when computing many substrings of a given non-leaf `String` with non-US-ASCII characters.
* Speedup native handle to Ruby object lookup for C extensions.

# 20.1.0

New features:

* Nightly builds of TruffleRuby are now available, see the README for details (#1483).
* `||=` will not compile the right-hand-side if it's only executed once, to match the idiomatic lazy-initialisation use-case ([blog post](https://engineering.shopify.com/blogs/engineering/optimizing-ruby-lazy-initialization-in-truffleruby-with-deoptimization), #1887, @kipply).
* Added `--metrics-profile-require` option to profile searching, parsing, translating and loading files.
* Added support for captured variables for the Truffle instruments (e.g. Chrome debugger).

Bug fixes:

* Fixed `Exception#dup` to copy the `Exception#backtrace` string array.
* Fixed `rb_warn` and `rb_warning` when used as statements (#1886, @chrisseaton).
* Fixed `NameError.new` and `NoMethodError.new` `:receiver` argument.
* Correctly handle large numbers of arguments to `rb_funcall` (#1882).
* Added arity check to `Module#{include, prepend}`.
* Fix `OpenSSL::Digest.{digest,hexdigest,base64digest}` to handle `algorithm, data` arguments (#1889, @bdewater).
* Fixed `SystemCallError.new` parameter conversion.
* Fixed `File#{chmod, umask}` argument conversion check.
* Added warning in `Hash.[]` for non-array elements.
* Fixed `File.lchmod` to raise `NotImplementedError` when not available.
* `RSTRING_PTR()` now always returns a native pointer, resolving two bugs `memcpy`ing to (#1822) and from (#1772) Ruby Strings.
* Fixed issue with duping during splat (#1883).
* Fixed `Dir#children` implementation.
* Fixed `SignalException.new` error when bad parameter given.
* Added deprecation warning to `Kernel#=~`.
* Fixed `puts` for a foreign objects, e.g. `puts Polyglot.eval('js', '[]')` (#1881).
* Fixed `Exception#full_message` implementation.
* Updated `Kernel.Complex()` to handle the `exception: false` parameter.
* Fixed `Kernel#dup` to return self for `Complex` and `Rational` objects.
* Updated `Kernel.Float()` to handle the `exception: false` parameter.
* Fixed `String#unpack` `M` format (#1901).
* Fixed error when `SystemCallError` message contained non-ASCII characters.
* Fixed `rb_rescue` to allow null rescue methods. (#1909, @kipply).
* Fixed incorrect comparisons between bignums and doubles.
* Prevented some internal uses of `Kernel#caller_locations` to be overridden by user code (#1934).
* Fixed an issue caused by recursing inlining within `Regexp#quote` (#1927).
* Updated `Kernel.Float()` to return given string in error message (#1945).
* Parameters and arity of methods derived from `method_missing` should now match MRI (#1921).
* Fixed compile error in `RB_FLOAT_TYPE_P` macro (#1928).
* Fixed `Symbol#match` to call the block with the `MatchData` (#1933).
* Fixed `Digest::SHA2.hexdigest` error with long messages (#1922).
* Fixed `Date.parse` to dup the coerced string to not modify original (#1946).
* Update `Comparable` error messages for special constant values (#1941).
* Fixed `File.ftype` parameter conversion (#1961).
* Fixed `Digest::Instance#file` to not modify string literals (#1964).
* Make sure that string interpolation returns a `String`, and not a subclass (#1950).
* `alias_method` and `instance_methods` should now work correctly inside a refinement (#1942).
* Fixed `Regexp.union` parameter conversion (#1963).
* `IO#read(n)` no longer buffers more than needed, which could cause hanging if detecting readability via a native call such as `select(2)` (#1951).
* Fixed `Random::DEFAULT.seed` to be different on boot (#1965, @kipply)
* `rb_encoding->name` can now be read even if the `rb_encoding` is stored in native memory.
* Detect and cut off recursion when inspecting a foreign object, substituting an ellipsis instead.
* Fixed feature lookup order to check every `$LOAD_PATH` path entry for `.rb`, then every entry for native extension when `require` is called with no extension.
* Define the `_DARWIN_C_SOURCE` macro in extension makefiles (#1592).
* Change handling of var args in `rb_rescue2` to handle usage in C extensions (#1823).
* Fixed incorrect `Encoding::CompatibilityError` raised for some interpolated Regexps (#1967).
* Actually unset environment variables with a `nil` value for `Process.spawn` instead of setting them to an empty String.
* Core library methods part of the Native Image heap are no longer added in the compilation queue on the first call, but after they reach the thresholds like other methods.
* Fix `RbConfig::CONFIG['LIBRUBY_SO']` file extension.
* Fix `char`, `short`, `unsigned char`,  `unsigned int`, and `unsigned short` types in `Fiddle` (#1971).
* Fix `IO#select` to reallocate its buffer if it is interrupted by a signal.
* Fix issue where interpolated string matched `#` within string as being a variable (#1495).
* Fix `File.join` to raise error on strings with null bytes.
* Fix initialization of Ruby Thread for foreign thread created in Java.
* Fix registration of default specs in RubyGems (#1987).

Compatibility:

* The C API type `VALUE` is now defined as `unsigned long` as on MRI. This enables `switch (VALUE)` and other expressions which rely on `VALUE` being an integer type (#1409, #1541, #1675, #1917, #1954).
* Implemented `Float#{floor, ceil}` with `ndigits` argument.
* Implemented `Thread#fetch`.
* Implemented `Float#truncate` with `ndigits` argument.
* Made `String#{byteslice, slice, slice!}` and `Symbol#slice` compatible with endless ranges.
* Implemented "instance variable not initialized" warning.
* Make `Kernel#{caller, caller_locations}` and `Thread#backtrace_locations` compatible with endless ranges.
* Implemented `Dir#each_child`.
* Implemented `Kernel.{chomp, chop}` and `Kernel#{chomp, chop}`.
* Implemented `-p` and `-a`, and `-l` CLI options.
* Convert the argument to `File.realpath` with `#to_path` (#1894).
* `StringIO#binmode` now sets the external encoding to BINARY like MRI (#1898).
* `StringIO#inspect` should not include the contents of the `StringIO` (#1898).
* Implemented `rb_fd_*` functions (#1623).
* Fixed uninitialized variable warnings in core and lib (#1897).
* Make `Thread#backtrace` support omit, length and range arguments.
* Implemented `Range#%`.
* Fixed the type of the `flags` field of `rb_data_type_t` (#1911).
* Implemented `rb_obj_is_proc` (#1908, @kipply, @XrXr).
* Implemented C API macro `RARRAY_ASET()`.
* Implemented `num2short` (#1910, @kipply).
* `RSTRING_END()` now always returns a native pointer.
* Removed `register` specifier for `rb_mem_clear()` (#1924).
* Implemented `Thread::Backtrace::Locations#base_label` (#1920).
* Implemented `rb_mProcess` (#1936).
* Implemented `rb_gc_latest_gc_info` (#1937).
* Implemented `RBASIC_CLASS` (#1935).
* Yield 2 arguments for `Hash#map` if the arity of the block is > 1 (#1944).
* Add all `Errno` constants to match MRI, needed by recent RubyGems.
* Silence `ruby_dep` warnings since that gem is unmaintained.
* Clarify error message for not implemented `Process.daemon` (#1962).
* Allow multiple assignments in conditionals (#1513).
* Update `NoMethodError#message` to match MRI (#1957).
* Make `StringIO` work with `--enable-frozen-string-literal` (#1969).
* Support `NULL` for the status of `rb_protect()`.
* Ensure `BigDecimal#inspect` does not call `BigDecimal#to_s` to avoid behaviour change on `to_s` override (#1960).
* Define all C-API `rb_{c,m,e}*` constants as C global variables (#1541).
* Raise `ArgumentError` for `Socket.unpack_sockaddr_un` if the socket family is incorrect.
* Implemented `RTYPEDDATA_*()` macros and `rb_str_tmp_new()` (#1975).
* Implemented `rb_set_end_proc` (#1959).
* Implemented `rb_to_symbol`.
* Implemented `rb_class_instance_methods`, `rb_class_public_instance_methods`, `rb_class_protected_instance_methods`, and `rb_class_private_instance_methods`.
* Implemented `rb_tracepoint_new`, `rb_tracepoint_disable`, `rb_tracepoint_enable`, and `rb_tracepoint_enabled_p` (#1450).
* Implemented `RbConfig::CONFIG['AR']` and `RbConfig::CONFIG['STRIP']` (#1973).
* Not yet implemented C API functions are now correctly detected as missing via `mkmf`'s `have_func` (#1980).
* Accept `RUBY_INTERNAL_EVENT_{NEWOBJ,FREEOBJ}` events but warn they are not triggered (#1978, #1983).
* `IO.copy_stream(in, STDOUT)` now writes to `STDOUT` without buffering like MRI.
* Implemented `RbConfig['vendordir']`.
* Implemented `Enumerator::ArithmeticSequence`.
* Support `(struct RBasic *)->flags` and `->klass` from `ruby.h` (#1891, #1884, #1978).

Changes:

* `TRUFFLERUBY_RESILIENT_GEM_HOME` has been removed. Unset `GEM_HOME` and `GEM_PATH` instead if you need to.
* The deprecated `Truffle::System.full_memory_barrier`, `Truffle::Primitive.logical_processors`, and  `Truffle::AtomicReference` have been removed.
* The implicit interface for allowing Ruby objects to behave as polyglot arrays with `#size`, `#[]` methods has been removed and replaced with an explicit interface where each method starts with `polyglot_*`.
* Hash keys are no longer reported as polyglot members.
* All remaining implicit polyglot behaviour for `#[]` method was replaced with `polyglot_*` methods.
* Rename dynamic API to match InteropLibrary. All the methods keep the name as it is in InteropLibrary with the following changes: use snake_case, add `polyglot_` prefix, drop `get` and `is` prefix, append `?` on all predicates.
* Split `Truffle::Interop.write` into `.write_array_element` and `.write_member` methods.
* Rename `Truffle::Interop.size` to `.array_size`.
* Rename `Truffle::Interop.is_boolean?` to `.boolean?`.
* Split `Truffle::Interop.read` into `.read_member` and `.read_array_element`.
* Drop `is_` prefix in `Truffle::Interop.is_array_element_*` predicates.
* `Truffle::Interop.hash_keys_as_members` has been added to treat a Ruby Hash as a polyglot object with the Hash keys as members.

Performance:

* Optimized `RSTRING_PTR()` accesses by going to native directly, optimized various core methods, use Mode=latency and tune GC heap size for Bundler. This speeds up `bundle install` from 84s to 19s for a small Gemfile with 6 gems (#1398).
* Fixed memory footprint issue due to large compilation on Native Image, notably during `bundle install` (#1893).
* `ArrayBuilderNode` now uses a new Truffle library for manipulating array stores.
* Ruby objects passed to C extensions are now converted less often to native handles.
* Calling blocking system calls and running C code with unblocking actions has been refactored to remove some optimisation boundaries.
* `return` expressions are now rewritten as implicit return expressions where control flow allows this to be safely done as a tail optimisation. This can improve interpreter performance by up to 50% in some benchmarks, and can be applied to approximately 80% of return nodes seen in Rails and its dependencies (#1977).
* The old array strategy code has been removed and all remaining nodes converted to the new `ArrayStoreLibrary`.
* Updated `nil` to be a global immutable singleton (#1835).

# 20.0.0

New features:

* Enable and document `--coverage` option (#1840, @chrisseaton).
* Update the internal LLVM toolchain to LLVM 9 and reduce its download size.
* Updated to Ruby 2.6.5 (#1749).
* Automatically set `PKG_CONFIG_PATH` as needed for compiling OpenSSL on macOS (#1830).

Bug fixes:

* Fix `Tempfile#{size,length}` when the IO is not flushed (#1765, @rafaelfranca).
* Dump and load instance variables in subclasses of `Exception` (#1766, @rafaelfranca).
* Fix `Date._iso8601` and `Date._rfc3339` when the string is an invalid date (#1773, @rafaelfranca).
* Fail earlier for bad handle unwrapping (#1777, @chrisseaton).
* Match out of range `ArgumentError` message with MRI (#1774, @rafaelfranca).
* Raise `Encoding::CompatibilityError` with incompatible encodings on `Regexp` (#1775, @rafaelfranca).
* Fixed interactions between attributes and instance variables in `Struct` (#1776, @chrisseaton).
* Coercion fixes for `TCPServer.new` (#1780, @XrXr).
* Fix `Float#<=>` not calling `coerce` when `other` argument responds to it (#1783, @XrXr).
* Do not warn / crash when requiring a file that sets and trigger autoload on itself (#1779, @XrXr).
* Strip trailing whitespaces when creating a `BigDecimal` with a `String` (#1796, @XrXr).
* Default `close_others` in `Process.exec` to `false` like Ruby 2.6 (#1798, @XrXr).
* Don't clone methods when setting method to the same visibility (#1794, @XrXr).
* `BigDecimal()` deal with large rationals precisely (#1797, @XrXr).
* Make it possible to call `instance_exec` with `rb_block_call` (#1802, @XrXr).
* Check for duplicate members in `Struct.new` (#1803, @XrXr).
* `Process::Status#to_i` return raw `waitpid(2)` status (#1800, @XrXr).
* `Process#exec`: set close-on-exec to false for fd redirection (#1805, @XrXr, @rafaelfranca).
* Building C extensions should now work with frozen string literals (#1786).
* Keep the Truffle working directory in sync with the native working directory.
* Rename `to_native` to `polyglot_to_native` to match `polyglot_pointer?` and `polyglot_address` methods.
* Fixed missing partial evaluation boundary in `Array#{sort,sort!}` (#1727).
* Fixed the class of `self` and the wrapping `Module` for `Kernel#load(path, wrap=true)` (#1739).
* Fixed missing polyglot type declaration for `RSTRING_PTR` to help with native/managed interop.
* Fixed `Module#to_s` and `Module#inspect` to not return an extra `#<Class:` for singleton classes.
* Arrays backed by native storage now allocate the correct amount of memory (#1828).
* Fixed issue in `ConditionVariable#wait` that could lose a `ConditionVariable#signal`.
* Do not expose TruffleRuby-specific method `Array#swap` (#1816).
* Fixed `#inspect` on broken UTF-8 sequences (#1842, @chrisseaton).
* `Truffle::Interop.keys` should report methods of `String` and `Symbol` (#1817).
* `Kernel#sprintf` encoding validity has been fixed (#1852, @XrXr).
* Fixed `ArrayIndexOutOfBoundsException` in `File.fnmatch` (#1845).
* Make `String#concat` work with no or multiple arguments (#1519).
* Make `Array#concat` work with no or multiple arguments (#1519).
* Coerce `BigDecimal(arg)` using `to_str` (#1826).
* Fixed `NameError#dup`, `NoMethodError#dup`, and `SystemCallError#dup` to copy internal fields.
* Make `Enumerable#chunk` work without a block (#1518).
* Fixed issue with `SystemCallError.new` setting a backtrace too early.
* Fixed `BigDecimal#to_s` formatting issue (#1711).
* Run `END` keyword block only once at exit.
* Implement `Numeric#clone` to return `self`.
* Fixed `Symbol#to_proc` to create a `Proc` with `nil` `source_location` (#1663).
* Make `GC.start` work with keyword arguments.
* Fixed `Kernel#clone` for `nil`, `true`, `false`, `Integer`, and `Symbol`.
* Make top-level methods available in `Context#getBindings()` (#1838).
* Made `Kernel#caller_locations` accept a range argument, and return `nil` when appropriate.
* Made `rb_respond_to` work with primitives (#1869, @chrisseaton).
* Fixed issue with missing backtrace for `rescue $ERROR_INFO` (#1660).
* Fixed `Struct#hash` for `keyword_init: true` `Struct`.
* Fixed `String#{upcase!,downcase!,swapcase!}(:ascii)` for non-ASCII-compatible encodings like UTF-16.
* Fixed `String#capitalize!` for strings that weren't full ASCII.
* Fixed enumeration issue in `ENV.{select, filter}`.
* Fixed `Complex` and `Rational` should be frozen after initializing.
* Fixed `printf` should raise error when not enough arguments for positional argument.
* Removed "shadowing outer local variable" warning.
* Fixed parameter conversion to `String` in ENV methods.
* Fixed deprecation warning when `ENV.index` is called.
* Fixed issue with `ENV.each_key`.
* Fixed `ENV.replace` implementation.
* Fixed `ENV.udpate` implementation.
* Fixed argument handling in `Kernel.printf`.
* Fixed character length after conversion to binary from a non-US-ASCII String.
* Fixed issue with installing latest bundler (#1880).
* Fixed type conversion for `Numeric#step` `step` parameter.
* Fixed `Kernel#Integer` conversion.
* Fixed `IO.try_convert` parameter conversion.
* Fixed linking of always-inline C API functions with `-std=gnu90` (#1837, #1879).
* Avoid race conditions during `gem install` by using a single download thread.
* Do not use gems precompiled for MRI on TruffleRuby (#1837).
* Fixed printing foreign arrays that were also pointers (#1679).
* Fixed `nil#=~` to not warn.
* Fixed `Enumerable#collect` to give user block arity in the block passed to `Enumerable#each`.

Compatibility:

* Implemented `String#start_with?(Regexp)` (#1771, @zhublik).
* Various improvements to `SignalException` and signal handling (#1790, @XrXr).
* Implemented `rb_utf8_str_new`, `rb_utf8_str_new_cstr`, `rb_utf8_str_new_static` (#1788, @chrisseaton).
* Implemented the `unit` argument of `Time.at` (#1791, @XrXr).
* Implemented `keyword_init: true` for `Struct.new` (#1789, @XrXr).
* Implemented `MatchData#dup` (#1792, @XrXr).
* Implemented a native storage strategy for `Array` to allow better C extension compatibility.
* Implemented `rb_check_symbol_cstr` (#1814).
* Implemented `rb_hash_start` (#1841, @XrXr).
* JCodings has been updated from 1.0.42 to 1.0.45.
* Joni has been updated from 2.1.25 to 2.1.30.
* Implemented `Method#<<` and `Method#>>` (#1821).
* The `.bundle` file extension is now used for C extensions on macOS (#1819, #1837).
* Implemented `Comparable#clamp` (#1517).
* Implemented `rb_gc_register_mark_object` and `rb_enc_str_asciionly_p` (#1856, @chrisseaton).
* Implemented `rb_io_set_nonblock` (#1741).
* Include the major kernel version in `RUBY_PLATFORM` on macOS like MRI (#1860, @eightbitraptor).
* Implemented `Enumerator::Chain`, `Enumerator#+`, and `Enumerable#chain` (#1859, #1858).
* Implemented `Thread#backtrace_locations` and `Exception#backtrace_locations` (#1556).
* Implemented `rb_module_new`, `rb_define_class_id`, `rb_define_module_id`, (#1876, @XrXr, @chrisseaton).
* Implemented `-n` CLI option (#1532).
* Cache the `Symbol` of method names in call nodes only when needed (#1872).
* Implemented `rb_get_alloc_func` and related functions (#1874, @XrXr).
* Implemented `rb_module_new`, `rb_define_class_id`, `rb_define_module_id`, (#1876, @chrisseaton).
* Implemented `ENV.slice`.
* Support for the Darkfish theme for RDoc generation has been added back.
* Implemented `Kernel#system` `exception: true` option.
* Implemented `Random.bytes`.
* Implemented `Random.random_number`.
* Added the ability to parse endless ranges.
* Made `Range#{to_a, step, each, bsearch, step, last, max, min, to_s, ==}` compatible with endless ranges.
* Made `Array#{[], []=, values_at, fill, slice!}` compatible with endless ranges.
* Defined `Array#{min, max}` methods.

Performance:

* Use a smaller limit for identity-based inline caches to improve warmup by avoiding too many deoptimizations.
* `long[]` array storage now correctly declare that they accept `int` values, reducing deoptimisations and promotions to `Object[]` storage.
* Enable inline caching of `Symbol` conversion for `rb_iv_get` and `rb_iv_set`.
* `rb_type` information is now cached on classes as a hidden variable to improve performance.
* Change to using thread local buffers for socket calls to reduce allocations.
* Refactor `IO.select` to reduce copying and optimisation boundaries.
* Refactor various `String` and `Rope` nodes to avoid Truffle performance warnings.
* Reading caller frames should now work in more cases without deoptimisation.

# 19.3.0

New features:

* Compilation of C extensions is now done with an internal LLVM toolchain producing both native code and bitcode. This means more C extensions should compile out of the box and this should resolve most linker-related issues.
* It is no longer necessary to install LLVM for installing C extensions on TruffleRuby.
* It is no longer necessary to install libc++ and libc++abi for installing C++ extensions on TruffleRuby.
* On macOS, it is no longer necessary to install the system headers package (#1417).
* License updated to EPL 2.0/GPL 2.0/LGPL 2.1 like recent JRuby.

Bug fixes:

* `rb_undef_method` now works for private methods (#1731, @cky).
* Fixed several issues when requiring C extensions concurrently (#1565).
* `self.method ||= value` with a private method now works correctly (#1673).
* Fixed `RegexpError: invalid multibyte escape` for binary regexps with a non-binary String (#1433).
* Arrays now report their methods to other languages for interopability (#1768).
* Installing `sassc` now works due to using the LLVM toolchain (#1753).
* Renamed `Truffle::Interop.respond_to?` to avoid conflict with Ruby's `respond_to?` (#1491).
* Warn only if `$VERBOSE` is `true` when a magic comment is ignored (#1757, @nirvdrum).
* Make C extensions use the same libssl as the one used for the openssl C extension (#1770).

Compatibility:

* `GC.stat` can now take an optional argument (#1716, @kirs).
* `Kernel#load` with `wrap` has been implemented (#1739).
* Implemented `Kernel#spawn` with `:chdir` (#1492).
* Implemented `rb_str_drop_bytes`, notably used by OpenSSL (#1740, @cky).
* Include executables of default gems, needed for `rails new` in Rails 6.
* Use compilation flags similar to MRI for C extension compilation.
* Warn for `gem update --system` as it is not fully supported yet and is often not needed.
* Pass `-undefined dynamic_lookup` to the linker on macOS like MRI.

Performance:

* Core methods are no longer always cloned, which reduces memory footprint and should improve warmup.
* Inline cache calls to `rb_intern()` with a constant name in C extensions.
* Improve allocation speed of native handles for C extensions.
* Improve the performance of `NIL_P` and `INT2FIX` in C extensions.
* Various fixes to improve Rack performance.
* Optimize `String#gsub(String)` by not creating a `Regexp` and using `String#index` instead.
* Fixed "FrameWithoutBoxing should not be materialized" compilation issue in `TryNode`.

# 19.2.0, August 2019

New features:

* `Fiddle` has been implemented.

Bug fixes:

* Set `RbConfig::CONFIG['ruby_version']` to the same value as the TruffleRuby version. This fixes reusing C extensions between different versions of TruffleRuby with Bundler (#1715).
* Fixed `Symbol#match` returning `MatchData` (#1706, @zhublik).
* Allow `Time#strftime` to be called with binary format strings.
* Do not modify the argument passed to `IO#write` when the encoding does not match (#1714).
* Use the class where the method was defined to check if an `UnboundMethod` can be used for `#define_method` (#1710).
* Fixed setting `$~` for `Enumerable` and `Enumerator::Lazy`'s `#grep` and `#grep_v`.
* Improved errors when interacting with single-threaded languages (#1709).

Compatibility:

* Added `Kernel#then` (#1703, @zhublik).
* `FFI::Struct#[]=` is now supported for inline character arrays.
* `blocking: true` is now supported for `FFI::Library#attach_function`.
* Implemented `Proc#>>` and `#<<` (#1688).
* `Thread.report_on_exception` is now `true` by default like MRI 2.5+.
* `BigDecimal` compatibility has been generally improved in several ways.

Changes:

* An interop read message sent to a `Proc` will no longer call the `Proc`.

Performance:

* Several `String` methods have been made faster by the usage of vector instructions
  when searching for a single-byte character in a String.
* Methods needing the caller frame are now better optimized.

# 19.1.0, June 2019

*Ruby is an experimental language in the GraalVM 19.1.0 release*

Bug fixes:

* Sharing for thread-safety of objects is now triggered later as intended, e.g., when a second `Thread` is started.
* Fixed `Array#to_h` so it doesn't set a default value (#1698).
* Removed extra `public` methods on `IO` (#1702).
* Fixed `Process.kill(signal, Process.pid)` when the signal is trapped as `:IGNORE` (#1702).
* Fixed `Addrinfo.new(String)` to reliably find the address family (#1702).
* Fixed argument checks in `BasicSocket#setsockopt` (#1460).
* Fixed `ObjectSpace.trace_object_allocations` (#1456).
* Fixed `BigDecimal#{clone,dup}` so it now just returns the receiver, per Ruby 2.5+ semantics (#1680).
* Fixed creating `BigDecimal` instances from non-finite `Float` values (#1685).
* Fixed `BigDecimal#inspect` output for non-finite values (e.g, NaN or -Infinity) (#1683).
* Fixed `BigDecimal#hash` to return the same value for two `BigDecimal` objects that are equal (#1656).
* Added missing `BigDecimal` constant definitions (#1684).
* Implemented `rb_eval_string_protect`.
* Fixed `rb_get_kwargs` to correctly handle optional and rest arguments.
* Calling `Kernel#raise` with a raised exception will no longer set the cause of the exception to itself (#1682).
* Return a `FFI::Function` correctly for functions returning a callback.
* Convert to intuitive Ruby exceptions when INVOKE fails (#1690).
* Implemented `FFI::Pointer#clear` (#1687).
* Procs will now yield to the block in their declaration context even when called with a block argument (#1657).
* Fixed problems with calling POSIX methods if `Symbol#[]` is redefined (#1665).
* Fixed sharing of `Array` and `Hash` elements for thread-safety of objects (#1601).
* Fixed concurrent modifications of `Gem::Specification::LOAD_CACHE` (#1601).
* Fix `TCPServer#accept` to set `#do_not_reverse_lookup` correctly on the created `TCPSocket`.

Compatibility:

* Exceptions from `coerce` are no longer rescued, like MRI.
* Implemented `Integer#{allbits?,anybits?,nobits?}`.
* `Integer#{ceil,floor,truncate}` now accept a precision and `Integer#round` accepts a rounding mode.
* Added missing `Enumerable#filter` and `Enumerator::Lazy#filter` aliases to the respective `select` method (#1610).
* Implemented more `Ripper` methods as no-ops (#1694, @Mogztter).
* Implemented `rb_enc_sprintf` (#1702).
* Implemented `ENV#{filter,filter!}` aliases for `select` and `select!`.
* Non-blocking `StringIO` and `Socket` APIs now support `exception: false` like MRI (#1702).
* Increased compatibility of `BigDecimal`.
* `String#-@` now performs string deduplication (#1608).
* `Hash#merge` now preserves the key order from the original hash for merged values (#1650).
* Coerce values given to `FFI::Pointer` methods.
* `FrozenError` is now defined and is used for `can't modify frozen` object exceptions.
* `StringIO` is now available by default like in MRI, because it is required by RubyGems.

Changes:

* Interactive sources (like the GraalVM polyglot shell) now all share the same binding (#1695).
* Hash code calculation has been improved to reduce hash collisions for `Hash` and other cases.

Performance:

* `eval(code, binding)` for a fixed `code` containing blocks is now much faster. This improves the performance of rendering `ERB` templates containing loops.
* `rb_str_cat` is faster due to the C string now being concatenated without first being converted to a Ruby string or having its encoding checked. As a side effect the behaviour of `rb_str_cat` should now more closely match that of MRI.

# 19.0.0, May 2019

*Ruby is an experimental language in the GraalVM 19.0.0 release*

Bug fixes:

* The debugger now sees global variables as the global scope.
* Temporary variables are no longer visible in the debugger.
* Setting breakpoints on some lines has been fixed.
* The OpenSSL C extension is now always recompiled, fixing various bugs when using the extension (e.g., when using Bundler in TravisCI) (#1676, #1627, #1632).
* Initialize `$0` when not run from the 'ruby' launcher, which is needed to `require` gems (#1653).

Compatibility:

* `do...end` blocks can now have `rescue/else/ensure` clauses like MRI (#1618).

Changes:

* `TruffleRuby.sulong?` has been replaced by `TruffleRuby.cexts?`, and `TruffleRuby.graal?` has been replaced by `TruffleRuby.jit?`. The old methods will continue to work for now, but will produce warnings, and will be removed at a future release.

# 1.0 RC 16, 19 April 2019

Bug fixes:

* Fixed `Hash#merge` with no arguments to return a new copy of the receiver (#1645).
* Fixed yield with a splat and keyword arguments (#1613).
* Fixed `rb_scan_args` to correctly handle kwargs in combination with optional args.
* Many fixes for `FFI::Pointer` to be more compatible with the `ffi` gem.

New features:

* Rounding modes have been implemented or improved for `Float`, `Rational`, `BigDecimal` (#1509).
* Support Homebrew installed in other prefixes than `/usr/local` (#1583).
* Added a pure-Ruby implementation of FFI which passes almost all Ruby FFI specs (#1529, #1524).

Changes:

* Support for the Darkfish theme for RDoc generation has been removed.

Compatibility:

* The `KeyError` raised from `ENV#fetch` and `Hash#fetch` now matches MRI's message formatting (#1633).
* Add the missing `key` and `receiver` values to `KeyError` raised from `ENV#fetch`.
* `String#unicode_normalize` has been moved to the core library like in MRI.
* `StringScanner` will now match a regexp beginning with `^` even when not scanning from the start of the string.
* `Module#define_method` is now public like in MRI.
* `Kernel#warn` now supports the `uplevel:` keyword argument.

# 1.0 RC 15, 5 April 2019

Bug fixes:

* Improved compatibility with MRI's `Float#to_s` formatting (#1626).
* Fixed `String#inspect` when the string uses a non-UTF-8 ASCII-compatible encoding and has non-ASCII characters.
* Fixed `puts` for strings with non-ASCII-compatible encodings.
* `rb_protect` now returns `Qnil` when an error occurs.
* Fixed a race condition when using the interpolate-once (`/o`) modifier in regular expressions.
* Calling `StringIO#close` multiple times no longer raises an exception (#1640).
* Fixed a bug in include file resolution when compiling C extensions.

New features:

* `Process.clock_getres` has been implemented.

Changes:

* `debug`, `profile`, `profiler`, which were already marked as unsupported, have been removed.
* Our experimental JRuby-compatible Java interop has been removed - use `Polyglot` and `Java` instead.
* The Trufle handle patches applied to `psych` C extension have now been removed.
* The `rb_tr_handle_*` functions have been removed as they are no longer used in any C extension patches.
* Underscores and dots in options have become hyphens, so `--exceptions.print_uncaught_java` is now `--exceptions-print-uncaught-java`, for example.
* The `rb_tr_handle_*` functions have been removed as they are no longer used in any C extension patches.

Bug fixes:

* `autoload :C, "path"; require "path"` now correctly triggers the autoload.
* Fixed `UDPSocket#bind` to specify family and socktype when resolving address.
* The `shell` standard library can now be `require`-d.
* Fixed a bug where `for` could result in a `NullPointerException` when trying to assign the iteration variable.
* Existing global variables can now become aliases of other global variables (#1590).

Compatibility:

* ERB now uses StringScanner and not the fallback, like on MRI. As a result `strscan` is required by `require 'erb'` (#1615).
* Yield different number of arguments for `Hash#each` and `Hash#each_pair` based on the block arity like MRI (#1629).
* Add support for the `base` keyword argument to `Dir.{[], glob}`.

# 1.0 RC 14, 18 March 2019

Updated to Ruby 2.6.2.

Bug fixes:

* Implement `rb_io_wait_writable` (#1586).
* Fixed error when using arrows keys first within `irb` or `pry` (#1478, #1486).
* Coerce the right hand side for all `BigDecimal` operations (#1598).
* Combining multiple `**` arguments containing duplicate keys produced an incorrect hash. This has now been fixed (#1469).
* `IO#read_nonblock` now returns the passed buffer object, if one is supplied.
* Worked out autoloading issue (#1614).

New features:

* Implemented `String#delete_prefix`, `#delete_suffix`, and related methods.
* Implemented `Dir.children` and `Dir#children`.
* Implemented `Integer#sqrt`.

Changes:

* `-Xoptions` has been removed - use `--help:languages` instead.
* `-Xlog=` has been removed - use `--log.level=` instead.
* `-J` has been removed - use `--vm.` instead.
* `-J-cp lib.jar` and so on have removed - use `--vm.cp=lib.jar` or `--vm.classpath=lib.jar` instead.
* `--jvm.` and `--native.` have been deprecated, use `--vm.` instead to pass VM options.
* `-Xoption=value` has been removed - use `--option=value` instead.
* The `-X` option now works as in MRI.
* `--help:debug` is now `--help:internal`.
* `ripper` is still not implemented, but the module now exists and has some methods that are implemented as no-ops.

# 1.0 RC 13, 5 March 2019

Note that as TruffleRuby RC 13 is built on Ruby 2.4.4 it is still vulnerable to CVE-2018-16395. This will be fixed in the next release.

New features:

* Host interop with Java now works on SubstrateVM too.

Bug fixes:

* Fixed `Enumerator::Lazy` which wrongly rescued `StandardError` (#1557).
* Fixed several problems with `Numeric#step` related to default arguments, infinite sequences, and bad argument types (#1520).
* Fixed incorrect raising of `ArgumentError` with `Range#step` when at least one component of the `Range` is `Float::INFINITY` (#1503).
* Fixed the wrong encoding being associated with certain forms of heredoc strings (#1563).
* Call `#coerce` on right hand operator if `BigDecimal` is the left hand operator (#1533, @Quintasan).
* Fixed return type of division of `Integer.MIN_VALUE` and `Long.MIN_VALUE` by -1 (#1581).
* `Exception#cause` is now correctly set for internal exceptions (#1560).
* `rb_num2ull` is now implemented as well as being declared in the `ruby.h` header (#1573).
* `rb_sym_to_s` is now implemented (#1575).
* `R_TYPE_P` now returns the type number for a wider set of Ruby objects (#1574).
* `rb_fix2str` has now been implemented.
* `rb_protect` will now work even if `NilClass#==` has been redefined.
* `BigDecimal` has been moved out of the `Truffle` module to match MRI.
* `StringIO#puts` now correctly handles `to_s` methods which do not return strings (#1577).
* `Array#each` now behaves like MRI when the array is modified (#1580).
* Clarified that `$SAFE` can never be set to a non-zero value.
* Fix compatibility with RubyGems 3 (#1558).
* `Kernel#respond_to?` now returns false if a method is protected and the `include_all` argument is false (#1568).

Changes:

* `TRUFFLERUBY_CEXT_ENABLED` is no longer supported and C extensions are now always built, regardless of the value of this environment variable.
* Getting a substring of a string created by a C extension now uses less memory as only the requested portion will be copied to a managed string.
* `-Xoptions` has been deprecated and will be removed - use `--help:languages` instead.
* `-Xlog=` has been deprecated and will be removed - use `--log.level=` instead.
* `-J` has been deprecated and will be removed - use `--jvm.` instead.
* `-J-cp lib.jar` and so on have been deprecated and will be removed - use `--jvm.cp=lib.jar` or `--jvm.classpath=lib.jar` instead.
* `-J-cmd`, `--jvm.cmd`, `JAVA_HOME`, `JAVACMD`, and `JAVA_OPTS` do not work in any released configuration of TruffleRuby, so have been removed.
* `-Xoption=value` has been deprecated and will be removed - use `--option=value` instead.
* `TracePoint` now raises an `ArgumentError` for unsupported events.
* `TracePoint.trace` and `TracePoint#inspect` have been implemented.

Compatibility:

* Improved the exception when an `-S` file isn't found.
* Removed the message from exceptions raised by bare `raise` to better match MRI (#1487).
* `TracePoint` now handles the `:class` event.

Performance:

* Sped up `String` handling in native extensions, quite substantially in some cases, by reducing conversions between native and managed strings and allowing for mutable metadata in native strings.

# 1.0 RC 12, 4 February 2019

Bug fixes:

* Fixed a bug with `String#lines` and similar methods with multibyte characters (#1543).
* Fixed an issue with `String#{encode,encode!}` double-processing strings using XML conversion options and a new destination encoding (#1545).
* Fixed a bug where a raised cloned exception would be caught as the original exception (#1542).
* Fixed a bug with `StringScanner` and patterns starting with `^` (#1544).
* Fixed `Enumerable::Lazy#uniq` with infinite streams (#1516).

Compatibility:

* Change to a new system for handling Ruby objects in C extensions which greatly increases compatibility with MRI.
* Implemented `BigDecimal#to_r` (#1521).
* `Symbol#to_proc` now returns `-1` like on MRI (#1462).

# 1.0 RC 11, 15 January 2019

New features:

* macOS clocks `CLOCK_MONOTONIC_RAW`, `_MONOTONIC_RAW_APPROX`, `_UPTIME_RAW`, `_UPTIME_RAW_APPROX`, and `_PROCESS_CPUTIME_ID` have been implemented (#1480).
* TruffleRuby now automatically detects native access and threading permissions from the `Context` API, and can run code with no permissions given (`Context.create()`).

Bug fixes:

* FFI::Pointer now does the correct range checks for signed and unsigned values.
* Allow signal `0` to be used with `Process.kill` (#1474).
* `IO#dup` now properly sets the new `IO` instance to be close-on-exec.
* `IO#reopen` now properly resets the receiver to be close-on-exec.
* `StringIO#set_encoding` no longer raises an exception if the underlying `String` is frozen (#1473).
* Fix handling of `Symbol` encodings in `Marshal#dump` and `Marshal#load` (#1530).

Compatibility:

* Implemented `Dir.each_child`.
* Adding missing support for the `close_others` option to `exec` and `spawn`.
* Implemented the missing `MatchData#named_captures` method (#1512).

Changes:

* `Process::CLOCK_` constants have been given the same value as in standard Ruby.

Performance:

* Sped up accesses to native memory through FFI::Pointer.
* All core files now make use of frozen `String` literals, reducing the number of `String` allocations for core methods.
* New -Xclone.disable option to disable all manual cloning.

# 1.0 RC 10, 5 December 2018

New features:

* The `nkf` and `kconv` standard libraries were added (#1439).
* `Mutex` and `ConditionVariable` have a new fast path for acquiring locks that are unlocked.
* `Queue` and `SizedQueue`, `#close` and `#closed?`, have been implemented.
* `Kernel#clone(freeze)` has been implemented (#1454).
* `Warning.warn` has been implemented (#1470).
* `Thread.report_on_exception` has been implemented (#1476).
* The emulation symbols for `Process.clock_gettime` have been implemented.

Bug fixes:

* Added `rb_eEncodingError` for C extensions (#1437).
* Fixed race condition when creating threads (#1445).
* Handle `exception: false` for IO#write_nonblock (#1457, @ioquatix).
* Fixed `Socket#connect_nonblock` for the `EISCONN` case (#1465, @ioquatix).
* `File.expand_path` now raises an exception for a non-absolute user-home.
* `ArgumentError` messages now better match MRI (#1467).
* Added support for `:float_millisecond`, `:millisecond`, and `:second` time units to `Process.clock_gettime` (#1468).
* Fixed backtrace of re-raised exceptions (#1459).
* Updated an exception message in Psych related to loading a non-existing class so that it now matches MRI.
* Fixed a JRuby-style Java interop compatibility issue seen in `test-unit`.
* Fixed problem with calling `warn` if `$stderr` has been reassigned.
* Fixed definition of `RB_ENCODING_GET_INLINED` (#1440).

Changes:

* Timezone messages are now logged at `CONFIG` level, use `-Xlog=CONFIG` to debug if the timezone is incorrectly shown as `UTC`.

# 1.0 RC 9, 5 November 2018

Security:

* CVE-2018-16396, *tainted flags are not propagated in Array#pack and String#unpack with some directives* has been mitigated by adding additional taint operations.

New features:

* LLVM for Oracle Linux 7 can now be installed without building from source.

Bug fixes:

* Times can now be created with UTC offsets in `+/-HH:MM:SS` format.
* `Proc#to_s` now has `ASCII-8BIT` as its encoding instead of the incorrect `UTF-8`.
* `String#%` now has the correct encoding for `UTF-8` and `US-ASCII` format strings, instead of the incorrect `ASCII-8BIT`.
* Updated `BigDecimal#to_s` to use `e` instead of `E` for exponent notation.
* Fixed `BigDecimal#to_s` to allow `f` as a format flag to indicate conventional floating point notation. Previously only `F` was allowed.

Changes:

* The supported version of LLVM for Oracle Linux has been updated from 3.8 to 4.0.
* `mysql2` is now patched to avoid a bug in passing `NULL` to `rb_scan_args`, and now passes the majority of its test suite.
* The post-install script now automatically detects if recompiling the OpenSSL C extension is needed. The post-install script should always be run in TravisCI as well, see `doc/user/standalone-distribution.md`.
* Detect when the system libssl is incompatible more accurately and add instructions on how to recompile the extension.

# 1.0 RC 8, 19 October 2018

New features:

* `Java.synchronized(object) { }` and `TruffleRuby.synchronized(object) { }` methods have been added.
* Added a `TruffleRuby::AtomicReference` class.
* Ubuntu 18.04 LTS is now supported.
* macOS 10.14 (Mojave) is now supported.

Changes:

* Random seeds now use Java's `NativePRNGNonBlocking`.
* The supported version of Fedora is now 28, upgraded from 25.
* The FFI gem has been updated from 1.9.18 to 1.9.25.
* JCodings has been updated from 1.0.30 to 1.0.40.
* Joni has been updated from 2.1.16 to 2.1.25.

Performance:

* Performance of setting the last exception on a thread has now been improved.

# 1.0 RC 7, 3 October 2018

New features:

* Useful `inspect` strings have been added for more foreign objects.
* The C extension API now defines a preprocessor macro `TRUFFLERUBY`.
* Added the rbconfig/sizeof native extension for better MRI compatibility.
* Support for `pg` 1.1. The extension now compiles successfully, but may still have issues with some datatypes.

Bug fixes:

* `readline` can now be interrupted by the interrupt signal (Ctrl+C). This fixes Ctrl+C to work in IRB.
* Better compatibility with C extensions due to a new "managed struct" type.
* Fixed compilation warnings which produced confusing messages for end users (#1422).
* Improved compatibility with Truffle polyglot STDIO.
* Fixed version check preventing TruffleRuby from working with Bundler 2.0 and later (#1413).
* Fixed problem with `Kernel.public_send` not tracking its caller properly (#1425).
* `rb_thread_call_without_gvl()` no longer holds the C-extensions lock.
* Fixed `caller_locations` when called inside `method_added`.
* Fixed `mon_initialize` when called inside `initialize_copy` (#1428).
* `Mutex` correctly raises a `TypeError` when trying to serialize with `Marshal.dump`.

Performance:

* Reduced memory footprint for private/internal AST nodes.
* Increased the number of cases in which string equality checks will become compile-time constants.
* Major performance improvement for exceptional paths where the rescue body does not access the exception object (e.g., `x.size rescue 0`).

Changes:

* Many clean-ups to our internal patching mechanism used to make some native extensions run on TruffleRuby.
* Removed obsoleted patches for Bundler compatibility now that Bundler 1.16.5 has built-in support for TruffleRuby.
* Reimplemented exceptions and other APIs that can return a backtrace to use Truffle's lazy stacktraces API.

# 1.0 RC 6, 3 September 2018

New features:

* `Polyglot.export` can now be used with primitives, and will now convert strings to Java, and `.import` will convert them from Java.
* Implemented `--encoding`, `--external-encoding`, `--internal-encoding`.
* `rb_object_tainted` and similar C functions have been implemented.
* `rb_struct_define_under` has been implemented.
* `RbConfig::CONFIG['sysconfdir']` has been implemented.
* `Etc` has been implemented (#1403).
* The `-Xcexts=false` option disables C extensions.
* Instrumentation such as the CPUSampler reports methods in a clearer way like `Foo#bar`, `Gem::Specification.each_spec`, `block in Foo#bar` instead of just `bar`, `each_spec`, `block in bar` (which is what MRI displays in backtraces).
* TruffleRuby is now usable as a JSR 223 (`javax.script`) language.
* A migration guide from JRuby (`doc/user/jruby-migration.md`) is now included.
* `kind_of?` works as an alias for `is_a?` on foreign objects.
* Boxed foreign strings unbox on `to_s`, `to_str`, and `inspect`.

Bug fixes:

* Fix false-positive circular warning during autoload.
* Fix Truffle::AtomicReference for `concurrent-ruby`.
* Correctly look up `llvm-link` along `clang` and `opt` so it is no longer needed to add LLVM to `PATH` on macOS for Homebrew and MacPorts.
* Fix `alias` to work when in a refinement module (#1394).
* `Array#reject!` no longer truncates the array if the block raises an exception for an element.
* WeakRef now has the same inheritance and methods as MRI's version.
* Support `-Wl` linker argument for C extensions. Fixes compilation of`mysql2` and `pg`.
* Using `Module#const_get` with a scoped argument will now correctly autoload the constant if needed.
* Loaded files are read as raw bytes, rather than as a UTF-8 string and then converted back into bytes.
* Return 'DEFAULT' for `Signal.trap(:INT) {}`. Avoids a backtrace when quitting a Sinatra server with Ctrl+C.
* Support `Signal.trap('PIPE', 'SYSTEM_DEFAULT')`, used by the gem `rouge` (#1411).
* Fix arity checks and handling of arity `-2` for `rb_define_method()`.
* Setting `$SAFE` to a negative value now raises a `SecurityError`.
* The offset of `DATA` is now correct in the presence of heredocs.
* Fix double-loading of the `json` gem, which led to duplicate constant definition warnings.
* Fix definition of `RB_NIL_P` to be early enough. Fixes compilation of `msgpack`.
* Fix compilation of megamorphic interop calls.
* `Kernel#singleton_methods` now correctly ignores prepended modules of non-singleton classes. Fixes loading `sass` when `activesupport` is loaded.
* Object identity numbers should never be negative.

Performance:

* Optimize keyword rest arguments (`def foo(**kwrest)`).
* Optimize rejected (non-Symbol keys) keyword arguments.
* Source `SecureRandom.random_bytes` from `/dev/urandom` rather than OpenSSL.
* C extension bitcode is no longer encoded as Base64 to pass it to Sulong.
* Faster `String#==` using vectorization.

Changes:

* Clarified that all sources that come in from the Polyglot API `eval` method will be treated as UTF-8, and cannot be re-interpreted as another encoding using a magic comment.
* The `-Xembedded` option can now be set set on the launcher command line.
* The `-Xplatform.native=false` option can now load the core library, by enabling `-Xpolyglot.stdio`.
* `$SAFE` and `Thread#safe_level` now cannot be set to `1` - raising an error rather than warning as before. `-Xsafe` allows it to be set, but there are still no checks.
* Foreign objects are now printed as `#<Foreign:system-identity-hash-code>`, except for foreign arrays which are now printed as `#<Foreign [elements...]>`.
* Foreign objects `to_s` now calls `inspect` rather than Java's `toString`.
* The embedded configuration (`-Xembedded`) now warns about features which may not work well embedded, such as signals.
* The `-Xsync.stdio` option has been removed - use standard Ruby `STDOUT.sync = true` in your program instead.

# 1.0 RC 5, 3 August 2018

New features:

* It is no longer needed to add LLVM (`/usr/local/opt/llvm@4/bin`) to `PATH` on macOS.
* Improve error message when LLVM, `clang` or `opt` is missing.
* Automatically find LLVM and libssl with MacPorts on macOS (#1386).
* `--log.ruby.level=` can be used to set the log level from any launcher.
* Add documentation about installing with Ruby managers/installers and how to run TruffleRuby in CI such as TravisCI (#1062, #1070).
* `String#unpack1` has been implemented.

Bug fixes:

* Allow any name for constants with `rb_const_get()`/`rb_const_set()` (#1380).
* Fix `defined?` with an autoload constant to not raise but return `nil` if the autoload fails (#1377).
* Binary Ruby Strings can now only be converted to Java Strings if they only contain US-ASCII characters. Otherwise, they would produce garbled Java Strings (#1376).
* `#autoload` now correctly calls `main.require(path)` dynamically.
* Hide internal file from user-level backtraces (#1375).
* Show caller information in warnings from the core library (#1375).
* `#require` and `#require_relative` should keep symlinks in `$"` and `__FILE__` (#1383).
* Random seeds now always come directly from `/dev/urandom` for MRI compatibility.
* SIGINFO, SIGEMT and SIGPWR are now defined (#1382).
* Optional and operator assignment expressions now return the value assigned, not the value returned by an assignment method (#1391).
* `WeakRef.new` will now return the correct type of object, even if `WeakRef` is subclassed (#1391).
* Resolving constants in prepended modules failed, this has now been fixed (#1391).
* Send and `Symbol#to_proc` now take account of refinements at their call sites (#1391).
* Better warning when the timezone cannot be found on WSL (#1393).
* Allow special encoding names in `String#force_encoding` and raise an exception on bad encoding names (#1397).
* Fix `Socket.getifaddrs` which would wrongly return an empty array (#1375).
* `Binding` now remembers the file and line at which it was created for `#eval`. This is notably used by `pry`'s `binding.pry`.
* Resolve symlinks in `GEM_HOME` and `GEM_PATH` to avoid related problems (#1383).
* Refactor and fix `#autoload` so other threads see the constant defined while the autoload is in progress (#1332).
* Strings backed by `NativeRope`s now make a copy of the rope when `dup`ed.
* `String#unpack` now taints return strings if the format was tainted, and now does not taint the return array if the format was tainted.
* Lots of fixes to `Array#pack` and `String#unpack` tainting, and a better implementation of `P` and `p`.
* Array literals could evaluate an element twice under some circumstances. This has now been fixed.

Performance:

* Optimize required and optional keyword arguments.
* `rb_enc_to_index` is now faster by eliminating an expensive look-up.

Changes:

* `-Xlog=` now needs log level names to be upper case.
* `-Dtruffleruby.log` and `TRUFFLERUBY_LOG` have been removed - use `-Dpolyglot.log.ruby.level`.
* The log format, handlers, etc are now managed by the Truffle logging system.
* The custom log levels `PERFORMANCE` and `PATCH` have been removed.

# 1.0 RC 4, 18 July 2018

*TruffleRuby was not updated in RC 4*

# 1.0 RC 3, 2 July 2018

New features:

* `is_a?` can be called on foreign objects.

Bug fixes:

* It is no longer needed to have `ruby` in `$PATH` to run the post-install hook.
* `Qnil`/`Qtrue`/`Qfalse`/`Qundef` can now be used as initial value for global variables in C extensions.
* Fixed error message when the runtime libssl has no SSLv2 support (on Ubuntu 16.04 for instance).
* `RbConfig::CONFIG['extra_bindirs']` is now a String as other RbConfig values.
* `SIGPIPE` is correctly caught on SubstrateVM, and the corresponding write() raises `Errno::EPIPE` when the read end of a pipe or socket is closed.
* Use the magic encoding comment for determining the source encoding when using eval().
* Fixed a couple bugs where the encoding was not preserved correctly.

Performance:

* Faster stat()-related calls, by returning the relevant field directly and avoiding extra allocations.
* `rb_str_new()`/`rb_str_new_cstr()` are much faster by avoiding extra copying and allocations.
* `String#{sub,sub!}` are faster in the common case of an empty replacement string.
* Eliminated many unnecessary memory copy operations when reading from `IO` with a delimiter (e.g., `IO#each`), leading to overall improved `IO` reading for common use cases such as iterating through lines in a `File`.
* Use the byte[] of the given Ruby String when calling eval() directly for parsing.

# 1.0 RC 2, 6 June 2018

New features:

* We are now compatible with Ruby 2.4.4.
* `object.class` on a Java `Class` object will give you an object on which you can call instance methods, rather than static methods which is what you get by default.
* The log level can now also be set with `-Dtruffleruby.log=info` or `TRUFFLERUBY_LOG=info`.
* `-Xbacktraces.raise` will print Ruby backtraces whenever an exception is raised.
* `Java.import name` imports Java classes as top-level constants.
* Coercion of foreign numbers to Ruby numbers now works.
* `to_s` works on all foreign objects and calls the Java `toString`.
* `to_str` will try to `UNBOX` and then re-try `to_str`, in order to provoke the unboxing of foreign strings.

Changes:

* The version string now mentions if you're running GraalVM Community Edition (`GraalVM CE`) or GraalVM Enterprise Edition (`GraalVM EE`).
* The inline JavaScript functionality `-Xinline_js` has been removed.
* Line numbers `< 0`, in the various eval methods, are now warned about, because we don't support these at all. Line numbers `> 1` are warned about (at the fine level) but they are shimmed by adding blank lines in front to get to the correct offset. Line numbers starting at `0` are also warned about at the fine level and set to `1` instead.
* The `erb` standard library has been patched to stop using a -1 line number.
* `-Xbacktraces.interleave_java` now includes all the trailing Java frames.
* Objects with a `[]` method, except for `Hash`, now do not return anything for `KEYS`, to avoid the impression that you could `READ` them. `KEYINFO` also returns nothing for these objects, except for `Array` where it returns information on indices.
* `String` now returns `false` for `HAS_KEYS`.
* The supported additional functionality module has been renamed from `Truffle` to `TruffleRuby`. Anything not documented in `doc/user/truffleruby-additions.md` should not be used.
* Imprecise wrong gem directory detection was replaced. TruffleRuby newly marks its gem directories with a marker file, and warns if you try to use TruffleRuby with a gem directory which is lacking the marker.

Bug fixes:

* TruffleRuby on SubstrateVM now correctly determines the system timezone.
* `Kernel#require_relative` now coerces the feature argument to a path and canonicalizes it before requiring, and it now uses the current directory as the directory for a synthetic file name from `#instance_eval`.

# 1.0 RC 1, 17 April 2018

New features:

* The Ruby version has been updated to version 2.3.7.

Security:

* CVE-2018-6914, CVE-2018-8779, CVE-2018-8780, CVE-2018-8777, CVE-2017-17742 and CVE-2018-8778 have been mitigated.

Changes:

* `RubyTruffleError` has been removed and uses replaced with standard exceptions.
* C++ libraries like `libc++` are now not needed if you don't run C++ extensions. `libc++abi` is now never needed. Documentation updated to make it more clear what the minimum requirements for pure Ruby, C extensions, and C++ extensions separately.
* C extensions are now built by default - `TRUFFLERUBY_CEXT_ENABLED` is assumed `true` unless set to `false`.
* The `KEYS` interop message now returns an array of Java strings, rather than Ruby strings. `KEYS` on an array no longer returns indices.
* `HAS_SIZE` now only returns `true` for `Array`.
* A method call on a foreign object that looks like an operator (the method name does not begin with a letter) will call `IS_BOXED` on the object and based on that will possibly `UNBOX` and convert to Ruby.
* Now using the native version of Psych.
* The supported version of LLVM on Oracle Linux has been dropped to 3.8.
* The supported version of Fedora has been dropped to 25, and the supported version of LLVM to 3.8, due to LLVM incompatibilities. The instructions for installing `libssl` have changed to match.

# 0.33, April 2018

New features:

* The Ruby version has been updated to version 2.3.6.
* Context pre-initialization with TruffleRuby `--native`, which significantly improves startup time and loads the `did_you_mean` gem ahead of time.
* The default VM is changed to SubstrateVM, where the startup is significantly better. Use `--jvm` option for full JVM VM.
* The `Truffle::Interop` module has been replaced with a new `Polyglot` module which is designed to use more idiomatic Ruby syntax rather than explicit methods. A [new document](doc/user/polyglot.md) describes polyglot programming at a higher level.
* The `REMOVABLE`, `MODIFIABLE` and `INSERTABLE` Truffle interop key info flags have been implemented.
* `equal?` on foreign objects will check if the underlying objects are equal if both are Java interop objects.
* `delete` on foreign objects will send `REMOVE`, `size` will send `GET_SIZE`, and `keys` will send `KEYS`. `respond_to?(:size)` will send `HAS_SIZE`, `respond_to?(:keys)` will send `HAS_KEYS`.
* Added a new Java-interop API similar to the one in the Nashorn JavaScript implementation, as also implemented by Graal.js. The `Java.type` method returns a Java class object on which you can use normal interop methods. Needs the `--jvm` flag to be used.
* Supported and tested versions of LLVM for different platforms have been more precisely [documented](doc/user/installing-llvm.md).

Changes:

* Interop semantics of `INVOKE`, `READ`, `WRITE`, `KEYS` and `KEY_INFO` have changed significantly, so that `INVOKE` maps to Ruby method calls, `READ` calls `[]` or returns (bound) `Method` objects, and `WRITE` calls `[]=`.

Performance:

* `Dir.glob` is much faster and more memory efficient in cases that can reduce to direct filename lookups.
* `SecureRandom` now defers loading OpenSSL until it's needed, reducing time to load `SecureRandom`.
* `Array#dup` and `Array#shift` have been made constant-time operations by sharing the array storage and keeping a starting index.

Bug fixes:

* Interop key-info works with non-string-like names.

Internal changes:

* Changes to the lexer and translator to reduce regular expression calls.
* Some JRuby sources have been updated to 9.1.13.0.

# 0.32, March 2018

New features:

* A new embedded configuration is used when TruffleRuby is used from another language or application. This disables features like signals which may conflict with the embedding application, and threads which may conflict with other languages, and enables features such as the use of polyglot IO streams.

Performance:

* Conversion of ASCII-only Ruby strings to Java strings is now faster.
* Several operations on multi-byte character strings are now faster.
* Native I/O reads are about 22% faster.

Bug fixes:

* The launcher accepts `--native` and similar options in  the `TRUFFLERUBYOPT` environment variable.

Internal changes:

* The launcher is now part of the TruffleRuby repository, rather than part of the GraalVM repository.
* `ArrayBuilderNode` now uses `ArrayStrategies` and `ArrayMirrors` to remove direct knowledge of array storage.
* `RStringPtr` and `RStringPtrEnd` now report as pointers for interop purposes, fixing several issues with `char *` usage in C extensions.<|MERGE_RESOLUTION|>--- conflicted
+++ resolved
@@ -13,11 +13,8 @@
 * Fix `String#[Regexp, Integer]` when the capture group exists but is not matched (@eregon).
 * Fix `File.open` mode string parsing when binary option is the third character (@bjfish).
 * Fix `rb_scan_args_kw` macro to avoid shadowing variables (#2649, @aardvark179).
-<<<<<<< HEAD
 * Fix `String#unpack("Z")` to not advance after the null byte, like CRuby (#2659, @aardvark179).
-=======
 * Fix `Float#round` to avoid losing precision during the rounding process (@aardvark179).
->>>>>>> 00410d1c
 
 Compatibility:
 
