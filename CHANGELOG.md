--- conflicted
+++ resolved
@@ -7,14 +7,11 @@
 * `Polyglot.export` can now be used with primitives, and will now convert
   strings to Java, and `.import` will convert them from Java.
 * Implemented `--encoding`, `--external-encoding`, `--internal-encoding`.
-<<<<<<< HEAD
 * `rb_object_tainted` and similar C functions have been implemented.
 * `rb_struct_define_under` has been implemented.
 * `RbConfig::CONFIG['sysconfdir']` has been implemented.
 * More of `Etc` has been implemented.
-=======
 * The `-Xcexts=false` option disables C extensions.
->>>>>>> 62952848
 
 Bug fixes:
 
