--- conflicted
+++ resolved
@@ -47,14 +47,11 @@
 * Add `WERRORFLAG` to `RbConfig` (#2519, @bjfish).
 * Update `MatchData` methods to return `String` instances when called on a subclass (#2453, @bjfish).
 * Implement `Proc#{==,eql?}` (#2453).
-<<<<<<< HEAD
 * Implement all `StringScanner` methods (#2520, @eregon).
 * Handle `Kernel#clone(freeze: true)` (#2512, @andrykonchin).
 * Relax `Fiber#transfer` limitations (#2453).
 * Implement `Fiber#blocking?` like CRuby 3 (#2453, @aardvark179).
-=======
 * Sort by default for `Dir.{glob,[]}` and add `sort:` keyword argument (#2523, @Strech).
->>>>>>> ffa39a7a
 
 Performance:
 
