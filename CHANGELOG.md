# 22.0.0

New features:


Bug fixes:

* Fix `File.utime` to use nanoseconds (#2448).
* Capture the intercepted feature path during patching to reuse during patch require (#2441).
* Update `Module#constants` to filter invalid constant identifiers (#2452).
* Fixed `-0.0 <=> 0.0` and `-0.0 <=> 0` to return `0` like on CRuby (#1391).

Compatibility:

* Implement `rb_sprintf` in our format compiler to provide consistent formatting across C standard libraries.
* Update `defined?` to return frozen strings (#2450).
* Use compensated summation for `{Array,Enumerable}#sum` when floating point values are included.
<<<<<<< HEAD
* `Module#attr_*` methods now return an array of method names (#2498, @gogainda).
=======
* Fixed `Socket#(local|remote)_address` to retrieve family and type from the file descriptor (#2444, @larskanis).
>>>>>>> 10e53bc6

Performance:

* Regexp objects are now interned in a similar way to symbols.
* Improve performance of regexps using POSIX bracket expressions (e.g., `[[:lower:]]`) matching against ASCII-only strings (#2447).
* `String#sub`, `sub!`, `gsub`, and `gsub!` have been refactored for better performance.

Changes:


# 21.3.0

New features:

* [TRegex](https://github.com/oracle/graal/tree/master/regex) is now used by default, which provides large speedups for matching regular expressions.
* Add `Polyglot.languages` to expose the list of available languages.
* Add `Polyglot::InnerContext` to eval code in any available language in an inner isolated context (#2169).
* Foreign objects now have a dynamically-generated class based on their interop traits like `ForeignArray` and are better integrated with Ruby objects (#2149).
* Foreign arrays now have all methods of Ruby `Enumerable` and many methods of `Array` (#2149).
* Foreign hashes now have all methods of Ruby `Enumerable` and many methods of `Hash` (#2149).
* Foreign iterables (`InteropLibrary#hasIterator`) now have all methods of Ruby `Enumerable` (#2149).
* Foreign objects now implement `#instance_variables` (readable non-invocable members) and `#methods` (invocable members + Ruby methods).

Bug fixes:

* Fix `Marshal.load` of multiple `Symbols` with an explicit encoding (#1624).
* Fix `rb_str_modify_expand` to preserve existing bytes (#2392).
* Fix `String#scrub` when replacement is frozen (#2398, @LillianZ).
* Fix `Dir.mkdir` error handling for `Pathname` paths (#2397).
* `BasicSocket#*_nonblock(exception: false)` now only return `:wait_readable/:wait_writable` for `EAGAIN`/`EWOULDBLOCK` like MRI (#2400).
* Fix issue with `strspn` used in the `date` C extension compiled as a macro on older glibc and then missing the `__strspn_c1` symbol on newer glibc (#2406).
* Fix constant lookup when loading the same file multiple times (#2408).
* Fix handling of `break`, `next` and `redo` in `define_method(name, &block)` methods (#2418).
* Fix handling of incompatible types in `Float#<=>` (#2432, @chrisseaton).
* Fix issue with escaping curly braces for `Dir.glob` (#2425).
* Fix `base64` decoding issue with missing output (#2435).
* Fix `StringIO#ungetbyte` to treat a byte as a byte, not a code point (#2436). 
* Fix `defined?(yield)` when used inside a block (#2446).
* Fix a couple issues related to native memory allocation and release.

Compatibility:

* Implement `Process::Status.wait` (#2378).
* Update `rb_str_modify` and `rb_str_modify_expand` to raise a `FrozenError` when given a frozen string (#2392).
* Implement `rb_fiber_*` functions (#2402).
* Implement `rb_str_vcatf`.
* Add support for tracing allocations from C functions (#2403, @chrisseaton).
* Implement `rb_str_catf`.
* Search the executable in the passed env `PATH` for subprocesses (#2419).
* Accept a string as the pattern argument to `StringScanner#scan` and `StringScanner#check` (#2423).

Performance:

* Moved most of `MonitorMixin` to primitives to deal with interrupts more efficiently (#2375).
* Improved the performance of `rb_enc_from_index` by adding cached lookups (#2379, @nirvdrum).
* Improved the performance of many `MatchData` operations (#2384, @nirvdrum).
* Significantly improved performance of TRegex calls by allowing Truffle splitting (#2389, @nirvdrum).
* Improved `String#gsub` performance by adding a fast path for the `string_byte_index` primitive (#2380, @nirvdrum).
* Improved `String#index` performance by adding a fast path for the `string_character_index` primitive (#2383, @LillianZ).
* Optimized conversion of strings to integers if the string contained a numeric value (#2401, @nirvdrum).
* Use Truffle's `ContextThreadLocal` to speedup access to thread-local data.
* Provide a new fast path for `rb_backref*` and `rb_lastline*`functions from C extensions.

Changes:

* `foreign_object.class` on foreign objects is no longer special and uses `Kernel#class` (it used to return the `java.lang.Class` object for a Java type or `getMetaObject()`, but that is too incompatible with Ruby code).
* `Java.import name` imports a Java class in the enclosing module instead of always as a top-level constant.
* `foreign_object.keys` no longer returns members, use `foreign_object.instance_variables` or `foreign_object.methods` instead.
* `foreign_object.respond_to?(:class)` is now always true (before it was only for Java classes), since the method is always defined.

Security:

* Updated to Ruby 2.7.4 to fix CVE-2021-31810, CVE-2021-32066 and CVE-2021-31799.

# 21.2.0

New features:

* New `TruffleRuby::ConcurrentMap` data structure for use in [`concurrent-ruby`](https://github.com/ruby-concurrency/concurrent-ruby) (#2339, @wildmaples).

Bug fixes:

* Fix of different values of self in different scopes.
* `Truffle::POSIX.select` was being redefined repeatedly (#2332).
* Fix the `--backtraces-raise` and `--backtraces-rescue` options in JVM mode (#2335).
* Fix `File.{atime, mtime, ctime}` to include nanoseconds (#2337).
* Fix `Array#[a, b] = "frozen string literal".freeze` (#2355).
* `rb_funcall()` now releases the C-extension lock (similar to MRI).

Compatibility:

* Updated to Ruby 2.7.3. The `resolv` stdlib was not updated (`resolv` in 2.7.3 has [bugs](https://bugs.ruby-lang.org/issues/17748)).
* Make interpolated strings frozen for compatibility with Ruby 2.7 (#2304, @kirs).
* `require 'socket'` now also requires `'io/wait'` like CRuby (#2326).
* Support precision when formatting strings (#2281, @kirs).
* Make rpartition compatible with Ruby 2.7 (#2320, @gogainda).
* Include the type name in exception messages from `rb_check_type` (#2307).
* Fix `Hash#rehash` to remove duplicate keys after modifications (#2266, @MattAlp)
* Only fail `rb_check_type` for typed data, not wrapped untyped structs (#2331).
* Decide the visibility in `Module#define_method` based on `self` and the default definee (#2334).
* Configure `mandir` value in `RbConfig::CONFIG` and `RbConfig::MAKEFILE_CONFIG` (#2315).
* TruffleRuby now supports the Truffle polyglot Hash interop API.
* Implement `Fiber#raise` (#2338).
* Update `File.basename` to return new `String` instances (#2343).
* Allow `Fiber#raise` after `Fiber#transfer` like Ruby 3.0 (#2342).
* Fix `ObjectSpace._id2ref` for Symbols and frozen String literals (#2358).
* Implemented `Enumerator::Lazy#filter_map` (#2356).
* Fix LLVM toolchain issue on macOS 11.3 (#2352, [oracle/graal#3383](https://github.com/oracle/graal/issues/3383)).
* Implement `IO#set_encoding_by_bom` (#2372, pawandubey).
* Implemented `Enumerator::Lazy#with_index` (#2356).
* Implement `rb_backref_set`.
* Fix `Float#<=>` when comparing `Infinity` to other `#infinite?` values.
* Implement `date` library as a C extension to improve compatibility (#2344).

Performance:

* Make `#dig` iterative to make it faster and compile better for calls with 3+ arguments (#2301, @chrisseaton, @jantnovi).
* Make `Struct#dig` faster in interpreter by avoiding exceptions (#2306, @kirs).
* Reduce the number of AST nodes created for methods and blocks (#2261).
* Fiber-local variables are much faster now by using less synchronization.
* Improved the performance of the exceptional case of `String#chr` (#2318, @chrisseaton).
* Improved the performance of `IO#read_nonblock` when no data is available to be read.
* `TruffleSafepoint` is now used instead of custom logic, which no longer invalidates JITed code for guest safepoints (e.g., `Thread#{backtrace,raise,kill}`, `ObjectSpace`, etc)
* Significantly improved performance of `Time#strftime` for common formats (#2361, @wildmaples, @chrisseaton).
* Faster solution for lazy integer length (#2365, @lemire, @chrisseaton).
* Speedup `rb_funcallv*()` by directly unwrapping the C arguments array instead of going through a Ruby `Array` (#2089).
* Improved the performance of several `Truffle::RegexOperations` methods (#2374, @wildmapes, @nirvdrum).

Changes:

* `rb_iterate()` (deprecated since 1.9) no longer magically passes the block to `rb_funcall()`, use `rb_block_call()` instead.

Security:

* Updated to Ruby 2.7.3 to fix CVE-2021-28965 and CVE-2021-28966.

# 21.1.0

New features:

* Access to local variables of the interactive Binding via language bindings is now supported: `context.getBindings("ruby").putMember("my_var", 42);` (#2030).
* `VALUE`s in C extensions now expose the Ruby object when viewed in the debugger, as long as they have not been converted to native values.
* Signal handlers can now be run without triggering multi-threading.
* Fibers no longer trigger Truffle multi-threading.

Bug fixes:

* `Range#to_a` wasn't working for `long` ranges (#2198, @tomstuart and @LillianZ).
* Show the interleaved host and guest stacktrace for host exceptions (#2226).
* Fix the label of the first location reported by `Thread#backtrace_locations` (#2229).
* Fix `Thread.handle_interrupt` to defer non-pure interrupts until the end of the `handle_interrupt` block (#2219).
* Clear and restore errinfo on entry and normal return from methods in C extensions (#2227).
* Fix extra whitespace in squiggly heredoc with escaped newline (#2238, @wildmaples and @norswap).
* Fix handling of signals with `--single-threaded` (#2265).
* Fix `Enumerator::Lazy#{chunk_while, slice_before, slice_after, slice_when}` to return instances of `Enumerator::Lazy` (#2273).
* Fix `Truffle::Interop.source_location` to return unavailable source sections for modules instead of null (#2257).
* Fix usage of `Thread.handle_interrupt` in `MonitorMixin#mon_synchronize`.
* Fixed `TruffleRuby.synchronized` to handle guest safepoints (#2277).
* Fix control flow bug when assigning constants using ||= (#1489).
* Fix `Kernel#raise` argument handling for hashes (#2298).
* Set errinfo when `rb_protect` captures a Ruby exception (#2245).
* Fixed handling of multiple optional arguments and keywords when passed a positional `Hash` (#2302).

Compatibility:

* Prepend the GraalVM LLVM Toolchain to `PATH` when installing gems (#1974, #1088, #1343, #1400, #1947, #1931, #1588).
* Installing the `nokogiri` gem now defaults to use the vendored `libxml2` and `libxslt`, similar to CRuby, which means the corresponding system packages are no longer needed (#62).
* Implemented `$LOAD_PATH.resolve_feature_path`.
* Add `Pathname#/` alias to `Pathname#+` (#2178).
* Fixed issue with large `Integer`s in `Math.log` (#2184).
* Updated `Regexp.last_match` to support `Symbol` and `String` parameter (#2179).
* Added support for numbered block parameters (`_1` etc).
* Fixed `String#upto` issue with non-ascii strings (#2183).
* Implemented partial support for pattern matching (#2186).
* Make `File.extname` return `'.'` if the path ends with one (#2192, @tomstuart).
* Include fractional seconds in `Time#inspect` output (#2194, @tomstuart).
* Add support for `Integer#[Range]` and `Integer#[start, length]` (#2182, @gogainda).
* Allow private calls with `self` as an explicit receiver (#2196, @wildmaples).
* Fixed `:perm` parameter for `File.write`.
* Implemented `Time#floor` and `#ceil` (#2201, @wildmaples).
* Allow `Range#include?` and `#member?` with `Time` (#2202, @wildmaples).
* Implemented `Comparable#clamp(Range)` (#2200, @wildmaples).
* Added a `Array#minmax` to override `Enumerable#minmax` (#2199, @wildmaples).
* Implemented `chomp` parameter for `IO.{readlines, foreach}` (#2205).
* Implemented the Debug Inspector C API.
* Added beginless range support for `Range#{new, bsearch, count, each, equal_value, first, inspect, max, min, size, cover?, include?, ===}`.
* Added beginless range support for `Array#{[], []=, slice, slice!, to_a, fill, values_at}` (#2155, @LillianZ).
* Added beginless range support for `String#{byteslice, slice, slice!}` and `Symbol#slice` (#2211, @LillianZ).
* Added beginless range support for `Kernel#{caller, caller_locations}` and `Thread#backtrace_locations` (#2211, @LillianZ).
* Make rand work with exclusive range with Float (#1506, @gogainda)
* Fixed `String#dump`'s formatting of escaped unicode characters (#2217, @meganniu).
* Switched to the io-console C extension from C ruby for better performance and compatibility in `irb`.
* Coerce the message to a `String` for `BasicSocket#send` (#2209, @HoneyryderChuck).
* Support buffer argument for `UDPSocket#recvfrom_nonblock` (#2209, @HoneyryderChuck).
* Fixed `Integer#digits` implementation to handle more bases (#2224, #2225).
* Support the `inherit` parameter for `Module#{private, protected, public}_method_defined?`.
* Implement `Thread.pending_interrupt?` and `Thread#pending_interrupt?` (#2219).
* Implement `rb_lastline_set` (#2170).
* Implemented `Module#const_source_location` (#2212, @tomstuart and @wildmaples).
* Do not call `File.exist?` in `Dir.glob` as `File.exist?` is often mocked (#2236, @gogainda).
* Coerce the inherit argument to a boolean in `Module#const_defined?` and `Module#const_get` (#2240).
* Refinements take place at `Object#method` and `Module#instance_method` (#2004, @ssnickolay).
* Add support for `rb_scan_args_kw` in C API (#2244, @LillianZ).
* Update random implementation layout to be more compatible (#2234).
* Set `RbConfig::CONFIG['LIBPATHFLAG'/'RPATHFLAG']` like MRI to let `$LIBPATH` changes in `extconf.rb` work.
* Access to path and mode via `rb_io_t` from C has been changed to improve compatibility for io-console.
* Implemented the `Time.at` `in:` parameter.
* Implemented `Kernel#raise` `cause` parameter.
* Improved compatibility of `Signal.trap` and `Kernel#trap` (#2287, @chrisseaton).
* Implemented `GC.stat(:total_allocated_objects)` as `0` (#2292, @chrisseaton).
* `ObjectSpace::WeakMap` now supports immediate and frozen values as both keys and values (#2267).
* Call `divmod` when coercion to `Float` fails for `#sleep` (#2289, @LillianZ).

Performance:

* Multi-Tier compilation is now enabled by default, which improves warmup significantly.
* Improve the performance of checks for recursion (#2189, @LillianZ).
* Improve random number generation performance by avoiding synchronization (#2190, @ivoanjo).
* We now create a single call target per block by default instead of two.
* Some uses of class variables are now much better optimized (#2259, @chrisseaton).
* Several methods that need the caller frame are now always inlined in their caller, which speeds up the interpreter and reduces footprint.
* Pasting code in IRB should be reasonably fast, by updating to `irb` 1.3.3 and `reline` 0.2.3 (#2233).

Changes:

* Standalone builds of TruffleRuby are now based on JDK11 (they used JDK8 previously). There should be no user-visible changes. Similarly, JDK11 is now used by default in development instead of JDK8.
* The deprecated `Truffle::System.synchronized` has been removed.
* `Java.synchronized` has been removed, it did not work on host objects.

# 21.0.0

Release notes:

* The new IRB is quite slow when copy/pasting code into it. This is due to an inefficient `io/console` implementation which will be addressed in the next release. A workaround is to use `irb --readline`, which disables some IRB features but is much faster for copy/pasting code.

New features:

* Updated to Ruby 2.7.2 (#2004).

Bug fixes:

* Fix error message when the method name is not a Symbol or String for `Kernel#respond_to?` (#2132, @ssnickolay)
* Fixed setting of special variables in enumerators and enumerables (#1484).
* Fixed return value of `Enumerable#count` and `Enumerable#uniq` with multiple yielded arguments (#2145, @LillianZ).
* Fixed `String#unpack` for `w*` format (#2143).
* Fixed issue with ``Kernel#` `` when invalid UTF-8 given (#2118).
* Fixed issue with `Method#to_proc` and special variable storage (#2156).
* Add missing `offset` parameter for `FFI::Pointer#put_array_of_*` (#1525).
* Fixed issue with different `Struct`s having the same hash values (#2214).

Compatibility:

* Implement `String#undump` (#2131, @kustosz)
* `Errno` constants with the same `errno` number are now the same class.
* Implement `Enumerable#tally` and `Enumerable#filter_map` (#2144 and #2152, @LillianZ).
* Implement `Range#minmax`.
* Pass more `Enumerator::Lazy#uniq` and `Enumerator::Lazy#chunk` specs (#2146, @LillianZ).
* Implement `Enumerator#produce` (#2160, @zverok)
* Implement `Complex#<=>` (#2004, @ssnickolay).
* Add warning for `proc` without block (#2004, @ssnickolay).
* Implemented `FrozenError#receiver`.
* `Proc#<<` and `Proc#>>` raises TypeError if passed not callable object (#2004, @ssnickolay).
* Support time and date related messages for `Time` (#2166).
* Updated `Dir.{glob,[]}` to raise `ArgumentError` for nul-separated strings.
* `Kernel#lambda` with no block in a method called with a block raises an exception (#2004, @ssnickolay).
* Implemented `BigDecimal` as C extension to improve compatibility.
* Comment lines can be placed between fluent dot now (#2004, @ssnickolay).
* Implemented `rb_make_exception`.
* `**kwargs` now accept non-Symbol keys like Ruby 2.7.
* Updated the Unicode Emoji version (#2173, @wildmaples).
* Added `Enumerator::Yielder#to_proc`.
* Implemented `Enumerator::Lazy#eager`.
* Updated `Method#inspect` to include paremeter information.
* Update `Module#name` to return the same frozen string.
* Implemented `inherit` argument for `Module#autoload?`.

Performance:

* Refactor and implement more performant `MatchData#length` (#2147, @LillianZ).
* Refactor and implement more performant `Array#sample` (#2148, @LillianZ).
* `String#inspect` is now more efficient.

Changes:

* All `InteropLibrary` messages are now exposed consistently as methods on `Truffle::Interop` (#2139). Some methods were renamed to match the scheme described in the documentation.

# 20.3.0

Bug fixes:

* Handle foreign null object as falsy value (#1902, @ssnickolay)
* Fixed return value of `Enumerable#first` with multiple yielded arguments (#2056, @LillianZ).
* Improve reliability of the post install hook by disabling RubyGems (#2075).
* Fixed top level exception handler to print exception cause (#2013).
* Fixed issue when extending FFI from File (#2094).
* Fixed issue with `Kernel#freeze` not freezing singleton class (#2093).
* Fixed `String#encode` with options issue (#2091, #2095, @LillianZ)
* Fixed issue with `spawn` when `:close` redirect is used (#2097).
* Fixed `coverage` issue when `*eval` is used (#2078).
* Use expanded load paths for feature matching (#1501).
* Fixed handling of post arguments for `super()` (#2111).
* Fixed `SystemStackError` sometimes replaced by an internal Java `NoClassDefFoundError` on JVM (#1743).
* Fixed constant/identifier detection in lexer for non-ASCII encodings (#2079, #2102, @ivoanjo).
* Fixed parsing of `--jvm` as an application argument (#2108).
* Fix `rb_rescue2` to ignore the end marker `(VALUE)0` (#2127, #2130).
* Fix status and output when SystemExit is subclassed and raised (#2128)
* Fix `String#{chomp, chomp!}` issue with invalid encoded strings (#2133).

Compatibility:

* Run `at_exit` handlers even if parsing the main script fails (#2047).
* Load required libraries (`-r`) before parsing the main script (#2047).
* `String#split` supports block (#2052, @ssnickolay)
* Implemented `String#{grapheme_clusters, each_grapheme_cluster}`.
* Fix the caller location for `#method_added` (#2059).
* Fix issue with `Float#round` when `self` is `-0.0`.
* Fix `String#unpack` issue with `m0` format (#2065).
* Fix issue with `File.absolute_path` returning a path to current directory (#2062).
* Update `Range#cover?` to handle `Range` parameter.
* Fix `String#{casecmp, casecmp?}` parameter conversion.
* Fix `Regexp` issue which raised syntax error instead of `RegexpError` (#2066).
* Handle `Object#autoload` when autoload itself (#1616, @ssnickolay)
* Skip upgraded default gems while loading RubyGems (#2075).
* Verify that gem paths are correct before loading RubyGems (#2075).
* Implement `rb_ivar_count`.
* Implemented `rb_yield_values2`.
* Implemented `Digest::Base#{update, <<}` (#2100).
* Pass the final `super` specs (#2104, @chrisseaton).
* Fix arity for arguments with optional kwargs (#1669, @ssnickolay)
* Fix arity for `Proc` (#2098, @ssnickolay)
* Check bounds for `FFI::Pointer` accesses when the size of the memory behind is known.
* Implement negative line numbers for eval (#1482).
* Support refinements for `#to_s` called by string interpolation (#2110, @ssnickolay)
* Module#using raises error in method scope (#2112, @ssnickolay)
* `File#path` now returns a new mutable String on every call like MRI (#2115).
* Avoid infinite recursion when redefining `Warning#warn` and calling `Kernel#warn` (#2109).
* Convert objects with `#to_path` in `$LOAD_PATH` (#2119).
* Handle the functions being native for `rb_thread_call_without_gvl()` (#2090).
* Support refinements for Kernel#respond_to? (#2120, @ssnickolay)
* JCodings has been updated from 1.0.45 to 1.0.55.
* Joni has been updated from 2.1.30 to 2.1.40.

Performance:

* Calls with a literal block are no longer always split but instead the decision is made by the Truffle splitting heuristic.
* `Symbol#to_proc` is now AST-inlined in order to not rely on splitting and to avoid needing the caller frame to find refinements which apply.
* `Symbol#to_proc` is now globally cached per Symbol and refinements, to avoid creating many redundant `CallTargets`.
* Setting and access to the special variables `$~` and `$_` has been refactored to require less splitting.

Changes:

* Migrated from JLine 2 to JLine 3 for the `readline` standard library.

# 20.2.0

New features:

* Updated to Ruby 2.6.6.
* Use `InteropLibrary#toDisplayString()` to better display objects from other languages.
* Implement writing to the top scope for global variables (#2024).
* `foreign_object.to_s` now uses `InteropLibrary#toDisplayString()` (and still `asString()` if `isString()`).
* `foreign_object.inspect` has been improved to be more useful (include the language and meta object).
* `foreign_object.class` now calls `getMetaObject()` (except for Java classes, same as before).
* Add basic support for Linux ARM64.
* `foreign_object.name = value` will now call `Interoplibrary#writeMember("name", value)` instead of `invokeMember("name=", value)`.
* Always show the Ruby core library files in backtraces (#1414).
* The Java stacktrace is now shown when sending SIGQUIT to the process, also on TruffleRuby Native, see [Debugging](doc/user/debugging.md) for details (#2041).
* Calls to foreign objects with a block argument will now pass the block as the last argument.
* `foreign.name` will now use `invokeMember` if invocable and if not use `readMember`, see `doc/contrib/interop_implicit_api.md` for details.
* `foreign.to_f` and `foreign.to_i` will now attempt to convert to Ruby `Float` and `Integer` (#2038).
* `foreign.equal?(other)` now uses `InteropLibrary#isIdentical(other)` and `foreign.object_id/__id__` now uses `InteropLibrary#identityHashCode()`.

Bug fixes:

* Fix `#class_exec`, `#module_exec`, `#instance_eval`, and `instance_exec` to use activated refinements (#1988, @ssnickolay).
* Fixed missing method error for FFI calls with `blocking: true` when interrupted.
* Use upgraded default gems when installed (#1956).
* Fixed `NameError` when requiring an autoload path that does not define the autoload constant (#1905).
* Thread local IO buffers are now allocated using a stack to ensure safe operating if a signal handler uses one during an IO operation.
* Fixed `TracePoint` thread-safety by storing the state on the Ruby `Thread` (like MRI) instead of inside the `TracePoint` instance.
* Make `require 'rubygems/package'` succeed and define `Gem::Deprecate` correctly (#2014).
* Fix `MBCLEN_CHARFOUND_P` error.
* Fix `rb_enc_str_new` when `NULL` encoding is given with a constant string.
* Fixed `rb_enc_precise_mbclen` to handle more inputs.
* The output for `--engine.TraceCompilation` is now significantly easier to read, by having shorter method names and source names (oracle/graal#2052).
* Fix indentation for squiggly heredoc with single quotes (#1564).
* Only print members which are readable for foreign `#inspect` (#2027).
* Fixed the return value of the first call to `Kernel#srand` in a Thread (#2028).
* Fix missing flushing when printing an exception at top-level with a custom backtrace, which caused no output being shown (#1750, #1895).
* Use the mode of the given `IO` for `IO#reopen(IO)` which is important for the 3 standard IOs (#2034).
* Fix potential deadlock when running finalizers (#2041).
* Let `require 'rubygems/specification'` work before `require 'rubygems'`.

Compatibility:

* Implement `UnboundMethod#bind_call`.
* Implemented `ObjectSpace::WeakMap` (#1385, #1958).
* Implemented `strtod` and `ruby_strtod` (#2007).
* Fix detection of `#find_type` in FFI to ignore `MakeMakefile#find_type` from `mkmf` (#1896, #2010).
* Implemented `rb_uv_to_utf8` (#1998, @skateman).
* Implemented `rb_str_cat_cstr`.
* Implemented `rb_fstring`.
* Support `#refine` for Module (#2021, @ssnickolay).
* Implemented `rb_ident_hash_new`.
* Improved the compatibility of `Symbol.all_symbols` (#2022, @chrisseaton).
* Implemented `rb_enc_str_buf_cat`.
* Implemented `rb_int_positive_pow`.
* Implemented `rb_usascii_str_new_lit`.
* Define `#getch` and `#getpass` on `StringIO` when `io/console` is required.
* Implemented `rb_uv_to_utf8` (#1998).
* Single character IDs now behave more like those in MRI to improve C extension compatibility, so `rb_funcall(a, '+', b)` will now do the same thing as in MRI.
* Removed extra public methods on `String`.
* Implemented `rb_array_sort` and `rb_array_sort_bang`.
* Do not create a finalizers `Thread` if there are other public languages, which is helpful for polyglot cases (#2035).
* Implemented `rb_enc_isalnum` and `rb_enc_isspace`.
* `RUBY_REVISION` is now the full commit hash used to build TruffleRuby, similar to MRI 2.7+.
* Implemented `rb_enc_mbc_to_codepoint`.
* Changed the lookup methods to achieve Refinements specification (#2033, @ssnickolay)
* Implemented `Digest::Instance#new` (#2040).
* Implemented `ONIGENC_MBC_CASE_FOLD`.
* Fixed `Thread#raise` to call the exception class' constructor with no arguments when given no message (#2045).
* Fixed `refine + super` compatibility (#2039, #2048, @ssnickolay)
* Make the top-level exception handler more compatible with MRI (#2047).
* Implemented `rb_enc_codelen`.
* Implemented `Ripper` by using the C extension (#1585).

Changes:

* RubyGems gem commands updated to use the `--no-document` option by default.

Performance:

* Enable lazy translation from the parser AST to the Truffle AST for user code by default. This should improve application startup time (#1992).
* `instance variable ... not initialized` and similar warnings are now optimized to have no peak performance impact if they are not printed (depends on `$VERBOSE`).
* Implement integer modular exponentiation using `BigInteger#mod_pow` (#1999, @skateman)
* Fixed a performance issue when computing many substrings of a given non-leaf `String` with non-US-ASCII characters.
* Speedup native handle to Ruby object lookup for C extensions.

# 20.1.0

New features:

* Nightly builds of TruffleRuby are now available, see the README for details (#1483).
* `||=` will not compile the right-hand-side if it's only executed once, to match the idiomatic lazy-initialisation use-case ([blog post](https://engineering.shopify.com/blogs/engineering/optimizing-ruby-lazy-initialization-in-truffleruby-with-deoptimization), #1887, @kipply).
* Added `--metrics-profile-require` option to profile searching, parsing, translating and loading files.
* Added support for captured variables for the Truffle instruments (e.g. Chrome debugger).

Bug fixes:

* Fixed `Exception#dup` to copy the `Exception#backtrace` string array.
* Fixed `rb_warn` and `rb_warning` when used as statements (#1886, @chrisseaton).
* Fixed `NameError.new` and `NoMethodError.new` `:receiver` argument.
* Correctly handle large numbers of arguments to `rb_funcall` (#1882).
* Added arity check to `Module#{include, prepend}`.
* Fix `OpenSSL::Digest.{digest,hexdigest,base64digest}` to handle `algorithm, data` arguments (#1889, @bdewater).
* Fixed `SystemCallError.new` parameter conversion.
* Fixed `File#{chmod, umask}` argument conversion check.
* Added warning in `Hash.[]` for non-array elements.
* Fixed `File.lchmod` to raise `NotImplementedError` when not available.
* `RSTRING_PTR()` now always returns a native pointer, resolving two bugs `memcpy`ing to (#1822) and from (#1772) Ruby Strings.
* Fixed issue with duping during splat (#1883).
* Fixed `Dir#children` implementation.
* Fixed `SignalException.new` error when bad parameter given.
* Added deprecation warning to `Kernel#=~`.
* Fixed `puts` for a foreign objects, e.g. `puts Polyglot.eval('js', '[]')` (#1881).
* Fixed `Exception#full_message` implementation.
* Updated `Kernel.Complex()` to handle the `exception: false` parameter.
* Fixed `Kernel#dup` to return self for `Complex` and `Rational` objects.
* Updated `Kernel.Float()` to handle the `exception: false` parameter.
* Fixed `String#unpack` `M` format (#1901).
* Fixed error when `SystemCallError` message contained non-ASCII characters.
* Fixed `rb_rescue` to allow null rescue methods. (#1909, @kipply).
* Fixed incorrect comparisons between bignums and doubles.
* Prevented some internal uses of `Kernel#caller_locations` to be overridden by user code (#1934).
* Fixed an issue caused by recursing inlining within `Regexp#quote` (#1927).
* Updated `Kernel.Float()` to return given string in error message (#1945).
* Parameters and arity of methods derived from `method_missing` should now match MRI (#1921).
* Fixed compile error in `RB_FLOAT_TYPE_P` macro (#1928).
* Fixed `Symbol#match` to call the block with the `MatchData` (#1933).
* Fixed `Digest::SHA2.hexdigest` error with long messages (#1922).
* Fixed `Date.parse` to dup the coerced string to not modify original (#1946).
* Update `Comparable` error messages for special constant values (#1941).
* Fixed `File.ftype` parameter conversion (#1961).
* Fixed `Digest::Instance#file` to not modify string literals (#1964).
* Make sure that string interpolation returns a `String`, and not a subclass (#1950).
* `alias_method` and `instance_methods` should now work correctly inside a refinement (#1942).
* Fixed `Regexp.union` parameter conversion (#1963).
* `IO#read(n)` no longer buffers more than needed, which could cause hanging if detecting readability via a native call such as `select(2)` (#1951).
* Fixed `Random::DEFAULT.seed` to be different on boot (#1965, @kipply)
* `rb_encoding->name` can now be read even if the `rb_encoding` is stored in native memory.
* Detect and cut off recursion when inspecting a foreign object, substituting an ellipsis instead.
* Fixed feature lookup order to check every `$LOAD_PATH` path entry for `.rb`, then every entry for native extension when `require` is called with no extension.
* Define the `_DARWIN_C_SOURCE` macro in extension makefiles (#1592).
* Change handling of var args in `rb_rescue2` to handle usage in C extensions (#1823).
* Fixed incorrect `Encoding::CompatibilityError` raised for some interpolated Regexps (#1967).
* Actually unset environment variables with a `nil` value for `Process.spawn` instead of setting them to an empty String.
* Core library methods part of the Native Image heap are no longer added in the compilation queue on the first call, but after they reach the thresholds like other methods.
* Fix `RbConfig::CONFIG['LIBRUBY_SO']` file extension.
* Fix `char`, `short`, `unsigned char`,  `unsigned int`, and `unsigned short` types in `Fiddle` (#1971).
* Fix `IO#select` to reallocate its buffer if it is interrupted by a signal.
* Fix issue where interpolated string matched `#` within string as being a variable (#1495).
* Fix `File.join` to raise error on strings with null bytes.
* Fix initialization of Ruby Thread for foreign thread created in Java.
* Fix registration of default specs in RubyGems (#1987).

Compatibility:

* The C API type `VALUE` is now defined as `unsigned long` as on MRI. This enables `switch (VALUE)` and other expressions which rely on `VALUE` being an integer type (#1409, #1541, #1675, #1917, #1954).
* Implemented `Float#{floor, ceil}` with `ndigits` argument.
* Implemented `Thread#fetch`.
* Implemented `Float#truncate` with `ndigits` argument.
* Made `String#{byteslice, slice, slice!}` and `Symbol#slice` compatible with endless ranges.
* Implemented "instance variable not initialized" warning.
* Make `Kernel#{caller, caller_locations}` and `Thread#backtrace_locations` compatible with endless ranges.
* Implemented `Dir#each_child`.
* Implemented `Kernel.{chomp, chop}` and `Kernel#{chomp, chop}`.
* Implemented `-p` and `-a`, and `-l` CLI options.
* Convert the argument to `File.realpath` with `#to_path` (#1894).
* `StringIO#binmode` now sets the external encoding to BINARY like MRI (#1898).
* `StringIO#inspect` should not include the contents of the `StringIO` (#1898).
* Implemented `rb_fd_*` functions (#1623).
* Fixed uninitialized variable warnings in core and lib (#1897).
* Make `Thread#backtrace` support omit, length and range arguments.
* Implemented `Range#%`.
* Fixed the type of the `flags` field of `rb_data_type_t` (#1911).
* Implemented `rb_obj_is_proc` (#1908, @kipply, @XrXr).
* Implemented C API macro `RARRAY_ASET()`.
* Implemented `num2short` (#1910, @kipply).
* `RSTRING_END()` now always returns a native pointer.
* Removed `register` specifier for `rb_mem_clear()` (#1924).
* Implemented `Thread::Backtrace::Locations#base_label` (#1920).
* Implemented `rb_mProcess` (#1936).
* Implemented `rb_gc_latest_gc_info` (#1937).
* Implemented `RBASIC_CLASS` (#1935).
* Yield 2 arguments for `Hash#map` if the arity of the block is > 1 (#1944).
* Add all `Errno` constants to match MRI, needed by recent RubyGems.
* Silence `ruby_dep` warnings since that gem is unmaintained.
* Clarify error message for not implemented `Process.daemon` (#1962).
* Allow multiple assignments in conditionals (#1513).
* Update `NoMethodError#message` to match MRI (#1957).
* Make `StringIO` work with `--enable-frozen-string-literal` (#1969).
* Support `NULL` for the status of `rb_protect()`.
* Ensure `BigDecimal#inspect` does not call `BigDecimal#to_s` to avoid behaviour change on `to_s` override (#1960).
* Define all C-API `rb_{c,m,e}*` constants as C global variables (#1541).
* Raise `ArgumentError` for `Socket.unpack_sockaddr_un` if the socket family is incorrect.
* Implemented `RTYPEDDATA_*()` macros and `rb_str_tmp_new()` (#1975).
* Implemented `rb_set_end_proc` (#1959).
* Implemented `rb_to_symbol`.
* Implemented `rb_class_instance_methods`, `rb_class_public_instance_methods`, `rb_class_protected_instance_methods`, and `rb_class_private_instance_methods`.
* Implemented `rb_tracepoint_new`, `rb_tracepoint_disable`, `rb_tracepoint_enable`, and `rb_tracepoint_enabled_p` (#1450).
* Implemented `RbConfig::CONFIG['AR']` and `RbConfig::CONFIG['STRIP']` (#1973).
* Not yet implemented C API functions are now correctly detected as missing via `mkmf`'s `have_func` (#1980).
* Accept `RUBY_INTERNAL_EVENT_{NEWOBJ,FREEOBJ}` events but warn they are not triggered (#1978, #1983).
* `IO.copy_stream(in, STDOUT)` now writes to `STDOUT` without buffering like MRI.
* Implemented `RbConfig['vendordir']`.
* Implemented `Enumerator::ArithmeticSequence`.
* Support `(struct RBasic *)->flags` and `->klass` from `ruby.h` (#1891, #1884, #1978).

Changes:

* `TRUFFLERUBY_RESILIENT_GEM_HOME` has been removed. Unset `GEM_HOME` and `GEM_PATH` instead if you need to.
* The deprecated `Truffle::System.full_memory_barrier`, `Truffle::Primitive.logical_processors`, and  `Truffle::AtomicReference` have been removed.
* The implicit interface for allowing Ruby objects to behave as polyglot arrays with `#size`, `#[]` methods has been removed and replaced with an explicit interface where each method starts with `polyglot_*`.
* Hash keys are no longer reported as polyglot members.
* All remaining implicit polyglot behaviour for `#[]` method was replaced with `polyglot_*` methods.
* Rename dynamic API to match InteropLibrary. All the methods keep the name as it is in InteropLibrary with the following changes: use snake_case, add `polyglot_` prefix, drop `get` and `is` prefix, append `?` on all predicates.
* Split `Truffle::Interop.write` into `.write_array_element` and `.write_member` methods.
* Rename `Truffle::Interop.size` to `.array_size`.
* Rename `Truffle::Interop.is_boolean?` to `.boolean?`.
* Split `Truffle::Interop.read` into `.read_member` and `.read_array_element`.
* Drop `is_` prefix in `Truffle::Interop.is_array_element_*` predicates.
* `Truffle::Interop.hash_keys_as_members` has been added to treat a Ruby Hash as a polyglot object with the Hash keys as members.

Performance:

* Optimized `RSTRING_PTR()` accesses by going to native directly, optimized various core methods, use Mode=latency and tune GC heap size for Bundler. This speeds up `bundle install` from 84s to 19s for a small Gemfile with 6 gems (#1398).
* Fixed memory footprint issue due to large compilation on Native Image, notably during `bundle install` (#1893).
* `ArrayBuilderNode` now uses a new Truffle library for manipulating array stores.
* Ruby objects passed to C extensions are now converted less often to native handles.
* Calling blocking system calls and running C code with unblocking actions has been refactored to remove some optimisation boundaries.
* `return` expressions are now rewritten as implicit return expressions where control flow allows this to be safely done as a tail optimisation. This can improve interpreter performance by up to 50% in some benchmarks, and can be applied to approximately 80% of return nodes seen in Rails and its dependencies (#1977).
* The old array strategy code has been removed and all remaining nodes converted to the new `ArrayStoreLibrary`.
* Updated `nil` to be a global immutable singleton (#1835).

# 20.0.0

New features:

* Enable and document `--coverage` option (#1840, @chrisseaton).
* Update the internal LLVM toolchain to LLVM 9 and reduce its download size.
* Updated to Ruby 2.6.5 (#1749).
* Automatically set `PKG_CONFIG_PATH` as needed for compiling OpenSSL on macOS (#1830).

Bug fixes:

* Fix `Tempfile#{size,length}` when the IO is not flushed (#1765, @rafaelfranca).
* Dump and load instance variables in subclasses of `Exception` (#1766, @rafaelfranca).
* Fix `Date._iso8601` and `Date._rfc3339` when the string is an invalid date (#1773, @rafaelfranca).
* Fail earlier for bad handle unwrapping (#1777, @chrisseaton).
* Match out of range `ArgumentError` message with MRI (#1774, @rafaelfranca).
* Raise `Encoding::CompatibilityError` with incompatible encodings on `Regexp` (#1775, @rafaelfranca).
* Fixed interactions between attributes and instance variables in `Struct` (#1776, @chrisseaton).
* Coercion fixes for `TCPServer.new` (#1780, @XrXr).
* Fix `Float#<=>` not calling `coerce` when `other` argument responds to it (#1783, @XrXr).
* Do not warn / crash when requiring a file that sets and trigger autoload on itself (#1779, @XrXr).
* Strip trailing whitespaces when creating a `BigDecimal` with a `String` (#1796, @XrXr).
* Default `close_others` in `Process.exec` to `false` like Ruby 2.6 (#1798, @XrXr).
* Don't clone methods when setting method to the same visibility (#1794, @XrXr).
* `BigDecimal()` deal with large rationals precisely (#1797, @XrXr).
* Make it possible to call `instance_exec` with `rb_block_call` (#1802, @XrXr).
* Check for duplicate members in `Struct.new` (#1803, @XrXr).
* `Process::Status#to_i` return raw `waitpid(2)` status (#1800, @XrXr).
* `Process#exec`: set close-on-exec to false for fd redirection (#1805, @XrXr, @rafaelfranca).
* Building C extensions should now work with frozen string literals (#1786).
* Keep the Truffle working directory in sync with the native working directory.
* Rename `to_native` to `polyglot_to_native` to match `polyglot_pointer?` and `polyglot_address` methods.
* Fixed missing partial evaluation boundary in `Array#{sort,sort!}` (#1727).
* Fixed the class of `self` and the wrapping `Module` for `Kernel#load(path, wrap=true)` (#1739).
* Fixed missing polyglot type declaration for `RSTRING_PTR` to help with native/managed interop.
* Fixed `Module#to_s` and `Module#inspect` to not return an extra `#<Class:` for singleton classes.
* Arrays backed by native storage now allocate the correct amount of memory (#1828).
* Fixed issue in `ConditionVariable#wait` that could lose a `ConditionVariable#signal`.
* Do not expose TruffleRuby-specific method `Array#swap` (#1816).
* Fixed `#inspect` on broken UTF-8 sequences (#1842, @chrisseaton).
* `Truffle::Interop.keys` should report methods of `String` and `Symbol` (#1817).
* `Kernel#sprintf` encoding validity has been fixed (#1852, @XrXr).
* Fixed `ArrayIndexOutOfBoundsException` in `File.fnmatch` (#1845).
* Make `String#concat` work with no or multiple arguments (#1519).
* Make `Array#concat` work with no or multiple arguments (#1519).
* Coerce `BigDecimal(arg)` using `to_str` (#1826).
* Fixed `NameError#dup`, `NoMethodError#dup`, and `SystemCallError#dup` to copy internal fields.
* Make `Enumerable#chunk` work without a block (#1518).
* Fixed issue with `SystemCallError.new` setting a backtrace too early.
* Fixed `BigDecimal#to_s` formatting issue (#1711).
* Run `END` keyword block only once at exit.
* Implement `Numeric#clone` to return `self`.
* Fixed `Symbol#to_proc` to create a `Proc` with `nil` `source_location` (#1663).
* Make `GC.start` work with keyword arguments.
* Fixed `Kernel#clone` for `nil`, `true`, `false`, `Integer`, and `Symbol`.
* Make top-level methods available in `Context#getBindings()` (#1838).
* Made `Kernel#caller_locations` accept a range argument, and return `nil` when appropriate.
* Made `rb_respond_to` work with primitives (#1869, @chrisseaton).
* Fixed issue with missing backtrace for `rescue $ERROR_INFO` (#1660).
* Fixed `Struct#hash` for `keyword_init: true` `Struct`.
* Fixed `String#{upcase!,downcase!,swapcase!}(:ascii)` for non-ASCII-compatible encodings like UTF-16.
* Fixed `String#capitalize!` for strings that weren't full ASCII.
* Fixed enumeration issue in `ENV.{select, filter}`.
* Fixed `Complex` and `Rational` should be frozen after initializing.
* Fixed `printf` should raise error when not enough arguments for positional argument.
* Removed "shadowing outer local variable" warning.
* Fixed parameter conversion to `String` in ENV methods.
* Fixed deprecation warning when `ENV.index` is called.
* Fixed issue with `ENV.each_key`.
* Fixed `ENV.replace` implementation.
* Fixed `ENV.udpate` implementation.
* Fixed argument handling in `Kernel.printf`.
* Fixed character length after conversion to binary from a non-US-ASCII String.
* Fixed issue with installing latest bundler (#1880).
* Fixed type conversion for `Numeric#step` `step` parameter.
* Fixed `Kernel#Integer` conversion.
* Fixed `IO.try_convert` parameter conversion.
* Fixed linking of always-inline C API functions with `-std=gnu90` (#1837, #1879).
* Avoid race conditions during `gem install` by using a single download thread.
* Do not use gems precompiled for MRI on TruffleRuby (#1837).
* Fixed printing foreign arrays that were also pointers (#1679).
* Fixed `nil#=~` to not warn.
* Fixed `Enumerable#collect` to give user block arity in the block passed to `Enumerable#each`.

Compatibility:

* Implemented `String#start_with?(Regexp)` (#1771, @zhublik).
* Various improvements to `SignalException` and signal handling (#1790, @XrXr).
* Implemented `rb_utf8_str_new`, `rb_utf8_str_new_cstr`, `rb_utf8_str_new_static` (#1788, @chrisseaton).
* Implemented the `unit` argument of `Time.at` (#1791, @XrXr).
* Implemented `keyword_init: true` for `Struct.new` (#1789, @XrXr).
* Implemented `MatchData#dup` (#1792, @XrXr).
* Implemented a native storage strategy for `Array` to allow better C extension compatibility.
* Implemented `rb_check_symbol_cstr` (#1814).
* Implemented `rb_hash_start` (#1841, @XrXr).
* JCodings has been updated from 1.0.42 to 1.0.45.
* Joni has been updated from 2.1.25 to 2.1.30.
* Implemented `Method#<<` and `Method#>>` (#1821).
* The `.bundle` file extension is now used for C extensions on macOS (#1819, #1837).
* Implemented `Comparable#clamp` (#1517).
* Implemented `rb_gc_register_mark_object` and `rb_enc_str_asciionly_p` (#1856, @chrisseaton).
* Implemented `rb_io_set_nonblock` (#1741).
* Include the major kernel version in `RUBY_PLATFORM` on macOS like MRI (#1860, @eightbitraptor).
* Implemented `Enumerator::Chain`, `Enumerator#+`, and `Enumerable#chain` (#1859, #1858).
* Implemented `Thread#backtrace_locations` and `Exception#backtrace_locations` (#1556).
* Implemented `rb_module_new`, `rb_define_class_id`, `rb_define_module_id`, (#1876, @XrXr, @chrisseaton).
* Implemented `-n` CLI option (#1532).
* Cache the `Symbol` of method names in call nodes only when needed (#1872).
* Implemented `rb_get_alloc_func` and related functions (#1874, @XrXr).
* Implemented `rb_module_new`, `rb_define_class_id`, `rb_define_module_id`, (#1876, @chrisseaton).
* Implemented `ENV.slice`.
* Support for the Darkfish theme for RDoc generation has been added back.
* Implemented `Kernel#system` `exception: true` option.
* Implemented `Random.bytes`.
* Implemented `Random.random_number`.
* Added the ability to parse endless ranges.
* Made `Range#{to_a, step, each, bsearch, step, last, max, min, to_s, ==}` compatible with endless ranges.
* Made `Array#{[], []=, values_at, fill, slice!}` compatible with endless ranges.
* Defined `Array#{min, max}` methods.

Performance:

* Use a smaller limit for identity-based inline caches to improve warmup by avoiding too many deoptimizations.
* `long[]` array storage now correctly declare that they accept `int` values, reducing deoptimisations and promotions to `Object[]` storage.
* Enable inline caching of `Symbol` conversion for `rb_iv_get` and `rb_iv_set`.
* `rb_type` information is now cached on classes as a hidden variable to improve performance.
* Change to using thread local buffers for socket calls to reduce allocations.
* Refactor `IO.select` to reduce copying and optimisation boundaries.
* Refactor various `String` and `Rope` nodes to avoid Truffle performance warnings.
* Reading caller frames should now work in more cases without deoptimisation.

# 19.3.0

New features:

* Compilation of C extensions is now done with an internal LLVM toolchain producing both native code and bitcode. This means more C extensions should compile out of the box and this should resolve most linker-related issues.
* It is no longer necessary to install LLVM for installing C extensions on TruffleRuby.
* It is no longer necessary to install libc++ and libc++abi for installing C++ extensions on TruffleRuby.
* On macOS, it is no longer necessary to install the system headers package (#1417).
* License updated to EPL 2.0/GPL 2.0/LGPL 2.1 like recent JRuby.

Bug fixes:

* `rb_undef_method` now works for private methods (#1731, @cky).
* Fixed several issues when requiring C extensions concurrently (#1565).
* `self.method ||= value` with a private method now works correctly (#1673).
* Fixed `RegexpError: invalid multibyte escape` for binary regexps with a non-binary String (#1433).
* Arrays now report their methods to other languages for interopability (#1768).
* Installing `sassc` now works due to using the LLVM toolchain (#1753).
* Renamed `Truffle::Interop.respond_to?` to avoid conflict with Ruby's `respond_to?` (#1491).
* Warn only if `$VERBOSE` is `true` when a magic comment is ignored (#1757, @nirvdrum).
* Make C extensions use the same libssl as the one used for the openssl C extension (#1770).

Compatibility:

* `GC.stat` can now take an optional argument (#1716, @kirs).
* `Kernel#load` with `wrap` has been implemented (#1739).
* Implemented `Kernel#spawn` with `:chdir` (#1492).
* Implemented `rb_str_drop_bytes`, notably used by OpenSSL (#1740, @cky).
* Include executables of default gems, needed for `rails new` in Rails 6.
* Use compilation flags similar to MRI for C extension compilation.
* Warn for `gem update --system` as it is not fully supported yet and is often not needed.
* Pass `-undefined dynamic_lookup` to the linker on macOS like MRI.

Performance:

* Core methods are no longer always cloned, which reduces memory footprint and should improve warmup.
* Inline cache calls to `rb_intern()` with a constant name in C extensions.
* Improve allocation speed of native handles for C extensions.
* Improve the performance of `NIL_P` and `INT2FIX` in C extensions.
* Various fixes to improve Rack performance.
* Optimize `String#gsub(String)` by not creating a `Regexp` and using `String#index` instead.
* Fixed "FrameWithoutBoxing should not be materialized" compilation issue in `TryNode`.

# 19.2.0, August 2019

New features:

* `Fiddle` has been implemented.

Bug fixes:

* Set `RbConfig::CONFIG['ruby_version']` to the same value as the TruffleRuby version. This fixes reusing C extensions between different versions of TruffleRuby with Bundler (#1715).
* Fixed `Symbol#match` returning `MatchData` (#1706, @zhublik).
* Allow `Time#strftime` to be called with binary format strings.
* Do not modify the argument passed to `IO#write` when the encoding does not match (#1714).
* Use the class where the method was defined to check if an `UnboundMethod` can be used for `#define_method` (#1710).
* Fixed setting `$~` for `Enumerable` and `Enumerator::Lazy`'s `#grep` and `#grep_v`.
* Improved errors when interacting with single-threaded languages (#1709).

Compatibility:

* Added `Kernel#then` (#1703, @zhublik).
* `FFI::Struct#[]=` is now supported for inline character arrays.
* `blocking: true` is now supported for `FFI::Library#attach_function`.
* Implemented `Proc#>>` and `#<<` (#1688).
* `Thread.report_on_exception` is now `true` by default like MRI 2.5+.
* `BigDecimal` compatibility has been generally improved in several ways.

Changes:

* An interop read message sent to a `Proc` will no longer call the `Proc`.

Performance:

* Several `String` methods have been made faster by the usage of vector instructions
  when searching for a single-byte character in a String.
* Methods needing the caller frame are now better optimized.

# 19.1.0, June 2019

*Ruby is an experimental language in the GraalVM 19.1.0 release*

Bug fixes:

* Sharing for thread-safety of objects is now triggered later as intended, e.g., when a second `Thread` is started.
* Fixed `Array#to_h` so it doesn't set a default value (#1698).
* Removed extra `public` methods on `IO` (#1702).
* Fixed `Process.kill(signal, Process.pid)` when the signal is trapped as `:IGNORE` (#1702).
* Fixed `Addrinfo.new(String)` to reliably find the address family (#1702).
* Fixed argument checks in `BasicSocket#setsockopt` (#1460).
* Fixed `ObjectSpace.trace_object_allocations` (#1456).
* Fixed `BigDecimal#{clone,dup}` so it now just returns the receiver, per Ruby 2.5+ semantics (#1680).
* Fixed creating `BigDecimal` instances from non-finite `Float` values (#1685).
* Fixed `BigDecimal#inspect` output for non-finite values (e.g, NaN or -Infinity) (#1683).
* Fixed `BigDecimal#hash` to return the same value for two `BigDecimal` objects that are equal (#1656).
* Added missing `BigDecimal` constant definitions (#1684).
* Implemented `rb_eval_string_protect`.
* Fixed `rb_get_kwargs` to correctly handle optional and rest arguments.
* Calling `Kernel#raise` with a raised exception will no longer set the cause of the exception to itself (#1682).
* Return a `FFI::Function` correctly for functions returning a callback.
* Convert to intuitive Ruby exceptions when INVOKE fails (#1690).
* Implemented `FFI::Pointer#clear` (#1687).
* Procs will now yield to the block in their declaration context even when called with a block argument (#1657).
* Fixed problems with calling POSIX methods if `Symbol#[]` is redefined (#1665).
* Fixed sharing of `Array` and `Hash` elements for thread-safety of objects (#1601).
* Fixed concurrent modifications of `Gem::Specification::LOAD_CACHE` (#1601).
* Fix `TCPServer#accept` to set `#do_not_reverse_lookup` correctly on the created `TCPSocket`.

Compatibility:

* Exceptions from `coerce` are no longer rescued, like MRI.
* Implemented `Integer#{allbits?,anybits?,nobits?}`.
* `Integer#{ceil,floor,truncate}` now accept a precision and `Integer#round` accepts a rounding mode.
* Added missing `Enumerable#filter` and `Enumerator::Lazy#filter` aliases to the respective `select` method (#1610).
* Implemented more `Ripper` methods as no-ops (#1694, @Mogztter).
* Implemented `rb_enc_sprintf` (#1702).
* Implemented `ENV#{filter,filter!}` aliases for `select` and `select!`.
* Non-blocking `StringIO` and `Socket` APIs now support `exception: false` like MRI (#1702).
* Increased compatibility of `BigDecimal`.
* `String#-@` now performs string deduplication (#1608).
* `Hash#merge` now preserves the key order from the original hash for merged values (#1650).
* Coerce values given to `FFI::Pointer` methods.
* `FrozenError` is now defined and is used for `can't modify frozen` object exceptions.
* `StringIO` is now available by default like in MRI, because it is required by RubyGems.

Changes:

* Interactive sources (like the GraalVM polyglot shell) now all share the same binding (#1695).
* Hash code calculation has been improved to reduce hash collisions for `Hash` and other cases.

Performance:

* `eval(code, binding)` for a fixed `code` containing blocks is now much faster. This improves the performance of rendering `ERB` templates containing loops.
* `rb_str_cat` is faster due to the C string now being concatenated without first being converted to a Ruby string or having its encoding checked. As a side effect the behaviour of `rb_str_cat` should now more closely match that of MRI.

# 19.0.0, May 2019

*Ruby is an experimental language in the GraalVM 19.0.0 release*

Bug fixes:

* The debugger now sees global variables as the global scope.
* Temporary variables are no longer visible in the debugger.
* Setting breakpoints on some lines has been fixed.
* The OpenSSL C extension is now always recompiled, fixing various bugs when using the extension (e.g., when using Bundler in TravisCI) (#1676, #1627, #1632).
* Initialize `$0` when not run from the 'ruby' launcher, which is needed to `require` gems (#1653).

Compatibility:

* `do...end` blocks can now have `rescue/else/ensure` clauses like MRI (#1618).

Changes:

* `TruffleRuby.sulong?` has been replaced by `TruffleRuby.cexts?`, and `TruffleRuby.graal?` has been replaced by `TruffleRuby.jit?`. The old methods will continue to work for now, but will produce warnings, and will be removed at a future release.

# 1.0 RC 16, 19 April 2019

Bug fixes:

* Fixed `Hash#merge` with no arguments to return a new copy of the receiver (#1645).
* Fixed yield with a splat and keyword arguments (#1613).
* Fixed `rb_scan_args` to correctly handle kwargs in combination with optional args.
* Many fixes for `FFI::Pointer` to be more compatible with the `ffi` gem.

New features:

* Rounding modes have been implemented or improved for `Float`, `Rational`, `BigDecimal` (#1509).
* Support Homebrew installed in other prefixes than `/usr/local` (#1583).
* Added a pure-Ruby implementation of FFI which passes almost all Ruby FFI specs (#1529, #1524).

Changes:

* Support for the Darkfish theme for RDoc generation has been removed.

Compatibility:

* The `KeyError` raised from `ENV#fetch` and `Hash#fetch` now matches MRI's message formatting (#1633).
* Add the missing `key` and `receiver` values to `KeyError` raised from `ENV#fetch`.
* `String#unicode_normalize` has been moved to the core library like in MRI.
* `StringScanner` will now match a regexp beginning with `^` even when not scanning from the start of the string.
* `Module#define_method` is now public like in MRI.
* `Kernel#warn` now supports the `uplevel:` keyword argument.

# 1.0 RC 15, 5 April 2019

Bug fixes:

* Improved compatibility with MRI's `Float#to_s` formatting (#1626).
* Fixed `String#inspect` when the string uses a non-UTF-8 ASCII-compatible encoding and has non-ASCII characters.
* Fixed `puts` for strings with non-ASCII-compatible encodings.
* `rb_protect` now returns `Qnil` when an error occurs.
* Fixed a race condition when using the interpolate-once (`/o`) modifier in regular expressions.
* Calling `StringIO#close` multiple times no longer raises an exception (#1640).
* Fixed a bug in include file resolution when compiling C extensions.

New features:

* `Process.clock_getres` has been implemented.

Changes:

* `debug`, `profile`, `profiler`, which were already marked as unsupported, have been removed.
* Our experimental JRuby-compatible Java interop has been removed - use `Polyglot` and `Java` instead.
* The Trufle handle patches applied to `psych` C extension have now been removed.
* The `rb_tr_handle_*` functions have been removed as they are no longer used in any C extension patches.
* Underscores and dots in options have become hyphens, so `--exceptions.print_uncaught_java` is now `--exceptions-print-uncaught-java`, for example.
* The `rb_tr_handle_*` functions have been removed as they are no longer used in any C extension patches.

Bug fixes:

* `autoload :C, "path"; require "path"` now correctly triggers the autoload.
* Fixed `UDPSocket#bind` to specify family and socktype when resolving address.
* The `shell` standard library can now be `require`-d.
* Fixed a bug where `for` could result in a `NullPointerException` when trying to assign the iteration variable.
* Existing global variables can now become aliases of other global variables (#1590).

Compatibility:

* ERB now uses StringScanner and not the fallback, like on MRI. As a result `strscan` is required by `require 'erb'` (#1615).
* Yield different number of arguments for `Hash#each` and `Hash#each_pair` based on the block arity like MRI (#1629).
* Add support for the `base` keyword argument to `Dir.{[], glob}`.

# 1.0 RC 14, 18 March 2019

Updated to Ruby 2.6.2.

Bug fixes:

* Implement `rb_io_wait_writable` (#1586).
* Fixed error when using arrows keys first within `irb` or `pry` (#1478, #1486).
* Coerce the right hand side for all `BigDecimal` operations (#1598).
* Combining multiple `**` arguments containing duplicate keys produced an incorrect hash. This has now been fixed (#1469).
* `IO#read_nonblock` now returns the passed buffer object, if one is supplied.
* Worked out autoloading issue (#1614).

New features:

* Implemented `String#delete_prefix`, `#delete_suffix`, and related methods.
* Implemented `Dir.children` and `Dir#children`.
* Implemented `Integer#sqrt`.

Changes:

* `-Xoptions` has been removed - use `--help:languages` instead.
* `-Xlog=` has been removed - use `--log.level=` instead.
* `-J` has been removed - use `--vm.` instead.
* `-J-cp lib.jar` and so on have removed - use `--vm.cp=lib.jar` or `--vm.classpath=lib.jar` instead.
* `--jvm.` and `--native.` have been deprecated, use `--vm.` instead to pass VM options.
* `-Xoption=value` has been removed - use `--option=value` instead.
* The `-X` option now works as in MRI.
* `--help:debug` is now `--help:internal`.
* `ripper` is still not implemented, but the module now exists and has some methods that are implemented as no-ops.

# 1.0 RC 13, 5 March 2019

Note that as TruffleRuby RC 13 is built on Ruby 2.4.4 it is still vulnerable to CVE-2018-16395. This will be fixed in the next release.

New features:

* Host interop with Java now works on SubstrateVM too.

Bug fixes:

* Fixed `Enumerator::Lazy` which wrongly rescued `StandardError` (#1557).
* Fixed several problems with `Numeric#step` related to default arguments, infinite sequences, and bad argument types (#1520).
* Fixed incorrect raising of `ArgumentError` with `Range#step` when at least one component of the `Range` is `Float::INFINITY` (#1503).
* Fixed the wrong encoding being associated with certain forms of heredoc strings (#1563).
* Call `#coerce` on right hand operator if `BigDecimal` is the left hand operator (#1533, @Quintasan).
* Fixed return type of division of `Integer.MIN_VALUE` and `Long.MIN_VALUE` by -1 (#1581).
* `Exception#cause` is now correctly set for internal exceptions (#1560).
* `rb_num2ull` is now implemented as well as being declared in the `ruby.h` header (#1573).
* `rb_sym_to_s` is now implemented (#1575).
* `R_TYPE_P` now returns the type number for a wider set of Ruby objects (#1574).
* `rb_fix2str` has now been implemented.
* `rb_protect` will now work even if `NilClass#==` has been redefined.
* `BigDecimal` has been moved out of the `Truffle` module to match MRI.
* `StringIO#puts` now correctly handles `to_s` methods which do not return strings (#1577).
* `Array#each` now behaves like MRI when the array is modified (#1580).
* Clarified that `$SAFE` can never be set to a non-zero value.
* Fix compatibility with RubyGems 3 (#1558).
* `Kernel#respond_to?` now returns false if a method is protected and the `include_all` argument is false (#1568).

Changes:

* `TRUFFLERUBY_CEXT_ENABLED` is no longer supported and C extensions are now always built, regardless of the value of this environment variable.
* Getting a substring of a string created by a C extension now uses less memory as only the requested portion will be copied to a managed string.
* `-Xoptions` has been deprecated and will be removed - use `--help:languages` instead.
* `-Xlog=` has been deprecated and will be removed - use `--log.level=` instead.
* `-J` has been deprecated and will be removed - use `--jvm.` instead.
* `-J-cp lib.jar` and so on have been deprecated and will be removed - use `--jvm.cp=lib.jar` or `--jvm.classpath=lib.jar` instead.
* `-J-cmd`, `--jvm.cmd`, `JAVA_HOME`, `JAVACMD`, and `JAVA_OPTS` do not work in any released configuration of TruffleRuby, so have been removed.
* `-Xoption=value` has been deprecated and will be removed - use `--option=value` instead.
* `TracePoint` now raises an `ArgumentError` for unsupported events.
* `TracePoint.trace` and `TracePoint#inspect` have been implemented.

Compatibility:

* Improved the exception when an `-S` file isn't found.
* Removed the message from exceptions raised by bare `raise` to better match MRI (#1487).
* `TracePoint` now handles the `:class` event.

Performance:

* Sped up `String` handling in native extensions, quite substantially in some cases, by reducing conversions between native and managed strings and allowing for mutable metadata in native strings.

# 1.0 RC 12, 4 February 2019

Bug fixes:

* Fixed a bug with `String#lines` and similar methods with multibyte characters (#1543).
* Fixed an issue with `String#{encode,encode!}` double-processing strings using XML conversion options and a new destination encoding (#1545).
* Fixed a bug where a raised cloned exception would be caught as the original exception (#1542).
* Fixed a bug with `StringScanner` and patterns starting with `^` (#1544).
* Fixed `Enumerable::Lazy#uniq` with infinite streams (#1516).

Compatibility:

* Change to a new system for handling Ruby objects in C extensions which greatly increases compatibility with MRI.
* Implemented `BigDecimal#to_r` (#1521).
* `Symbol#to_proc` now returns `-1` like on MRI (#1462).

# 1.0 RC 11, 15 January 2019

New features:

* macOS clocks `CLOCK_MONOTONIC_RAW`, `_MONOTONIC_RAW_APPROX`, `_UPTIME_RAW`, `_UPTIME_RAW_APPROX`, and `_PROCESS_CPUTIME_ID` have been implemented (#1480).
* TruffleRuby now automatically detects native access and threading permissions from the `Context` API, and can run code with no permissions given (`Context.create()`).

Bug fixes:

* FFI::Pointer now does the correct range checks for signed and unsigned values.
* Allow signal `0` to be used with `Process.kill` (#1474).
* `IO#dup` now properly sets the new `IO` instance to be close-on-exec.
* `IO#reopen` now properly resets the receiver to be close-on-exec.
* `StringIO#set_encoding` no longer raises an exception if the underlying `String` is frozen (#1473).
* Fix handling of `Symbol` encodings in `Marshal#dump` and `Marshal#load` (#1530).

Compatibility:

* Implemented `Dir.each_child`.
* Adding missing support for the `close_others` option to `exec` and `spawn`.
* Implemented the missing `MatchData#named_captures` method (#1512).

Changes:

* `Process::CLOCK_` constants have been given the same value as in standard Ruby.

Performance:

* Sped up accesses to native memory through FFI::Pointer.
* All core files now make use of frozen `String` literals, reducing the number of `String` allocations for core methods.
* New -Xclone.disable option to disable all manual cloning.

# 1.0 RC 10, 5 December 2018

New features:

* The `nkf` and `kconv` standard libraries were added (#1439).
* `Mutex` and `ConditionVariable` have a new fast path for acquiring locks that are unlocked.
* `Queue` and `SizedQueue`, `#close` and `#closed?`, have been implemented.
* `Kernel#clone(freeze)` has been implemented (#1454).
* `Warning.warn` has been implemented (#1470).
* `Thread.report_on_exception` has been implemented (#1476).
* The emulation symbols for `Process.clock_gettime` have been implemented.

Bug fixes:

* Added `rb_eEncodingError` for C extensions (#1437).
* Fixed race condition when creating threads (#1445).
* Handle `exception: false` for IO#write_nonblock (#1457, @ioquatix).
* Fixed `Socket#connect_nonblock` for the `EISCONN` case (#1465, @ioquatix).
* `File.expand_path` now raises an exception for a non-absolute user-home.
* `ArgumentError` messages now better match MRI (#1467).
* Added support for `:float_millisecond`, `:millisecond`, and `:second` time units to `Process.clock_gettime` (#1468).
* Fixed backtrace of re-raised exceptions (#1459).
* Updated an exception message in Psych related to loading a non-existing class so that it now matches MRI.
* Fixed a JRuby-style Java interop compatibility issue seen in `test-unit`.
* Fixed problem with calling `warn` if `$stderr` has been reassigned.
* Fixed definition of `RB_ENCODING_GET_INLINED` (#1440).

Changes:

* Timezone messages are now logged at `CONFIG` level, use `-Xlog=CONFIG` to debug if the timezone is incorrectly shown as `UTC`.

# 1.0 RC 9, 5 November 2018

Security:

* CVE-2018-16396, *tainted flags are not propagated in Array#pack and String#unpack with some directives* has been mitigated by adding additional taint operations.

New features:

* LLVM for Oracle Linux 7 can now be installed without building from source.

Bug fixes:

* Times can now be created with UTC offsets in `+/-HH:MM:SS` format.
* `Proc#to_s` now has `ASCII-8BIT` as its encoding instead of the incorrect `UTF-8`.
* `String#%` now has the correct encoding for `UTF-8` and `US-ASCII` format strings, instead of the incorrect `ASCII-8BIT`.
* Updated `BigDecimal#to_s` to use `e` instead of `E` for exponent notation.
* Fixed `BigDecimal#to_s` to allow `f` as a format flag to indicate conventional floating point notation. Previously only `F` was allowed.

Changes:

* The supported version of LLVM for Oracle Linux has been updated from 3.8 to 4.0.
* `mysql2` is now patched to avoid a bug in passing `NULL` to `rb_scan_args`, and now passes the majority of its test suite.
* The post-install script now automatically detects if recompiling the OpenSSL C extension is needed. The post-install script should always be run in TravisCI as well, see `doc/user/standalone-distribution.md`.
* Detect when the system libssl is incompatible more accurately and add instructions on how to recompile the extension.

# 1.0 RC 8, 19 October 2018

New features:

* `Java.synchronized(object) { }` and `TruffleRuby.synchronized(object) { }` methods have been added.
* Added a `TruffleRuby::AtomicReference` class.
* Ubuntu 18.04 LTS is now supported.
* macOS 10.14 (Mojave) is now supported.

Changes:

* Random seeds now use Java's `NativePRNGNonBlocking`.
* The supported version of Fedora is now 28, upgraded from 25.
* The FFI gem has been updated from 1.9.18 to 1.9.25.
* JCodings has been updated from 1.0.30 to 1.0.40.
* Joni has been updated from 2.1.16 to 2.1.25.

Performance:

* Performance of setting the last exception on a thread has now been improved.

# 1.0 RC 7, 3 October 2018

New features:

* Useful `inspect` strings have been added for more foreign objects.
* The C extension API now defines a preprocessor macro `TRUFFLERUBY`.
* Added the rbconfig/sizeof native extension for better MRI compatibility.
* Support for `pg` 1.1. The extension now compiles successfully, but may still have issues with some datatypes.

Bug fixes:

* `readline` can now be interrupted by the interrupt signal (Ctrl+C). This fixes Ctrl+C to work in IRB.
* Better compatibility with C extensions due to a new "managed struct" type.
* Fixed compilation warnings which produced confusing messages for end users (#1422).
* Improved compatibility with Truffle polyglot STDIO.
* Fixed version check preventing TruffleRuby from working with Bundler 2.0 and later (#1413).
* Fixed problem with `Kernel.public_send` not tracking its caller properly (#1425).
* `rb_thread_call_without_gvl()` no longer holds the C-extensions lock.
* Fixed `caller_locations` when called inside `method_added`.
* Fixed `mon_initialize` when called inside `initialize_copy` (#1428).
* `Mutex` correctly raises a `TypeError` when trying to serialize with `Marshal.dump`.

Performance:

* Reduced memory footprint for private/internal AST nodes.
* Increased the number of cases in which string equality checks will become compile-time constants.
* Major performance improvement for exceptional paths where the rescue body does not access the exception object (e.g., `x.size rescue 0`).

Changes:

* Many clean-ups to our internal patching mechanism used to make some native extensions run on TruffleRuby.
* Removed obsoleted patches for Bundler compatibility now that Bundler 1.16.5 has built-in support for TruffleRuby.
* Reimplemented exceptions and other APIs that can return a backtrace to use Truffle's lazy stacktraces API.

# 1.0 RC 6, 3 September 2018

New features:

* `Polyglot.export` can now be used with primitives, and will now convert strings to Java, and `.import` will convert them from Java.
* Implemented `--encoding`, `--external-encoding`, `--internal-encoding`.
* `rb_object_tainted` and similar C functions have been implemented.
* `rb_struct_define_under` has been implemented.
* `RbConfig::CONFIG['sysconfdir']` has been implemented.
* `Etc` has been implemented (#1403).
* The `-Xcexts=false` option disables C extensions.
* Instrumentation such as the CPUSampler reports methods in a clearer way like `Foo#bar`, `Gem::Specification.each_spec`, `block in Foo#bar` instead of just `bar`, `each_spec`, `block in bar` (which is what MRI displays in backtraces).
* TruffleRuby is now usable as a JSR 223 (`javax.script`) language.
* A migration guide from JRuby (`doc/user/jruby-migration.md`) is now included.
* `kind_of?` works as an alias for `is_a?` on foreign objects.
* Boxed foreign strings unbox on `to_s`, `to_str`, and `inspect`.

Bug fixes:

* Fix false-positive circular warning during autoload.
* Fix Truffle::AtomicReference for `concurrent-ruby`.
* Correctly look up `llvm-link` along `clang` and `opt` so it is no longer needed to add LLVM to `PATH` on macOS for Homebrew and MacPorts.
* Fix `alias` to work when in a refinement module (#1394).
* `Array#reject!` no longer truncates the array if the block raises an exception for an element.
* WeakRef now has the same inheritance and methods as MRI's version.
* Support `-Wl` linker argument for C extensions. Fixes compilation of`mysql2` and `pg`.
* Using `Module#const_get` with a scoped argument will now correctly autoload the constant if needed.
* Loaded files are read as raw bytes, rather than as a UTF-8 string and then converted back into bytes.
* Return 'DEFAULT' for `Signal.trap(:INT) {}`. Avoids a backtrace when quitting a Sinatra server with Ctrl+C.
* Support `Signal.trap('PIPE', 'SYSTEM_DEFAULT')`, used by the gem `rouge` (#1411).
* Fix arity checks and handling of arity `-2` for `rb_define_method()`.
* Setting `$SAFE` to a negative value now raises a `SecurityError`.
* The offset of `DATA` is now correct in the presence of heredocs.
* Fix double-loading of the `json` gem, which led to duplicate constant definition warnings.
* Fix definition of `RB_NIL_P` to be early enough. Fixes compilation of `msgpack`.
* Fix compilation of megamorphic interop calls.
* `Kernel#singleton_methods` now correctly ignores prepended modules of non-singleton classes. Fixes loading `sass` when `activesupport` is loaded.
* Object identity numbers should never be negative.

Performance:

* Optimize keyword rest arguments (`def foo(**kwrest)`).
* Optimize rejected (non-Symbol keys) keyword arguments.
* Source `SecureRandom.random_bytes` from `/dev/urandom` rather than OpenSSL.
* C extension bitcode is no longer encoded as Base64 to pass it to Sulong.
* Faster `String#==` using vectorization.

Changes:

* Clarified that all sources that come in from the Polyglot API `eval` method will be treated as UTF-8, and cannot be re-interpreted as another encoding using a magic comment.
* The `-Xembedded` option can now be set set on the launcher command line.
* The `-Xplatform.native=false` option can now load the core library, by enabling `-Xpolyglot.stdio`.
* `$SAFE` and `Thread#safe_level` now cannot be set to `1` - raising an error rather than warning as before. `-Xsafe` allows it to be set, but there are still no checks.
* Foreign objects are now printed as `#<Foreign:system-identity-hash-code>`, except for foreign arrays which are now printed as `#<Foreign [elements...]>`.
* Foreign objects `to_s` now calls `inspect` rather than Java's `toString`.
* The embedded configuration (`-Xembedded`) now warns about features which may not work well embedded, such as signals.
* The `-Xsync.stdio` option has been removed - use standard Ruby `STDOUT.sync = true` in your program instead.

# 1.0 RC 5, 3 August 2018

New features:

* It is no longer needed to add LLVM (`/usr/local/opt/llvm@4/bin`) to `PATH` on macOS.
* Improve error message when LLVM, `clang` or `opt` is missing.
* Automatically find LLVM and libssl with MacPorts on macOS (#1386).
* `--log.ruby.level=` can be used to set the log level from any launcher.
* Add documentation about installing with Ruby managers/installers and how to run TruffleRuby in CI such as TravisCI (#1062, #1070).
* `String#unpack1` has been implemented.

Bug fixes:

* Allow any name for constants with `rb_const_get()`/`rb_const_set()` (#1380).
* Fix `defined?` with an autoload constant to not raise but return `nil` if the autoload fails (#1377).
* Binary Ruby Strings can now only be converted to Java Strings if they only contain US-ASCII characters. Otherwise, they would produce garbled Java Strings (#1376).
* `#autoload` now correctly calls `main.require(path)` dynamically.
* Hide internal file from user-level backtraces (#1375).
* Show caller information in warnings from the core library (#1375).
* `#require` and `#require_relative` should keep symlinks in `$"` and `__FILE__` (#1383).
* Random seeds now always come directly from `/dev/urandom` for MRI compatibility.
* SIGINFO, SIGEMT and SIGPWR are now defined (#1382).
* Optional and operator assignment expressions now return the value assigned, not the value returned by an assignment method (#1391).
* `WeakRef.new` will now return the correct type of object, even if `WeakRef` is subclassed (#1391).
* Resolving constants in prepended modules failed, this has now been fixed (#1391).
* Send and `Symbol#to_proc` now take account of refinements at their call sites (#1391).
* Better warning when the timezone cannot be found on WSL (#1393).
* Allow special encoding names in `String#force_encoding` and raise an exception on bad encoding names (#1397).
* Fix `Socket.getifaddrs` which would wrongly return an empty array (#1375).
* `Binding` now remembers the file and line at which it was created for `#eval`. This is notably used by `pry`'s `binding.pry`.
* Resolve symlinks in `GEM_HOME` and `GEM_PATH` to avoid related problems (#1383).
* Refactor and fix `#autoload` so other threads see the constant defined while the autoload is in progress (#1332).
* Strings backed by `NativeRope`s now make a copy of the rope when `dup`ed.
* `String#unpack` now taints return strings if the format was tainted, and now does not taint the return array if the format was tainted.
* Lots of fixes to `Array#pack` and `String#unpack` tainting, and a better implementation of `P` and `p`.
* Array literals could evaluate an element twice under some circumstances. This has now been fixed.

Performance:

* Optimize required and optional keyword arguments.
* `rb_enc_to_index` is now faster by eliminating an expensive look-up.

Changes:

* `-Xlog=` now needs log level names to be upper case.
* `-Dtruffleruby.log` and `TRUFFLERUBY_LOG` have been removed - use `-Dpolyglot.log.ruby.level`.
* The log format, handlers, etc are now managed by the Truffle logging system.
* The custom log levels `PERFORMANCE` and `PATCH` have been removed.

# 1.0 RC 4, 18 July 2018

*TruffleRuby was not updated in RC 4*

# 1.0 RC 3, 2 July 2018

New features:

* `is_a?` can be called on foreign objects.

Bug fixes:

* It is no longer needed to have `ruby` in `$PATH` to run the post-install hook.
* `Qnil`/`Qtrue`/`Qfalse`/`Qundef` can now be used as initial value for global variables in C extensions.
* Fixed error message when the runtime libssl has no SSLv2 support (on Ubuntu 16.04 for instance).
* `RbConfig::CONFIG['extra_bindirs']` is now a String as other RbConfig values.
* `SIGPIPE` is correctly caught on SubstrateVM, and the corresponding write() raises `Errno::EPIPE` when the read end of a pipe or socket is closed.
* Use the magic encoding comment for determining the source encoding when using eval().
* Fixed a couple bugs where the encoding was not preserved correctly.

Performance:

* Faster stat()-related calls, by returning the relevant field directly and avoiding extra allocations.
* `rb_str_new()`/`rb_str_new_cstr()` are much faster by avoiding extra copying and allocations.
* `String#{sub,sub!}` are faster in the common case of an empty replacement string.
* Eliminated many unnecessary memory copy operations when reading from `IO` with a delimiter (e.g., `IO#each`), leading to overall improved `IO` reading for common use cases such as iterating through lines in a `File`.
* Use the byte[] of the given Ruby String when calling eval() directly for parsing.

# 1.0 RC 2, 6 June 2018

New features:

* We are now compatible with Ruby 2.4.4.
* `object.class` on a Java `Class` object will give you an object on which you can call instance methods, rather than static methods which is what you get by default.
* The log level can now also be set with `-Dtruffleruby.log=info` or `TRUFFLERUBY_LOG=info`.
* `-Xbacktraces.raise` will print Ruby backtraces whenever an exception is raised.
* `Java.import name` imports Java classes as top-level constants.
* Coercion of foreign numbers to Ruby numbers now works.
* `to_s` works on all foreign objects and calls the Java `toString`.
* `to_str` will try to `UNBOX` and then re-try `to_str`, in order to provoke the unboxing of foreign strings.

Changes:

* The version string now mentions if you're running GraalVM Community Edition (`GraalVM CE`) or GraalVM Enterprise Edition (`GraalVM EE`).
* The inline JavaScript functionality `-Xinline_js` has been removed.
* Line numbers `< 0`, in the various eval methods, are now warned about, because we don't support these at all. Line numbers `> 1` are warned about (at the fine level) but they are shimmed by adding blank lines in front to get to the correct offset. Line numbers starting at `0` are also warned about at the fine level and set to `1` instead.
* The `erb` standard library has been patched to stop using a -1 line number.
* `-Xbacktraces.interleave_java` now includes all the trailing Java frames.
* Objects with a `[]` method, except for `Hash`, now do not return anything for `KEYS`, to avoid the impression that you could `READ` them. `KEYINFO` also returns nothing for these objects, except for `Array` where it returns information on indices.
* `String` now returns `false` for `HAS_KEYS`.
* The supported additional functionality module has been renamed from `Truffle` to `TruffleRuby`. Anything not documented in `doc/user/truffleruby-additions.md` should not be used.
* Imprecise wrong gem directory detection was replaced. TruffleRuby newly marks its gem directories with a marker file, and warns if you try to use TruffleRuby with a gem directory which is lacking the marker.

Bug fixes:

* TruffleRuby on SubstrateVM now correctly determines the system timezone.
* `Kernel#require_relative` now coerces the feature argument to a path and canonicalizes it before requiring, and it now uses the current directory as the directory for a synthetic file name from `#instance_eval`.

# 1.0 RC 1, 17 April 2018

New features:

* The Ruby version has been updated to version 2.3.7.

Security:

* CVE-2018-6914, CVE-2018-8779, CVE-2018-8780, CVE-2018-8777, CVE-2017-17742 and CVE-2018-8778 have been mitigated.

Changes:

* `RubyTruffleError` has been removed and uses replaced with standard exceptions.
* C++ libraries like `libc++` are now not needed if you don't run C++ extensions. `libc++abi` is now never needed. Documentation updated to make it more clear what the minimum requirements for pure Ruby, C extensions, and C++ extensions separately.
* C extensions are now built by default - `TRUFFLERUBY_CEXT_ENABLED` is assumed `true` unless set to `false`.
* The `KEYS` interop message now returns an array of Java strings, rather than Ruby strings. `KEYS` on an array no longer returns indices.
* `HAS_SIZE` now only returns `true` for `Array`.
* A method call on a foreign object that looks like an operator (the method name does not begin with a letter) will call `IS_BOXED` on the object and based on that will possibly `UNBOX` and convert to Ruby.
* Now using the native version of Psych.
* The supported version of LLVM on Oracle Linux has been dropped to 3.8.
* The supported version of Fedora has been dropped to 25, and the supported version of LLVM to 3.8, due to LLVM incompatibilities. The instructions for installing `libssl` have changed to match.

# 0.33, April 2018

New features:

* The Ruby version has been updated to version 2.3.6.
* Context pre-initialization with TruffleRuby `--native`, which significantly improves startup time and loads the `did_you_mean` gem ahead of time.
* The default VM is changed to SubstrateVM, where the startup is significantly better. Use `--jvm` option for full JVM VM.
* The `Truffle::Interop` module has been replaced with a new `Polyglot` module which is designed to use more idiomatic Ruby syntax rather than explicit methods. A [new document](doc/user/polyglot.md) describes polyglot programming at a higher level.
* The `REMOVABLE`, `MODIFIABLE` and `INSERTABLE` Truffle interop key info flags have been implemented.
* `equal?` on foreign objects will check if the underlying objects are equal if both are Java interop objects.
* `delete` on foreign objects will send `REMOVE`, `size` will send `GET_SIZE`, and `keys` will send `KEYS`. `respond_to?(:size)` will send `HAS_SIZE`, `respond_to?(:keys)` will send `HAS_KEYS`.
* Added a new Java-interop API similar to the one in the Nashorn JavaScript implementation, as also implemented by Graal.js. The `Java.type` method returns a Java class object on which you can use normal interop methods. Needs the `--jvm` flag to be used.
* Supported and tested versions of LLVM for different platforms have been more precisely [documented](doc/user/installing-llvm.md).

Changes:

* Interop semantics of `INVOKE`, `READ`, `WRITE`, `KEYS` and `KEY_INFO` have changed significantly, so that `INVOKE` maps to Ruby method calls, `READ` calls `[]` or returns (bound) `Method` objects, and `WRITE` calls `[]=`.

Performance:

* `Dir.glob` is much faster and more memory efficient in cases that can reduce to direct filename lookups.
* `SecureRandom` now defers loading OpenSSL until it's needed, reducing time to load `SecureRandom`.
* `Array#dup` and `Array#shift` have been made constant-time operations by sharing the array storage and keeping a starting index.

Bug fixes:

* Interop key-info works with non-string-like names.

Internal changes:

* Changes to the lexer and translator to reduce regular expression calls.
* Some JRuby sources have been updated to 9.1.13.0.

# 0.32, March 2018

New features:

* A new embedded configuration is used when TruffleRuby is used from another language or application. This disables features like signals which may conflict with the embedding application, and threads which may conflict with other languages, and enables features such as the use of polyglot IO streams.

Performance:

* Conversion of ASCII-only Ruby strings to Java strings is now faster.
* Several operations on multi-byte character strings are now faster.
* Native I/O reads are about 22% faster.

Bug fixes:

* The launcher accepts `--native` and similar options in  the `TRUFFLERUBYOPT` environment variable.

Internal changes:

* The launcher is now part of the TruffleRuby repository, rather than part of the GraalVM repository.
* `ArrayBuilderNode` now uses `ArrayStrategies` and `ArrayMirrors` to remove direct knowledge of array storage.
* `RStringPtr` and `RStringPtrEnd` now report as pointers for interop purposes, fixing several issues with `char *` usage in C extensions.<|MERGE_RESOLUTION|>--- conflicted
+++ resolved
@@ -15,11 +15,8 @@
 * Implement `rb_sprintf` in our format compiler to provide consistent formatting across C standard libraries.
 * Update `defined?` to return frozen strings (#2450).
 * Use compensated summation for `{Array,Enumerable}#sum` when floating point values are included.
-<<<<<<< HEAD
 * `Module#attr_*` methods now return an array of method names (#2498, @gogainda).
-=======
 * Fixed `Socket#(local|remote)_address` to retrieve family and type from the file descriptor (#2444, @larskanis).
->>>>>>> 10e53bc6
 
 Performance:
 
