--- conflicted
+++ resolved
@@ -45,11 +45,8 @@
 * Fix processing of proc rest arguments located at the beginning if there are no actual arguments (#2921, @andrykonchin).
 * Fix `Monitor#exit` to raise `ThreadError` when monitor not owned by the current thread (#2922, @andrykonchin).
 * Fix `MatchData#[]` to support negative `length` argument (#2929, @andrykonchin).
-<<<<<<< HEAD
 * Fix `IO` line reading calls when using a multi-byte delimiter (`IO#{each,gets,readline,readlines,etc.}) (#2961, @vinistock, @nirvdrum).
-=======
 * Fix the exception type raised when type coercion raises a `NoMethodError` (#2903, @paracycle, @nirvdrum).
->>>>>>> 45b52854
 
 Compatibility:
 
