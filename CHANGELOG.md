# 24.0.0

New features:


Bug fixes:

* Fix `rb_enc_left_char_head()` so it is not always `ArgumentError` (#3267, @eregon).

Compatibility:

* Add `Exception#detailed_message` method (#3257, @andrykonchin).
<<<<<<< HEAD
* Fix `rb_enc_vsprintf` and force String encoding instead of converting it (@andrykonchin).
=======
* Add `rb_gc_mark_movable` function (@andrykonchin).
>>>>>>> 713e169c

Performance:

* Optimize calls with `ruby2_keywords` forwarding by deciding it per call site instead of per callee thanks to [my fix in CRuby 3.2](https://bugs.ruby-lang.org/issues/18625) (@eregon).

Changes:


Memory Footprint:


# 23.1.0

New features:

* Updated to Ruby 3.2.2 (#3039, @eregon, @andrykonchin).
* TruffleRuby Native on Oracle GraalVM on Linux now uses the G1 garbage collector which is much faster (@eregon).

Bug fixes:

* Fix `Dir.glob` returning blank string entry with leading `**/` in glob and `base:` argument (@rwstauner).
* Fix class lookup after an object's class has been replaced by `IO#reopen` (@itarato, @nirvdrum, @eregon).
* Fix `Marshal.load` and raise `ArgumentError` when dump is broken and is too short (#3108, @andrykonchin).
* Fix `super` method lookup for unbounded attached methods (#3131,  @itarato).
* Fix `Module#define_method(name, Method)` to respect `module_function` visibility (#3181, @andrykonchin).
* Fix stack overflow with `Kernel.require` and `zeitwerk` (#3224, @eregon).
* Reimplement `IO.select` with `poll(2)` to support file descriptors >= 1024 (#3201, @eregon).

Compatibility:

* Fix `Hash#shift` when Hash is empty but has initial default value or initial default proc (#3039, @itarato).
* Make `Array#shuffle` produce the same results as CRuby (@rwstauner).
* Add `Process.argv0` method (@andrykonchin).
* Add support for array pattern matching. This is opt-in via `--pattern-matching` since pattern matching is not fully supported yet. (#2683, @razetime).
* Fix `Array#[]` with `ArithmeticSequence` argument when step is negative (#3039, @itarato).
* Fix `Range#size` and return `nil` for beginningless Range when end isn't Numeric (#3039, @rwstauner).
* Alias `String#-@` to `String#dedup` (#3039, @itarato).
* Fix `Pathname#relative_path_from` to convert string arguments to Pathname objects (@rwstauner).
* Add `String#bytesplice` (#3039, @itarato).
* Add `String#byteindex` and `String#byterindex` (#3039, @itarato).
* Add implementations of `rb_proc_call_with_block`, `rb_proc_call_kw`, `rb_proc_call_with_block_kw` and `rb_funcall_with_block_kw` (#3068, @andrykonchin).
* Add optional `timeout` argument to `Thread::Queue#pop` (#3039, @itarato).
* Add optional `timeout` argument to `Thread::SizedsQueue#pop` (#3039, @itarato).
* Handle `long long` and aliases in `Fiddle` (#3128, @eregon).
* Add `Module#refinements` (#3039, @itarato).
* Add `Refinement#refined_class` (#3039, @itarato).
* Add `rb_hash_new_capa` function (#3039, @itarato).
* Fix `Encoding::Converter#primitive_convert` and raise `FrozenError` when a destination buffer argument is frozen (@andrykonchin).
* Add `Module#undefined_instance_methods` (#3039, @itarato).
* Add `Thread.each_caller_location` (#3039, @itarato).
* Add `timeout` argument to `Thread::SizedQueue#push` (#3039, @itarato).
* Add `rb_syserr_new` function (@rwstauner).
* Add `Enumerator#product` (#3039, @itarato).
* Add `Module#const_added` (#3039,  @itarato).
* Show the pointer size information (if available) in `FFI::Pointer#inspect` (@nirvdrum).
* Implement performance warnings (`Warning[:performance]`) like in CRuby 3.3 (@eregon).
* The output of `Marshal.dump` is now compatible with CRuby for `Rational` and `Complex` instances (#3228, @eregon).

Performance:

* Improve `Truffle::FeatureLoader.loaded_feature_path` by removing expensive string ops from a loop. Speeds up feature lookup time (#3010, @itarato).
* Improve `String#-@` performance by reducing unnecessary data copying and supporting substring lookups (@nirvdrum)
* Specialize `Array#<<` and related methods appending elements per call site to have a single array storage strategy in the inline cache for most cases (@eregon).

Changes:

* `gu install $LANGUAGE` is replaced by `truffleruby-polyglot-get $LANGUAGE`, available in the TruffleRuby JVM standalone (@eregon).
* The TruffleRuby `ScriptEngine` implementation is removed in favor of the generic [ScriptEngine](https://github.com/oracle/graal/blob/master/docs/reference-manual/embedding/embed-languages.md#compatibility-with-jsr-223-scriptengine) in GraalVM docs (@eregon).

Memory Footprint:

* Replaced `RubyLibrary` with `FreezeNode` and `IsFrozenNode` (@horakivo).
* Address many truffle-sharing warnings (@horakivo).
* Address many truffle-inlining warnings (@horakivo).


# 23.0.0

New features:

* Updated to Ruby 3.1.3 (#2733, @andrykonchin, @eregon).
* `foreign_object.is_a?(foreign_meta_object)` is now supported (@eregon).
* Foreign big integers are now supported and work with all `Numeric` operators (@eregon).

Bug fixes:

* Ensure every parse node has a source section and fix the source section for `ensure` (#2758, @eregon).
* Fix `spawn(..., fd => fd)` on macOS, it did not work due to a macOS bug (@eregon).
* Fix `rb_gc_register_address()`/`rb_global_variable()` to read the latest value (#2721, #2734, #2720, @eregon).
* Synchronize concurrent writes to the same StringIO (@eregon).
* Fix `StringIO#write(str)` when `str` is of an incompatible encoding and position < buffer size (#2770, @eregon).
* Fix `rb_thread_fd_select()` to correctly initialize fdset copies and handle the timeout (@eregon).
* Fix `TracePoint#inspect` when it's called outside of a callback (@andrykonchin).
* Fix `Signal.trap` when signal argument is not supported (#2774, @andrykonchin).
* Fix `Dir.mkdir` and convert permissions argument to `Integer` (#2781, @andrykonchin).
* Fix `String#dump` and use `\u{xxxx}` notation (with curly brackets) for characters that don't fit in `\uxxxx` (#2794, @andrykonchin).
* Fix `Marshal.dump` when big Integer (that cannot be expressed with 4 bytes) is serialized (#2790, @andrykonchin).
* Fix `Array#pack` and accept `Numeric` values when `Float` is expected (#2815, @andrykonchin).
* Fix `\P{}` matching in regular expressions (#2798, @andrykonchin).
* Fix constants lookup when `BasicObject#instance_eval` method is called with a String (#2810, @andrykonchin).
* Don't trigger the `method_added` event when changing a method's visibility or calling `module_function` (@paracycle, @nirvdrum).
* Fix `rb_time_timespec_new` function to not call `Time.at` method directly (@andrykonchin).
* Fix `StringIO#write` to transcode strings with encodings that don't match the `StringIO`'s `external_encoding`. (#2839, @flavorjones)
* Fix processing of proc rest arguments located at the beginning if there are no actual arguments (#2921, @andrykonchin).
* Fix `Monitor#exit` to raise `ThreadError` when monitor not owned by the current thread (#2922, @andrykonchin).
* Fix `MatchData#[]` to support negative `length` argument (#2929, @andrykonchin).
* Fix `IO` line reading calls when using a multi-byte delimiter (`IO#{each,gets,readline,readlines,etc.}`) (#2961, @vinistock, @nirvdrum).
* Fix the exception type raised when type coercion raises a `NoMethodError` (#2903, @paracycle, @nirvdrum).
* Fix `Method` and `Proc` `#parameters` method to return `_` parameter name without synthetic suffix when there are multiple `_` parameters (@paracycle).
* Fixed errors in IRB when attempting to navigate beyond bounds in singleline mode (@rwstauner).

Compatibility:

* Fix `MatchData#[]` when passed unbounded Range (#2755, @andrykonchin).
* Updated `rb_define_class`, `rb_define_class_under`, and `rb_define_class_id_under` to allow class names that aren't valid in Ruby (#2739, @nirvdrum).
* Fixed `rb_gv_get` so that it no longer implicitly creates global variables (#2748, @nirvdrum).
* Added implementations of `rb_gvar_val_getter` and `rb_define_virtual_variable` (#2750, @nirvdrum).
* Implement `rb_warning_category_enabled_p` to support the `syntax_tree` gem (#2764, @andrykonchin).
* Fix desctructuring of a single block argument that implements `#to_ary` dynamically (#2719, @andrykonchin).
* Fix `Kernel#Complex` and raise exception when an argument is formatted incorrectly (#2765, @andrykonchin).
* Add `#public?`, `#private?` and `#protected?` methods for `Method` and `UnboundMethod` classes (@andrykonchin).
* Add optional argument to `Thread::Queue.new` (@andrykonchin).
* Support a module as the second argument of `Kernel#load` (@andrykonchin).
* Improve argument validation in `Struct#valies_at` - raise `IndexError` or `RangeError` when arguments are out of range (#2773, @andrykonchin).
* Fix `MatchData#values_at` and handling indices that are out of range (#2783, @andrykonchin).
* Add support for `%-z` (UTC for unknown local time offset, RFC 3339) to `Time#strftime` (@andrykonchin).
* Add support for `UTC` and `A`-`Z` utc offset values, as well as `+/-HH`, `+/-HHMM`, `+/-HHMMSS` (without `:`) (@andrykonchin).
* Treat time with `UTC`, `Z` and `-00:00` utc offset as UTC time (@andrykonchin).
* Raise `FrozenError` when `Time#localtime`, `Time#utc` and `Time#gmtime` is called on a frozen time object (@andrykonchin).
* Validate a microseconds argument used to create a time object (@andrykonchin).
* Support accessing `dmark` and `dfree` fields for `RData` (#2771, @eregon).
* Implement `rb_enc_nth()` (#2771, @eregon).
* Support `offset` keyword argument for `String#unpack` and `String#unpack1` (@andrykonchin).
* Fix `Process.detach` and cast `pid` argument to `Integer` (#2782, @andrykonchin).
* `rb_to_id()` should create a static `ID`, used by RMagick (@eregon).
* Resolve the current user home even when `$HOME` is not set (#2784, @eregon)
* Fix `IO#lineno=` and convert argument to `Integer` more strictly (#2786, @andrykonchin).
* Fix argument implicit convertion in `IO#pos=` and `IO#seek` methods (#2787, @andrykonchin).
* Warn about unknown directive passed to `Array#pack` in verbose mode (#2791, @andrykonchin).
* Added constants `IO::SEEK_DATE` and `IO::SEEK_HOLE` (#2792, @andrykonchin).
* Fix `StringIO.new` to accept keyword arguments (#2793, @andrykonchin).
* `Process#spawn` should call `#to_io` on non-IO file descriptor objects (#2809, @jcouball).
* Add constants `IO::SEEK_DATE` and `IO::SEEK_HOLE` (#2792, @andrykonchin).
* Add `Class#subclasses` method (#2733, @andrykonchin).
* Implement `Coverage.running?` method (@andrykonchin).
* Fix arguments implicit type conversion for `Enumerable#zip` and `Array#zip` (#2788, @andrykonchin).
* Fix `Array#unshift` to not depend on `Array#[]=` and allow overriding `#[]=` in a subclass (#2772, @andrykonchin).
* Fix syntactic check for `void value expression` (#2821, @eregon).
* Fix `Range#step` with no block and non-`Numeric` values (#2824, @eregon).
* Fix execution order of `END` blocks and `at_exit` callbacks (#2818, @andrykonchin).
* Fix `String#casecmp?` for empty strings of different encodings (#2826, @eregon).
* Implement `Enumerable#compact` and `Enumerator::Lazy#compact` (#2733, @andrykonchin).
* Implement `Array#intersect?` (#2831, @nirvdrum).
* Record the source location in the constant for the `module`/`class` keywords (#2833, @eregon).
* Fix `File.open` and support `flags` option (#2820, @andrykonchin).
* Support writing to `RData.dfree` for native extensions (#2830, #2732, #2165, @eregon).
* Fix `IO#write` and support multiple arguments with different encodings (#2829, @andrykonchin).
* Fix `Array` methods `reject`, `reject!`, `inject`, `map`, `select`, `each_index` and handle a case when array is modified by a passed block like CRuby does (#2822, andrykonchin, @eregon).
* Fix `EncodingError` exception message when Symbol has invalid encoding (#2850, @andrykonchin).
* Raise `EncodingError` at parse time when Hash literal contains a Symbol key with invalid encoding (#2848, @andrykonchin).
* Fix `Array` methods `reject`, `reject!`, `inject`, `map`, `select`, `each_index` and handle a case when array is modified by a passed block like CRuby does (#2822, @andrykonchin, @eregon).
* Fix `Array` methods `select!` and `keep_if` and handle a case when exception is raised in a passed block properly (@andrykonchin).
* Fix `Enumerable` methods `each_cons` and `each_slice` to return receiver (#2733, @horakivo)
* `Module` methods `#private`, `#public`, `#protected`, `#module_function` now returns their arguments like in CRuby 3.1 (#2733, @horakivo)
* `Kernel#exit!`, killing Fibers and internal errors do not run code in `ensure` clauses anymore, the same as CRuby (@eregon).
* Implement `UnboundMethod#original_name` (@paracycle, @nirvdrum).
* Implement `Thread#native_thread_id` method (#2733, @horakivo).
* Modify `Struct#{inspect,to_s}` to match MRI when the struct is nested inside of an anonymous class or module (@st0012, @nirvdrum).
* `Fiber.current` and `Fiber#transfer` are available without `require 'fiber'` like in CRuby 3.1 (#2733, @eregon).
* Add `freeze` keyword argument to `Marshal.load` (#2733, @andrykonchin).
* Add `Integer.try_convert` (#2733, @moste00, @eregon).
* Support optional `:in` keyword argument for `Time.now` and `Time.new` (#2733, @andrykonchin).
* Add optional `Hash` argument to `Enumerable#tally` (#2733, @andrykonchin).
* Update `$LOAD_PATH.resolve_feature_path` to return `nil` instead of raising `LoadError` when feature isn't found (#2733, @andrykonchin).
* Add `objspace/trace` file (#2733, @andrykonchin).
* Add `Process._fork` (#2733, @horakivo).
* Update to JCodings 1.0.58 and Joni 2.1.44 (@eregon).
* Add `MatchData#match` and `MatchData#match_length` (#2733, @horakivo).
* Add `StructClass#keyword_init?` method (#2377, @moste00).
* Support optional `level` argument for `File.dirname` method (#2733, @moste00).
* Add `Thread::Backtrace.limit` method (#2733, @andrykonchin).
* Deprecate `rb_gc_force_recycle` and make it a no-op function (#2733, @moste00).
* Add `Refinement#import_methods` method and add deprecation warning for `Refinement#include` and `Refinement#prepend` (#2733, @horakivo).
* Upgrading `UNICODE` version to 13.0.0 and `EMOJI` version to 13.1 (#2733, @horakivo).
* Add `rb_io_maybe_wait_readable`, `rb_io_maybe_wait_writable` and `rb_io_maybe_wait` functions (#2733, @andrykonchin).
* `StringIO#set_encoding` should coerce the argument to an Encoding (#2954, @eregon).
* Implement changes of Ruby 3.0 to `IO#wait` (#2953, @larskanis).
* Implement `rb_io_descriptor()` (@eregon).

Performance:

* Marking of native structures wrapped in objects is now done on C call exit to reduce memory overhead (@aardvark179).
* Splitting (copying) of call targets has been optimized by implementing `cloneUninitialized()` (@andrykonchin, @eregon).
* `Process.pid` is now cached per process like `$$` (#2882, @horakivo)
* Use the system `libyaml` for `psych` to improve warmup when parsing YAML (#2089, @eregon).
* Fixed repeated deoptimizations for methods building an `Array` which is growing over multiple calls at a given call site (@eregon).

Changes:

* Remove `Truffle::Interop.deproxy` as it is unsafe and not useful (@eregon).
* Removed `Truffle::Interop.unbox_without_conversion` (should not be needed by user code) (@eregon).

# 22.3.0

New features:

* Foreign strings now have all methods of Ruby `String`. They are treated as `#frozen?` UTF-8 Ruby Strings (@eregon).
* Add `Java.add_to_classpath` method to add jar paths at runtime (#2693, @bjfish).
* Add support for Ruby 3.1's Hash shorthand/punning syntax (@nirvdrum).
* Add support for Ruby 3.1's anonymous block forwarding syntax (@nirvdrum).
* Added the following keyword arguments to `Polyglot::InnerContext.new`: `languages, language_options, inherit_all_access, code_sharing` (@eregon).

Bug fixes:

* Fix `StringIO` to set position correctly after reading multi-byte characters (#2207, @aardvark179).
* Update `Process` methods to use `module_function` (@bjfish).
* Fix `File::Stat`'s `#executable?` and `#executable_real?` predicates that unconditionally returned `true` for a superuser (#2690, @andrykonchin).
* The `strip` option `--keep-section=.llvmbc` is not supported on macOS (#2697, @eregon).
* Disallow the marshaling of polyglot exceptions since we can't properly reconstruct them (@nirvdrum).
* Fix `String#split` missing a value in its return array when called with a pattern of `" "` and a _limit_ value > 0 on a string with trailing whitespace where the limit hasn't been met (@nirvdrum).
* Fix `Kernel#sleep` and `Mutex#sleep` for durations smaller than 1 millisecond (#2716, @eregon).
* Fix `IO#{wait,wait_readable,wait_writable}` with a timeout > INT_MAX seconds (@eregon).
* Use the compatible encoding for `String#{sub,gsub,index,rindex}` (#2749, @eregon).
* Fix `Warning#warn` called with category specified is no longer throwing exception (#20446, @horakivo).

Compatibility:

* Fix `Array#fill` to raise `TypeError` instead of `ArgumentError` when the length argument is not numeric (#2652, @andrykonchin).
* Warn when a global variable is not initialized (#2595, @andrykonchin).
* Fix escaping of `/` by `Regexp#source` (#2569, @andrykonchin).
* Range literals of integers are now created at parse time like in CRuby (#2622, @aardvark179).
* Fix `IO.pipe` - allow overriding `IO.new` that is used to create new pipes (#2692, @andykonchin).
* Fix exception message when there are missing or extra keyword arguments - it contains all the missing/extra keywords now (#1522, @andrykonchin).
* Always terminate native strings with enough `\0` bytes (#2704, @eregon).
* Support `#dup` and `#clone` on foreign strings (@eregon).
* Fix `Regexp.new` to coerce non-String arguments (#2705, @andrykonchin).
* Fix `Kernel#sprintf` formatting for `%c` when used non-ASCII encoding (#2369, @andrykonchin).
* Fix `Kernel#sprintf` argument casting for `%c` (@andrykonchin).
* Implement the `rb_enc_strlen` function for use by native extensions (@nirvdrum).
* Match tag values used by `rb_protect` and `rb_jump_tag` for the `tk` gem (#2556, @aardvark179).
* Implement `rb_eval_cmd_kw` to support the `tk` gem (#2556, @aardvark179).
* Fix `rb_class2name` to call `inspect` on anonymous classes like in CRuby (#2701, @aardvark179).
* Implement `rb_ivar_foreach` to iterate over instance and class variables like in CRuby (#2701, @aardvark179).
* Fix the absolute path of the main script after chdir (#2709, @eregon).
* Fix exception for `Fiddle::Handle.new` with a missing library (#2714, @eregon).
* Fix arguments implicit type conversion for `BasicObject#instance_eval`, `Module#class_eval`, `Module#module_eval`, `Module#define_method` (@andrykonchin).
* Raise `ArgumentError` unconditionally when `Proc.new` is called without a block argument (@andrykonchin).
* Fix `UnboundMethod#hash` to not depend on a module it was retrieved from (#2728, @andrykonchin).

Performance:

* Replace a call of `-"string"` with frozen string literal at parse time (@andrykonchin).
* Report polymorphism inside `Hash#[]` to recover performance (@aardvark179).
* Improved interpreter performance by optimizing for better host inlining (@eregon).
* Use `poll` instead of `select` for simple IO waiting to reduce overheads (#1584, @aardvark179).

Changes:

* No more conversion between Java Strings and Ruby Strings at the interop boundary (@eregon).
* Removed `Truffle::Interop.{import_without_conversion,export_without_conversion}` (use `Polyglot.{import,export}` instead).
* Removed `Truffle::Interop.members_without_conversion` (use `Truffle::Interop.members` instead).
* Refactored internals of `rb_sprintf` to simplify handling of `VALUE`s in common cases (@aardvark179).
* Refactored sharing of array objects between threads using new `SharedArrayStorage` (@aardvark179).

Security:

* The native access permission is now properly checked before any native pointer (e.g. `Truffle::FFI::Pointer`) is created (@eregon).

# 22.2.0

New features:

* Add support for `darwin-aarch64` (macOS M1) (#2181, @lewurm, @chrisseaton, @eregon).
* Add support for OpenSSL 3.0.0 by updating the openssl gem (@aardvark179, @eregon).

Bug fixes:

* Fix `rb_id2name` to ensure the native string will have the same lifetime as the id (#2630, @aardvark179).
* Fix `MatchData#[]` exception when passing a length argument larger than the number of match values (#2636, @nirvdrum).
* Fix `MatchData#[]` exception when supplying a large negative index along with a length argument (@nirvdrum).
* Fix capacity computation for huge `Hash` (#2635, @eregon).
* Fix aliased methods to return the correct owner when method is from a superclass (@bjfish).
* Fix `String#[Regexp, Integer]` when the capture group exists but is not matched (@eregon).
* Fix `File.open` mode string parsing when binary option is the third character (@bjfish).
* Fix `rb_scan_args_kw` macro to avoid shadowing variables (#2649, @aardvark179).
* Fix `String#unpack("Z")` to not advance after the null byte, like CRuby (#2659, @aardvark179).
* Fix `Float#round` to avoid losing precision during the rounding process (@aardvark179).
* Fix `String#insert` to not call a subclassed string method (@bjfish).
* Fix `rb_obj_call_init` to pass any block argument to the `initialize` method (#2675, @aardvark179).
* Fix issue with feature loading not detecting a previously loaded feature (#2677, @bjfish).
* Fix `/#{...}/o` to evaluate only once per context when splitting happens (@eregon).
* Fix `Kernel#sprintf` formatting of floats to be like CRuby (@aardvark179).
* Fix `Process.egid=` to accept `String`s (#2615, @ngtban)
* Fix optional assignment to only evaluate index arguments once (#2658, @aardvark179).

Compatibility:

* Updated to Ruby 3.0.3. The 3 CVEs did not affect TruffleRuby, this is to bring the stdlib and gem updates (@eregon).
* Fix `Marshal.dump` to raise an error when an object has singleton methods (@bjfish).
* `Exception#full_message` now defaults the order to `:top` like CRuby 3+ (@eregon).
* Fix `Process.wait2` to return `nil` when the `WNOHANG` flag is given and the child process is still running (@bjfish).
* Disable most `nokogiri` C extension patches when system libraries are not being used (#2693, @aardvark179).
* Implement `rb_gc_mark_maybe` and `rb_global_variable` to ensure `VALUE` stay live in C extensions (@aardvark179).
* Implement `rb_imemo_tmpbuf` allocation for `ripper` (@aardvark179).
* Implement `inherit` argument for `Module#class_variables` (#2653, @bjfish).
* Fix `Float#/` when dividing by `Rational` (@bjfish).
* `Process.euid=` should accept String (#2615, @ngtban).
* Fix `instance_variable_get` and `instance_variable_set` for immutable objects (@bjfish).
* `Thread#raise(exc, message)` now calls `exc.exception` in the target thread like CRuby (@eregon).
* Define `Process::{CLOCK_BOOTTIME,CLOCK_BOOTTIME_ALARM,CLOCK_REALTIME_ALARM}` (#1480, @eregon).
* Improve support of `:chomp` keyword argument in `IO` and `StringIO` methods (#2650, @andrykonchin). 
* Implement specializations for immutable ruby objects for ObjectSpace methods (@bjfish).
* Use `$PAGER` for `--help` and `--help*`, similar to CRuby (#2542, @Strech).
* Ensure all headers are warnings-free (#2662, @eregon).
* All `IO` instances should have `T_FILE` as their `rb_type()`, not only `File` instances (#2662, @eregon).
* Make `rb_fd_select` retry on `EINTR` (#1584, @aardvark179).

Performance:

* Reimplement `Float#to_s` for better performance (#1584, @aardvark179).
* Improve reference processing by making C object free functions and other finalizers more lightweight (@aardvark179).
* Improve performance of `RSTRING_PTR` for interned strings (@aardvark179).
* Cache constant argument formats used with `rb_scan_args_kw` (@aardvark179).

Changes:

* `-Werror=implicit-function-declaration` is now used for compiling C extensions to fail more clearly and earlier if a function is missing, like CRuby 3.2 (#2618, @eregon).
* Disable thread pool for Fibers as it causes correctness issues (#2551, @eregon).

# 22.1.0

New features:

* Foreign exceptions are now fully integrated and have most methods of `Exception` (@eregon).
* Foreign exceptions can now be rescued with `rescue Polyglot::ForeignException` or `rescue foreign_meta_object` (#2544, @eregon).

Bug fixes:

* Guard against unterminated ranges in file matching patterns (#2556, @aardvark179).
* Fixed `rb_proc_new` to return a proc that will pass all required arguments to C (#2556, @aardvark179).
* Fixed `String#split` to return empty array when splitting all whitespace on whitespace (#2565, @bjfish).
* Raise `RangeError` for `Time.at(bignum)` (#2580, @eregon).
* Fix `Integer#{<<,>>}` with RHS bignum and long (@eregon).
* Fix a resource leak from allocators defined in C extensions (@aardvark179).
* `SIGINT`/`Interrupt`/`Ctrl+C` now shows the backtrace and exits as signaled, like CRuby (@eregon).
* Update patch feature finding to prefer the longest matching load path (#2605, @bjfish).
* Fix `Hash#{to_s,inspect}` for keys whose `#inspect` return a frozen String (#2613, @eregon).
* Fix `Array#pack` with `x*` to not output null characters (#2614, @bjfish).
* Fix `Random#rand` not returning random floats when given float ranges (#2612, @bjfish).
* Fix `Array#sample` for `[]` when called without `n` and a `Random` is given (#2612, @bjfish).
* Fix `Module#const_get` to raise a `NameError` when nested modules do not exist (#2610, @bjfish).
* Ensure native `VALUE`s returned from C are unwrapped before the objects can be collected (@aardvark179).
* Fix `Enumerator::Lazy#with_index` to start with new index for multiple enumerations (@bjfish).
* Fix `rb_id2name` to ensure the native string will have the same lifetime as the id (#2630, @aardvark179).
* Fix `Integer#fdiv` and `Rational#to_f` for large `Integer` values (#2631, @bjfish).
* Remove the `RB_NEWOBJ/NEWOBJ` and `OBJSETUP` macros since we cannot support them in TruffleRuby and native extensions may use `#ifdef` to detect features (#2869, @nirvdrum).
* Fix memory leak in `--native` mode for native extension handles and native pointers (@eregon).

Compatibility:

* Implement full Ruby 3 keyword arguments semantics (#2453, @eregon, @chrisseaton).
* Implement `ruby_native_thread_p` for compatibility (#2556, @aardvark179).
* Add `rb_argv0` for the `tk` gem. (#2556, @aardvark179).
* Implement more correct conversion of array elements by `Array#pack`(#2503, #2504, @aardvark179).
* Implement `Pathname#{empty?, glob}` (#2559, @bjfish)
* Fixed `Rational('')` to raise error like MRI (#2566, @aardvark179).
* Freeze instances of `Range` but not subclasses, like CRuby (#2570, @MattAlp).
* When writing to STDOUT redirected to a closed pipe, no broken pipe error message will be shown now. (#2532, @gogainda).
* Use `#to_a` for converting `list` in `rescue *list` (#2572, @eregon).
* Implement 'rb_str_buf_append' (@bjfish).
* Add patch for `digest` so that TruffleRuby implementation is not overridden (@bjfish).
* Handle encoding conversion errors when reading directory entries (@aardvark179).
* Follow symlinks when processing `*/` directory glob patterns. (#2589, @aardvark179).
* Set `@gem_prelude_index` variable on the default load paths (#2586 , @bjfish)
* Do not call `IO#flush` dynamically from `IO#close` (#2594, @gogainda).
* Implement `rb_str_new_static` for C extensions that use it (@aardvark179).
* Rewrote `ArrayEachIteratorNode` and re-introduced `each` specs for MRI parity when mutating arrays whilst iterating, rather than crashing (#2587, @MattAlp)
* Update `String#rindex` to only accept `Regexp` or objects convertable to `String` as the first parameter (#2608, @bjfish).
* Update `String#<<` to require one argument (#2609, @bjfish).
* Update `String#split` to raise `TypeError` when false is given (#2606, @bjfish).
* Update `String#lstrip!` to remove leading null characters (#2607, @bjfish).
* Update `File.utime` to return the number of file names in the arguments (#2616, @bjfish).
* Update `Dir.foreach` to accept an `encoding` parameter (#2627, @bjfish).
* Update `IO.readlines` to ignore negative limit parameters (#2625 , @bjfish).
* Update `Math.sqrt` to raise a `Math::DomainError` for negative numbers (#2621, @bjfish).
* Update `Enumerable#inject` to raise an `ArgumentError` if no block or symbol are given (#2626, @bjfish).

Performance:

* Increase dispatch limit for string library to handle mutable, immutable and non-strings (@aardvark179)
* Switch to `Arrays.mismatch()` in string comparison for better performance (@aardvark179).
* Removed extra array allocations for method calls in the interpreter to improve warmup performance (@aardvark179).
* Optimize `Dir[]` by sorting entries as they are found and grouping syscalls (#2092, @aardvark179).
* Reduce memory footprint by tracking `VALUE`s created during C extension init separately (@aardvark179).
* Rewrote `ArrayEachIteratorNode` to optimize performance for a constant-sized array and reduce specializations to 1 general case (#2587, @MattAlp)
* Reduce conversion of `VALUE`s to native handle during common operations in C extensions (@aardvark179).
* Improved performance of regex boolean matches (e.g., `Regexp#match?`) by avoiding match data allocation in TRegex (#2588, @nirvdrum).
* Remove overhead when getting using `RDATA_PTR` (@aardvark179).
* Additional copy operations have been reduced when performing IO (#2536, @aardvark179).

Changes:

* Foreign exceptions are no longer translated to `RuntimeError` but instead remain as foreign exceptions, see the [documentation](doc/user/polyglot.md) for how to rescue them (@eregon).

# 22.0.0

New features:

* Updated to Ruby 3.0.2 (#2453, @eregon).

Bug fixes:

* Fix `File.utime` to use nanoseconds (#2448, @bjfish).
* Capture the intercepted feature path during patching to reuse during patch require (#2441, @bjfish).
* Update `Module#constants` to filter invalid constant identifiers (#2452, @bjfish).
* Fixed `-0.0 <=> 0.0` and `-0.0 <=> 0` to return `0` like on CRuby (#1391, @eregon).
* Fixed `Range#step` to return correct class with begin-less range (@ccocchi, #2516).
* Fixed exception creation when an `Errno` is sub-classed (@bjfish, #2521).
* Fixed `String#[]=` to use the negotiated encoding (@bjfish, #2545).

Compatibility:

* Implement `rb_sprintf` in our format compiler to provide consistent formatting across C standard libraries (@eregon).
* Update `defined?` to return frozen strings (#2450, @bjfish).
* Use compensated summation for `{Array,Enumerable}#sum` when floating point values are included (@eregon).
* `Module#attr_*` methods now return an array of method names (#2498, @gogainda).
* Fixed `Socket#(local|remote)_address` to retrieve family and type from the file descriptor (#2444, @larskanis).
* Add `Thread.ignore_deadlock` accessor (#2453, @bjfish).
* Allow `Hash#transform_keys` to take a hash argument (@ccocchi, #2464).
* Add `Enumerable#grep{_v}` optimization for `Regexp` (#2453, @bjfish).
* Update `IO#write` to accept multiple arguments (#2501, @bjfish).
* Do not warn when uninitialized instance variable is accessed (#2502, @andrykonchin).
* Remove `TRUE`, `FALSE`, and `NIL` constants like CRuby 3.0 (#2505, @andrykonchin).
* `Symbol#to_proc` now returns a lambda like in Ruby 3 (#2508, @andrykonchin).
* `Kernel#lambda` now warns if called without a literal block (#2500, @andrykonchin).
* Implement Hash#except (#2463, @wildmaples).
* Remove special `$SAFE` global and related C API methods (#2453, @bjfish).
* Assigning to a numbered parameter raises `SyntaxError` (#2506, @andrykonchin).
* Implement `--backtrace-limit` option (#2453, @bjfish).
* Update `String` methods to return `String` instances when called on a subclass (#2453, @bjfish).
* Update `String#encode` to support the `:fallback` option (#1391, @aardvark179).
* `Module#alias_method` now returns the defined alias as a symbol(#2499, @gogainda).
* Implement `Symbol#name` (#2453, @bjfish).
* Update `Module#{public, protected, private, public_class_method, private_class_method}` and top-level `private` and `public` methods to accept single array argument with a list of method names (#2453, @bjfish).
* Constants deprecated by `Module#deprecate_constant` only warn if `Warning[:deprecated]` is `true` (@eregon).
* All Array methods now return Array instances and not subclasses (#2510, @Strech).
* Integer#zero? overrides Numeric#zero? for optimization (#2453, @bjfish).
* Default `Kernel#eval` source file and line to `(eval):1` like CRuby 3 (#2453, @aardvark179).
* Add `GC.auto_compact` accessors for compatibility (#2453, @bjfish).
* Update accessing a class variable from the top-level scope to be a `RuntimeError` (#2453, @bjfish).
* Update interpolated strings to not be frozen (#2453, @bjfish).
* Add `WERRORFLAG` to `RbConfig` (#2519, @bjfish).
* Update `MatchData` methods to return `String` instances when called on a subclass (#2453, @bjfish).
* Implement `Proc#{==,eql?}` (#2453, @bjfish).
* Implement all `StringScanner` methods (#2520, @eregon).
* Handle `Kernel#clone(freeze: true)` (#2512, @andrykonchin).
* Relax `Fiber#transfer` limitations (#2453, @bjfish).
* Implement `Fiber#blocking?` like CRuby 3 (#2453, @aardvark179).
* Sort by default for `Dir.{glob,[]}` and add `sort:` keyword argument (#2523, @Strech).
* Implement `rb_str_locktmp` and `rb_str_unlocktmp` (#2524, @bjfish).
* Update `Kernel#instance_variables` to return insertion order (@bjfish).
* Fixed `rb_path2class()` to not error for a module (#2511, @eregon).
* Update `Kernel#print` to print `$_` when no arguments are given (#2531, @bjfish).
* Add category kwarg to Kernel.warn and Warning.warn (#2533, @Strech).
* Implement `GC.{measure_total_time, total_time}` and update `GC.stat` to update provided hash (#2535, @bjfish).
* Implement `Array#slice` with `ArithmeticSequence` (#2526, @ccocchi).
* Update `Hash#each` to consistently yield a 2-element array (#2453, @bjfish).
* Remove `Hash#{__store__, index}` methods for compatibility (#2546, @bjfish).
* Implement more correct conversion of array elements by `Array#pack` (#2503, #2504, @aardvark179).
* Update `String#split` to raise a `RangeError` when `limit` is larger than `int` (@bjfish).

Performance:

* Regexp objects are now interned in a similar way to symbols (@aardvark179).
* Improve performance of regexps using POSIX bracket expressions (e.g., `[[:lower:]]`) matching against ASCII-only strings (#2447, @nirvdrum).
* `String#sub`, `sub!`, `gsub`, and `gsub!` have been refactored for better performance (@aardvark179).
* Don't allocate a `MatchData` object when `Regexp#match?` or `String#match?` is used (#2509, @nirvdrum).
* Add `ENV.except` (#2507, @Strech).
* Fully inline the `Integer#+` and `Integer#-` logic for interpreter speed (#2518, @smarr).
* Remove unnecessary work in negotiating the encoding to use in a Regexp match (#2522, @nirvdrum).
* Add new fast paths for encoding negotiation between strings with different encodings, but which match common default cases (#2522, @nirvdrum).
* Reduce footprint by removing unnecessary nodes for accessing the `FrameOnStackMarker` (#2530, @smarr).

Changes:

* TruffleRuby now requires Java 11+ and no longer supports Java 8 (@eregon).

# 21.3.0

New features:

* [TRegex](https://github.com/oracle/graal/tree/master/regex) is now used by default, which provides large speedups for matching regular expressions.
* Add `Polyglot.languages` to expose the list of available languages.
* Add `Polyglot::InnerContext` to eval code in any available language in an inner isolated context (#2169).
* Foreign objects now have a dynamically-generated class based on their interop traits like `ForeignArray` and are better integrated with Ruby objects (#2149).
* Foreign arrays now have all methods of Ruby `Enumerable` and many methods of `Array` (#2149).
* Foreign hashes now have all methods of Ruby `Enumerable` and many methods of `Hash` (#2149).
* Foreign iterables (`InteropLibrary#hasIterator`) now have all methods of Ruby `Enumerable` (#2149).
* Foreign objects now implement `#instance_variables` (readable non-invocable members) and `#methods` (invocable members + Ruby methods).

Bug fixes:

* Fix `Marshal.load` of multiple `Symbols` with an explicit encoding (#1624).
* Fix `rb_str_modify_expand` to preserve existing bytes (#2392).
* Fix `String#scrub` when replacement is frozen (#2398, @LillianZ).
* Fix `Dir.mkdir` error handling for `Pathname` paths (#2397).
* `BasicSocket#*_nonblock(exception: false)` now only return `:wait_readable/:wait_writable` for `EAGAIN`/`EWOULDBLOCK` like MRI (#2400).
* Fix issue with `strspn` used in the `date` C extension compiled as a macro on older glibc and then missing the `__strspn_c1` symbol on newer glibc (#2406).
* Fix constant lookup when loading the same file multiple times (#2408).
* Fix handling of `break`, `next` and `redo` in `define_method(name, &block)` methods (#2418).
* Fix handling of incompatible types in `Float#<=>` (#2432, @chrisseaton).
* Fix issue with escaping curly braces for `Dir.glob` (#2425).
* Fix `base64` decoding issue with missing output (#2435).
* Fix `StringIO#ungetbyte` to treat a byte as a byte, not a code point (#2436). 
* Fix `defined?(yield)` when used inside a block (#2446).
* Fix a couple issues related to native memory allocation and release.

Compatibility:

* Implement `Process::Status.wait` (#2378).
* Update `rb_str_modify` and `rb_str_modify_expand` to raise a `FrozenError` when given a frozen string (#2392).
* Implement `rb_fiber_*` functions (#2402).
* Implement `rb_str_vcatf`.
* Add support for tracing allocations from C functions (#2403, @chrisseaton).
* Implement `rb_str_catf`.
* Search the executable in the passed env `PATH` for subprocesses (#2419).
* Accept a string as the pattern argument to `StringScanner#scan` and `StringScanner#check` (#2423).

Performance:

* Moved most of `MonitorMixin` to primitives to deal with interrupts more efficiently (#2375).
* Improved the performance of `rb_enc_from_index` by adding cached lookups (#2379, @nirvdrum).
* Improved the performance of many `MatchData` operations (#2384, @nirvdrum).
* Significantly improved performance of TRegex calls by allowing Truffle splitting (#2389, @nirvdrum).
* Improved `String#gsub` performance by adding a fast path for the `string_byte_index` primitive (#2380, @nirvdrum).
* Improved `String#index` performance by adding a fast path for the `string_character_index` primitive (#2383, @LillianZ).
* Optimized conversion of strings to integers if the string contained a numeric value (#2401, @nirvdrum).
* Use Truffle's `ContextThreadLocal` to speedup access to thread-local data.
* Provide a new fast path for `rb_backref*` and `rb_lastline*`functions from C extensions.

Changes:

* `foreign_object.class` on foreign objects is no longer special and uses `Kernel#class` (it used to return the `java.lang.Class` object for a Java type or `getMetaObject()`, but that is too incompatible with Ruby code).
* `Java.import name` imports a Java class in the enclosing module instead of always as a top-level constant.
* `foreign_object.keys` no longer returns members, use `foreign_object.instance_variables` or `foreign_object.methods` instead.
* `foreign_object.respond_to?(:class)` is now always true (before it was only for Java classes), since the method is always defined.

Security:

* Updated to Ruby 2.7.4 to fix CVE-2021-31810, CVE-2021-32066 and CVE-2021-31799.

# 21.2.0

New features:

* New `TruffleRuby::ConcurrentMap` data structure for use in [`concurrent-ruby`](https://github.com/ruby-concurrency/concurrent-ruby) (#2339, @wildmaples).

Bug fixes:

* Fix of different values of self in different scopes.
* `Truffle::POSIX.select` was being redefined repeatedly (#2332).
* Fix the `--backtraces-raise` and `--backtraces-rescue` options in JVM mode (#2335).
* Fix `File.{atime, mtime, ctime}` to include nanoseconds (#2337).
* Fix `Array#[a, b] = "frozen string literal".freeze` (#2355).
* `rb_funcall()` now releases the C-extension lock (similar to MRI).

Compatibility:

* Updated to Ruby 2.7.3. The `resolv` stdlib was not updated (`resolv` in 2.7.3 has [bugs](https://bugs.ruby-lang.org/issues/17748)).
* Make interpolated strings frozen for compatibility with Ruby 2.7 (#2304, @kirs).
* `require 'socket'` now also requires `'io/wait'` like CRuby (#2326).
* Support precision when formatting strings (#2281, @kirs).
* Make rpartition compatible with Ruby 2.7 (#2320, @gogainda).
* Include the type name in exception messages from `rb_check_type` (#2307).
* Fix `Hash#rehash` to remove duplicate keys after modifications (#2266, @MattAlp)
* Only fail `rb_check_type` for typed data, not wrapped untyped structs (#2331).
* Decide the visibility in `Module#define_method` based on `self` and the default definee (#2334).
* Configure `mandir` value in `RbConfig::CONFIG` and `RbConfig::MAKEFILE_CONFIG` (#2315).
* TruffleRuby now supports the Truffle polyglot Hash interop API.
* Implement `Fiber#raise` (#2338).
* Update `File.basename` to return new `String` instances (#2343).
* Allow `Fiber#raise` after `Fiber#transfer` like Ruby 3.0 (#2342).
* Fix `ObjectSpace._id2ref` for Symbols and frozen String literals (#2358).
* Implemented `Enumerator::Lazy#filter_map` (#2356).
* Fix LLVM toolchain issue on macOS 11.3 (#2352, [oracle/graal#3383](https://github.com/oracle/graal/issues/3383)).
* Implement `IO#set_encoding_by_bom` (#2372, pawandubey).
* Implemented `Enumerator::Lazy#with_index` (#2356).
* Implement `rb_backref_set`.
* Fix `Float#<=>` when comparing `Infinity` to other `#infinite?` values.
* Implement `date` library as a C extension to improve compatibility (#2344).

Performance:

* Make `#dig` iterative to make it faster and compile better for calls with 3+ arguments (#2301, @chrisseaton, @jantnovi).
* Make `Struct#dig` faster in interpreter by avoiding exceptions (#2306, @kirs).
* Reduce the number of AST nodes created for methods and blocks (#2261).
* Fiber-local variables are much faster now by using less synchronization.
* Improved the performance of the exceptional case of `String#chr` (#2318, @chrisseaton).
* Improved the performance of `IO#read_nonblock` when no data is available to be read.
* `TruffleSafepoint` is now used instead of custom logic, which no longer invalidates JITed code for guest safepoints (e.g., `Thread#{backtrace,raise,kill}`, `ObjectSpace`, etc)
* Significantly improved performance of `Time#strftime` for common formats (#2361, @wildmaples, @chrisseaton).
* Faster solution for lazy integer length (#2365, @lemire, @chrisseaton).
* Speedup `rb_funcallv*()` by directly unwrapping the C arguments array instead of going through a Ruby `Array` (#2089).
* Improved the performance of several `Truffle::RegexOperations` methods (#2374, @wildmapes, @nirvdrum).

Changes:

* `rb_iterate()` (deprecated since 1.9) no longer magically passes the block to `rb_funcall()`, use `rb_block_call()` instead.

Security:

* Updated to Ruby 2.7.3 to fix CVE-2021-28965 and CVE-2021-28966.

# 21.1.0

New features:

* Access to local variables of the interactive Binding via language bindings is now supported: `context.getBindings("ruby").putMember("my_var", 42);` (#2030).
* `VALUE`s in C extensions now expose the Ruby object when viewed in the debugger, as long as they have not been converted to native values.
* Signal handlers can now be run without triggering multi-threading.
* Fibers no longer trigger Truffle multi-threading.

Bug fixes:

* `Range#to_a` wasn't working for `long` ranges (#2198, @tomstuart and @LillianZ).
* Show the interleaved host and guest stacktrace for host exceptions (#2226).
* Fix the label of the first location reported by `Thread#backtrace_locations` (#2229).
* Fix `Thread.handle_interrupt` to defer non-pure interrupts until the end of the `handle_interrupt` block (#2219).
* Clear and restore errinfo on entry and normal return from methods in C extensions (#2227).
* Fix extra whitespace in squiggly heredoc with escaped newline (#2238, @wildmaples and @norswap).
* Fix handling of signals with `--single-threaded` (#2265).
* Fix `Enumerator::Lazy#{chunk_while, slice_before, slice_after, slice_when}` to return instances of `Enumerator::Lazy` (#2273).
* Fix `Truffle::Interop.source_location` to return unavailable source sections for modules instead of null (#2257).
* Fix usage of `Thread.handle_interrupt` in `MonitorMixin#mon_synchronize`.
* Fixed `TruffleRuby.synchronized` to handle guest safepoints (#2277).
* Fix control flow bug when assigning constants using ||= (#1489).
* Fix `Kernel#raise` argument handling for hashes (#2298).
* Set errinfo when `rb_protect` captures a Ruby exception (#2245).
* Fixed handling of multiple optional arguments and keywords when passed a positional `Hash` (#2302).

Compatibility:

* Prepend the GraalVM LLVM Toolchain to `PATH` when installing gems (#1974, #1088, #1343, #1400, #1947, #1931, #1588).
* Installing the `nokogiri` gem now defaults to use the vendored `libxml2` and `libxslt`, similar to CRuby, which means the corresponding system packages are no longer needed (#62).
* Implemented `$LOAD_PATH.resolve_feature_path`.
* Add `Pathname#/` alias to `Pathname#+` (#2178).
* Fixed issue with large `Integer`s in `Math.log` (#2184).
* Updated `Regexp.last_match` to support `Symbol` and `String` parameter (#2179).
* Added support for numbered block parameters (`_1` etc).
* Fixed `String#upto` issue with non-ascii strings (#2183).
* Implemented partial support for pattern matching (#2186).
* Make `File.extname` return `'.'` if the path ends with one (#2192, @tomstuart).
* Include fractional seconds in `Time#inspect` output (#2194, @tomstuart).
* Add support for `Integer#[Range]` and `Integer#[start, length]` (#2182, @gogainda).
* Allow private calls with `self` as an explicit receiver (#2196, @wildmaples).
* Fixed `:perm` parameter for `File.write`.
* Implemented `Time#floor` and `#ceil` (#2201, @wildmaples).
* Allow `Range#include?` and `#member?` with `Time` (#2202, @wildmaples).
* Implemented `Comparable#clamp(Range)` (#2200, @wildmaples).
* Added a `Array#minmax` to override `Enumerable#minmax` (#2199, @wildmaples).
* Implemented `chomp` parameter for `IO.{readlines, foreach}` (#2205).
* Implemented the Debug Inspector C API.
* Added beginless range support for `Range#{new, bsearch, count, each, equal_value, first, inspect, max, min, size, cover?, include?, ===}`.
* Added beginless range support for `Array#{[], []=, slice, slice!, to_a, fill, values_at}` (#2155, @LillianZ).
* Added beginless range support for `String#{byteslice, slice, slice!}` and `Symbol#slice` (#2211, @LillianZ).
* Added beginless range support for `Kernel#{caller, caller_locations}` and `Thread#backtrace_locations` (#2211, @LillianZ).
* Make rand work with exclusive range with Float (#1506, @gogainda)
* Fixed `String#dump`'s formatting of escaped unicode characters (#2217, @meganniu).
* Switched to the io-console C extension from C ruby for better performance and compatibility in `irb`.
* Coerce the message to a `String` for `BasicSocket#send` (#2209, @HoneyryderChuck).
* Support buffer argument for `UDPSocket#recvfrom_nonblock` (#2209, @HoneyryderChuck).
* Fixed `Integer#digits` implementation to handle more bases (#2224, #2225).
* Support the `inherit` parameter for `Module#{private, protected, public}_method_defined?`.
* Implement `Thread.pending_interrupt?` and `Thread#pending_interrupt?` (#2219).
* Implement `rb_lastline_set` (#2170).
* Implemented `Module#const_source_location` (#2212, @tomstuart and @wildmaples).
* Do not call `File.exist?` in `Dir.glob` as `File.exist?` is often mocked (#2236, @gogainda).
* Coerce the inherit argument to a boolean in `Module#const_defined?` and `Module#const_get` (#2240).
* Refinements take place at `Object#method` and `Module#instance_method` (#2004, @ssnickolay).
* Add support for `rb_scan_args_kw` in C API (#2244, @LillianZ).
* Update random implementation layout to be more compatible (#2234).
* Set `RbConfig::CONFIG['LIBPATHFLAG'/'RPATHFLAG']` like MRI to let `$LIBPATH` changes in `extconf.rb` work.
* Access to path and mode via `rb_io_t` from C has been changed to improve compatibility for io-console.
* Implemented the `Time.at` `in:` parameter.
* Implemented `Kernel#raise` `cause` parameter.
* Improved compatibility of `Signal.trap` and `Kernel#trap` (#2287, @chrisseaton).
* Implemented `GC.stat(:total_allocated_objects)` as `0` (#2292, @chrisseaton).
* `ObjectSpace::WeakMap` now supports immediate and frozen values as both keys and values (#2267).
* Call `divmod` when coercion to `Float` fails for `#sleep` (#2289, @LillianZ).

Performance:

* Multi-Tier compilation is now enabled by default, which improves warmup significantly.
* Improve the performance of checks for recursion (#2189, @LillianZ).
* Improve random number generation performance by avoiding synchronization (#2190, @ivoanjo).
* We now create a single call target per block by default instead of two.
* Some uses of class variables are now much better optimized (#2259, @chrisseaton).
* Several methods that need the caller frame are now always inlined in their caller, which speeds up the interpreter and reduces footprint.
* Pasting code in IRB should be reasonably fast, by updating to `irb` 1.3.3 and `reline` 0.2.3 (#2233).

Changes:

* Standalone builds of TruffleRuby are now based on JDK11 (they used JDK8 previously). There should be no user-visible changes. Similarly, JDK11 is now used by default in development instead of JDK8.
* The deprecated `Truffle::System.synchronized` has been removed.
* `Java.synchronized` has been removed, it did not work on host objects.

# 21.0.0

Release notes:

* The new IRB is quite slow when copy/pasting code into it. This is due to an inefficient `io/console` implementation which will be addressed in the next release. A workaround is to use `irb --readline`, which disables some IRB features but is much faster for copy/pasting code.

New features:

* Updated to Ruby 2.7.2 (#2004).

Bug fixes:

* Fix error message when the method name is not a Symbol or String for `Kernel#respond_to?` (#2132, @ssnickolay)
* Fixed setting of special variables in enumerators and enumerables (#1484).
* Fixed return value of `Enumerable#count` and `Enumerable#uniq` with multiple yielded arguments (#2145, @LillianZ).
* Fixed `String#unpack` for `w*` format (#2143).
* Fixed issue with ``Kernel#` `` when invalid UTF-8 given (#2118).
* Fixed issue with `Method#to_proc` and special variable storage (#2156).
* Add missing `offset` parameter for `FFI::Pointer#put_array_of_*` (#1525).
* Fixed issue with different `Struct`s having the same hash values (#2214).

Compatibility:

* Implement `String#undump` (#2131, @kustosz)
* `Errno` constants with the same `errno` number are now the same class.
* Implement `Enumerable#tally` and `Enumerable#filter_map` (#2144 and #2152, @LillianZ).
* Implement `Range#minmax`.
* Pass more `Enumerator::Lazy#uniq` and `Enumerator::Lazy#chunk` specs (#2146, @LillianZ).
* Implement `Enumerator#produce` (#2160, @zverok)
* Implement `Complex#<=>` (#2004, @ssnickolay).
* Add warning for `proc` without block (#2004, @ssnickolay).
* Implemented `FrozenError#receiver`.
* `Proc#<<` and `Proc#>>` raises TypeError if passed not callable object (#2004, @ssnickolay).
* Support time and date related messages for `Time` (#2166).
* Updated `Dir.{glob,[]}` to raise `ArgumentError` for nul-separated strings.
* `Kernel#lambda` with no block in a method called with a block raises an exception (#2004, @ssnickolay).
* Implemented `BigDecimal` as C extension to improve compatibility.
* Comment lines can be placed between fluent dot now (#2004, @ssnickolay).
* Implemented `rb_make_exception`.
* `**kwargs` now accept non-Symbol keys like Ruby 2.7.
* Updated the Unicode Emoji version (#2173, @wildmaples).
* Added `Enumerator::Yielder#to_proc`.
* Implemented `Enumerator::Lazy#eager`.
* Updated `Method#inspect` to include paremeter information.
* Update `Module#name` to return the same frozen string.
* Implemented `inherit` argument for `Module#autoload?`.

Performance:

* Refactor and implement more performant `MatchData#length` (#2147, @LillianZ).
* Refactor and implement more performant `Array#sample` (#2148, @LillianZ).
* `String#inspect` is now more efficient.

Changes:

* All `InteropLibrary` messages are now exposed consistently as methods on `Truffle::Interop` (#2139). Some methods were renamed to match the scheme described in the documentation.

# 20.3.0

Bug fixes:

* Handle foreign null object as falsy value (#1902, @ssnickolay)
* Fixed return value of `Enumerable#first` with multiple yielded arguments (#2056, @LillianZ).
* Improve reliability of the post install hook by disabling RubyGems (#2075).
* Fixed top level exception handler to print exception cause (#2013).
* Fixed issue when extending FFI from File (#2094).
* Fixed issue with `Kernel#freeze` not freezing singleton class (#2093).
* Fixed `String#encode` with options issue (#2091, #2095, @LillianZ)
* Fixed issue with `spawn` when `:close` redirect is used (#2097).
* Fixed `coverage` issue when `*eval` is used (#2078).
* Use expanded load paths for feature matching (#1501).
* Fixed handling of post arguments for `super()` (#2111).
* Fixed `SystemStackError` sometimes replaced by an internal Java `NoClassDefFoundError` on JVM (#1743).
* Fixed constant/identifier detection in lexer for non-ASCII encodings (#2079, #2102, @ivoanjo).
* Fixed parsing of `--jvm` as an application argument (#2108).
* Fix `rb_rescue2` to ignore the end marker `(VALUE)0` (#2127, #2130).
* Fix status and output when SystemExit is subclassed and raised (#2128)
* Fix `String#{chomp, chomp!}` issue with invalid encoded strings (#2133).

Compatibility:

* Run `at_exit` handlers even if parsing the main script fails (#2047).
* Load required libraries (`-r`) before parsing the main script (#2047).
* `String#split` supports block (#2052, @ssnickolay)
* Implemented `String#{grapheme_clusters, each_grapheme_cluster}`.
* Fix the caller location for `#method_added` (#2059).
* Fix issue with `Float#round` when `self` is `-0.0`.
* Fix `String#unpack` issue with `m0` format (#2065).
* Fix issue with `File.absolute_path` returning a path to current directory (#2062).
* Update `Range#cover?` to handle `Range` parameter.
* Fix `String#{casecmp, casecmp?}` parameter conversion.
* Fix `Regexp` issue which raised syntax error instead of `RegexpError` (#2066).
* Handle `Object#autoload` when autoload itself (#1616, @ssnickolay)
* Skip upgraded default gems while loading RubyGems (#2075).
* Verify that gem paths are correct before loading RubyGems (#2075).
* Implement `rb_ivar_count`.
* Implemented `rb_yield_values2`.
* Implemented `Digest::Base#{update, <<}` (#2100).
* Pass the final `super` specs (#2104, @chrisseaton).
* Fix arity for arguments with optional kwargs (#1669, @ssnickolay)
* Fix arity for `Proc` (#2098, @ssnickolay)
* Check bounds for `FFI::Pointer` accesses when the size of the memory behind is known.
* Implement negative line numbers for eval (#1482).
* Support refinements for `#to_s` called by string interpolation (#2110, @ssnickolay)
* Module#using raises error in method scope (#2112, @ssnickolay)
* `File#path` now returns a new mutable String on every call like MRI (#2115).
* Avoid infinite recursion when redefining `Warning#warn` and calling `Kernel#warn` (#2109).
* Convert objects with `#to_path` in `$LOAD_PATH` (#2119).
* Handle the functions being native for `rb_thread_call_without_gvl()` (#2090).
* Support refinements for Kernel#respond_to? (#2120, @ssnickolay)
* JCodings has been updated from 1.0.45 to 1.0.55.
* Joni has been updated from 2.1.30 to 2.1.40.

Performance:

* Calls with a literal block are no longer always split but instead the decision is made by the Truffle splitting heuristic.
* `Symbol#to_proc` is now AST-inlined in order to not rely on splitting and to avoid needing the caller frame to find refinements which apply.
* `Symbol#to_proc` is now globally cached per Symbol and refinements, to avoid creating many redundant `CallTargets`.
* Setting and access to the special variables `$~` and `$_` has been refactored to require less splitting.

Changes:

* Migrated from JLine 2 to JLine 3 for the `readline` standard library.

# 20.2.0

New features:

* Updated to Ruby 2.6.6.
* Use `InteropLibrary#toDisplayString()` to better display objects from other languages.
* Implement writing to the top scope for global variables (#2024).
* `foreign_object.to_s` now uses `InteropLibrary#toDisplayString()` (and still `asString()` if `isString()`).
* `foreign_object.inspect` has been improved to be more useful (include the language and meta object).
* `foreign_object.class` now calls `getMetaObject()` (except for Java classes, same as before).
* Add basic support for Linux AArch64.
* `foreign_object.name = value` will now call `Interoplibrary#writeMember("name", value)` instead of `invokeMember("name=", value)`.
* Always show the Ruby core library files in backtraces (#1414).
* The Java stacktrace is now shown when sending SIGQUIT to the process, also on TruffleRuby Native, see [Debugging](doc/user/debugging.md) for details (#2041).
* Calls to foreign objects with a block argument will now pass the block as the last argument.
* `foreign.name` will now use `invokeMember` if invocable and if not use `readMember`, see `doc/contrib/interop_implicit_api.md` for details.
* `foreign.to_f` and `foreign.to_i` will now attempt to convert to Ruby `Float` and `Integer` (#2038).
* `foreign.equal?(other)` now uses `InteropLibrary#isIdentical(other)` and `foreign.object_id/__id__` now uses `InteropLibrary#identityHashCode()`.

Bug fixes:

* Fix `#class_exec`, `#module_exec`, `#instance_eval`, and `instance_exec` to use activated refinements (#1988, @ssnickolay).
* Fixed missing method error for FFI calls with `blocking: true` when interrupted.
* Use upgraded default gems when installed (#1956).
* Fixed `NameError` when requiring an autoload path that does not define the autoload constant (#1905).
* Thread local IO buffers are now allocated using a stack to ensure safe operating if a signal handler uses one during an IO operation.
* Fixed `TracePoint` thread-safety by storing the state on the Ruby `Thread` (like MRI) instead of inside the `TracePoint` instance.
* Make `require 'rubygems/package'` succeed and define `Gem::Deprecate` correctly (#2014).
* Fix `MBCLEN_CHARFOUND_P` error.
* Fix `rb_enc_str_new` when `NULL` encoding is given with a constant string.
* Fixed `rb_enc_precise_mbclen` to handle more inputs.
* The output for `--engine.TraceCompilation` is now significantly easier to read, by having shorter method names and source names (oracle/graal#2052).
* Fix indentation for squiggly heredoc with single quotes (#1564).
* Only print members which are readable for foreign `#inspect` (#2027).
* Fixed the return value of the first call to `Kernel#srand` in a Thread (#2028).
* Fix missing flushing when printing an exception at top-level with a custom backtrace, which caused no output being shown (#1750, #1895).
* Use the mode of the given `IO` for `IO#reopen(IO)` which is important for the 3 standard IOs (#2034).
* Fix potential deadlock when running finalizers (#2041).
* Let `require 'rubygems/specification'` work before `require 'rubygems'`.

Compatibility:

* Implement `UnboundMethod#bind_call`.
* Implemented `ObjectSpace::WeakMap` (#1385, #1958).
* Implemented `strtod` and `ruby_strtod` (#2007).
* Fix detection of `#find_type` in FFI to ignore `MakeMakefile#find_type` from `mkmf` (#1896, #2010).
* Implemented `rb_uv_to_utf8` (#1998, @skateman).
* Implemented `rb_str_cat_cstr`.
* Implemented `rb_fstring`.
* Support `#refine` for Module (#2021, @ssnickolay).
* Implemented `rb_ident_hash_new`.
* Improved the compatibility of `Symbol.all_symbols` (#2022, @chrisseaton).
* Implemented `rb_enc_str_buf_cat`.
* Implemented `rb_int_positive_pow`.
* Implemented `rb_usascii_str_new_lit`.
* Define `#getch` and `#getpass` on `StringIO` when `io/console` is required.
* Implemented `rb_uv_to_utf8` (#1998).
* Single character IDs now behave more like those in MRI to improve C extension compatibility, so `rb_funcall(a, '+', b)` will now do the same thing as in MRI.
* Removed extra public methods on `String`.
* Implemented `rb_array_sort` and `rb_array_sort_bang`.
* Do not create a finalizers `Thread` if there are other public languages, which is helpful for polyglot cases (#2035).
* Implemented `rb_enc_isalnum` and `rb_enc_isspace`.
* `RUBY_REVISION` is now the full commit hash used to build TruffleRuby, similar to MRI 2.7+.
* Implemented `rb_enc_mbc_to_codepoint`.
* Changed the lookup methods to achieve Refinements specification (#2033, @ssnickolay)
* Implemented `Digest::Instance#new` (#2040).
* Implemented `ONIGENC_MBC_CASE_FOLD`.
* Fixed `Thread#raise` to call the exception class' constructor with no arguments when given no message (#2045).
* Fixed `refine + super` compatibility (#2039, #2048, @ssnickolay)
* Make the top-level exception handler more compatible with MRI (#2047).
* Implemented `rb_enc_codelen`.
* Implemented `Ripper` by using the C extension (#1585).

Changes:

* RubyGems gem commands updated to use the `--no-document` option by default.

Performance:

* Enable lazy translation from the parser AST to the Truffle AST for user code by default. This should improve application startup time (#1992).
* `instance variable ... not initialized` and similar warnings are now optimized to have no peak performance impact if they are not printed (depends on `$VERBOSE`).
* Implement integer modular exponentiation using `BigInteger#mod_pow` (#1999, @skateman)
* Fixed a performance issue when computing many substrings of a given non-leaf `String` with non-US-ASCII characters.
* Speedup native handle to Ruby object lookup for C extensions.

# 20.1.0

New features:

* Nightly builds of TruffleRuby are now available, see the README for details (#1483).
* `||=` will not compile the right-hand-side if it's only executed once, to match the idiomatic lazy-initialisation use-case ([blog post](https://engineering.shopify.com/blogs/engineering/optimizing-ruby-lazy-initialization-in-truffleruby-with-deoptimization), #1887, @kipply).
* Added `--metrics-profile-require` option to profile searching, parsing, translating and loading files.
* Added support for captured variables for the Truffle instruments (e.g. Chrome debugger).

Bug fixes:

* Fixed `Exception#dup` to copy the `Exception#backtrace` string array.
* Fixed `rb_warn` and `rb_warning` when used as statements (#1886, @chrisseaton).
* Fixed `NameError.new` and `NoMethodError.new` `:receiver` argument.
* Correctly handle large numbers of arguments to `rb_funcall` (#1882).
* Added arity check to `Module#{include, prepend}`.
* Fix `OpenSSL::Digest.{digest,hexdigest,base64digest}` to handle `algorithm, data` arguments (#1889, @bdewater).
* Fixed `SystemCallError.new` parameter conversion.
* Fixed `File#{chmod, umask}` argument conversion check.
* Added warning in `Hash.[]` for non-array elements.
* Fixed `File.lchmod` to raise `NotImplementedError` when not available.
* `RSTRING_PTR()` now always returns a native pointer, resolving two bugs `memcpy`ing to (#1822) and from (#1772) Ruby Strings.
* Fixed issue with duping during splat (#1883).
* Fixed `Dir#children` implementation.
* Fixed `SignalException.new` error when bad parameter given.
* Added deprecation warning to `Kernel#=~`.
* Fixed `puts` for a foreign objects, e.g. `puts Polyglot.eval('js', '[]')` (#1881).
* Fixed `Exception#full_message` implementation.
* Updated `Kernel.Complex()` to handle the `exception: false` parameter.
* Fixed `Kernel#dup` to return self for `Complex` and `Rational` objects.
* Updated `Kernel.Float()` to handle the `exception: false` parameter.
* Fixed `String#unpack` `M` format (#1901).
* Fixed error when `SystemCallError` message contained non-ASCII characters.
* Fixed `rb_rescue` to allow null rescue methods. (#1909, @kipply).
* Fixed incorrect comparisons between bignums and doubles.
* Prevented some internal uses of `Kernel#caller_locations` to be overridden by user code (#1934).
* Fixed an issue caused by recursing inlining within `Regexp#quote` (#1927).
* Updated `Kernel.Float()` to return given string in error message (#1945).
* Parameters and arity of methods derived from `method_missing` should now match MRI (#1921).
* Fixed compile error in `RB_FLOAT_TYPE_P` macro (#1928).
* Fixed `Symbol#match` to call the block with the `MatchData` (#1933).
* Fixed `Digest::SHA2.hexdigest` error with long messages (#1922).
* Fixed `Date.parse` to dup the coerced string to not modify original (#1946).
* Update `Comparable` error messages for special constant values (#1941).
* Fixed `File.ftype` parameter conversion (#1961).
* Fixed `Digest::Instance#file` to not modify string literals (#1964).
* Make sure that string interpolation returns a `String`, and not a subclass (#1950).
* `alias_method` and `instance_methods` should now work correctly inside a refinement (#1942).
* Fixed `Regexp.union` parameter conversion (#1963).
* `IO#read(n)` no longer buffers more than needed, which could cause hanging if detecting readability via a native call such as `select(2)` (#1951).
* Fixed `Random::DEFAULT.seed` to be different on boot (#1965, @kipply)
* `rb_encoding->name` can now be read even if the `rb_encoding` is stored in native memory.
* Detect and cut off recursion when inspecting a foreign object, substituting an ellipsis instead.
* Fixed feature lookup order to check every `$LOAD_PATH` path entry for `.rb`, then every entry for native extension when `require` is called with no extension.
* Define the `_DARWIN_C_SOURCE` macro in extension makefiles (#1592).
* Change handling of var args in `rb_rescue2` to handle usage in C extensions (#1823).
* Fixed incorrect `Encoding::CompatibilityError` raised for some interpolated Regexps (#1967).
* Actually unset environment variables with a `nil` value for `Process.spawn` instead of setting them to an empty String.
* Core library methods part of the Native Image heap are no longer added in the compilation queue on the first call, but after they reach the thresholds like other methods.
* Fix `RbConfig::CONFIG['LIBRUBY_SO']` file extension.
* Fix `char`, `short`, `unsigned char`,  `unsigned int`, and `unsigned short` types in `Fiddle` (#1971).
* Fix `IO#select` to reallocate its buffer if it is interrupted by a signal.
* Fix issue where interpolated string matched `#` within string as being a variable (#1495).
* Fix `File.join` to raise error on strings with null bytes.
* Fix initialization of Ruby Thread for foreign thread created in Java.
* Fix registration of default specs in RubyGems (#1987).

Compatibility:

* The C API type `VALUE` is now defined as `unsigned long` as on MRI. This enables `switch (VALUE)` and other expressions which rely on `VALUE` being an integer type (#1409, #1541, #1675, #1917, #1954).
* Implemented `Float#{floor, ceil}` with `ndigits` argument.
* Implemented `Thread#fetch`.
* Implemented `Float#truncate` with `ndigits` argument.
* Made `String#{byteslice, slice, slice!}` and `Symbol#slice` compatible with endless ranges.
* Implemented "instance variable not initialized" warning.
* Make `Kernel#{caller, caller_locations}` and `Thread#backtrace_locations` compatible with endless ranges.
* Implemented `Dir#each_child`.
* Implemented `Kernel.{chomp, chop}` and `Kernel#{chomp, chop}`.
* Implemented `-p` and `-a`, and `-l` CLI options.
* Convert the argument to `File.realpath` with `#to_path` (#1894).
* `StringIO#binmode` now sets the external encoding to BINARY like MRI (#1898).
* `StringIO#inspect` should not include the contents of the `StringIO` (#1898).
* Implemented `rb_fd_*` functions (#1623).
* Fixed uninitialized variable warnings in core and lib (#1897).
* Make `Thread#backtrace` support omit, length and range arguments.
* Implemented `Range#%`.
* Fixed the type of the `flags` field of `rb_data_type_t` (#1911).
* Implemented `rb_obj_is_proc` (#1908, @kipply, @XrXr).
* Implemented C API macro `RARRAY_ASET()`.
* Implemented `num2short` (#1910, @kipply).
* `RSTRING_END()` now always returns a native pointer.
* Removed `register` specifier for `rb_mem_clear()` (#1924).
* Implemented `Thread::Backtrace::Locations#base_label` (#1920).
* Implemented `rb_mProcess` (#1936).
* Implemented `rb_gc_latest_gc_info` (#1937).
* Implemented `RBASIC_CLASS` (#1935).
* Yield 2 arguments for `Hash#map` if the arity of the block is > 1 (#1944).
* Add all `Errno` constants to match MRI, needed by recent RubyGems.
* Silence `ruby_dep` warnings since that gem is unmaintained.
* Clarify error message for not implemented `Process.daemon` (#1962).
* Allow multiple assignments in conditionals (#1513).
* Update `NoMethodError#message` to match MRI (#1957).
* Make `StringIO` work with `--enable-frozen-string-literal` (#1969).
* Support `NULL` for the status of `rb_protect()`.
* Ensure `BigDecimal#inspect` does not call `BigDecimal#to_s` to avoid behaviour change on `to_s` override (#1960).
* Define all C-API `rb_{c,m,e}*` constants as C global variables (#1541).
* Raise `ArgumentError` for `Socket.unpack_sockaddr_un` if the socket family is incorrect.
* Implemented `RTYPEDDATA_*()` macros and `rb_str_tmp_new()` (#1975).
* Implemented `rb_set_end_proc` (#1959).
* Implemented `rb_to_symbol`.
* Implemented `rb_class_instance_methods`, `rb_class_public_instance_methods`, `rb_class_protected_instance_methods`, and `rb_class_private_instance_methods`.
* Implemented `rb_tracepoint_new`, `rb_tracepoint_disable`, `rb_tracepoint_enable`, and `rb_tracepoint_enabled_p` (#1450).
* Implemented `RbConfig::CONFIG['AR']` and `RbConfig::CONFIG['STRIP']` (#1973).
* Not yet implemented C API functions are now correctly detected as missing via `mkmf`'s `have_func` (#1980).
* Accept `RUBY_INTERNAL_EVENT_{NEWOBJ,FREEOBJ}` events but warn they are not triggered (#1978, #1983).
* `IO.copy_stream(in, STDOUT)` now writes to `STDOUT` without buffering like MRI.
* Implemented `RbConfig['vendordir']`.
* Implemented `Enumerator::ArithmeticSequence`.
* Support `(struct RBasic *)->flags` and `->klass` from `ruby.h` (#1891, #1884, #1978).

Changes:

* `TRUFFLERUBY_RESILIENT_GEM_HOME` has been removed. Unset `GEM_HOME` and `GEM_PATH` instead if you need to.
* The deprecated `Truffle::System.full_memory_barrier`, `Truffle::Primitive.logical_processors`, and  `Truffle::AtomicReference` have been removed.
* The implicit interface for allowing Ruby objects to behave as polyglot arrays with `#size`, `#[]` methods has been removed and replaced with an explicit interface where each method starts with `polyglot_*`.
* Hash keys are no longer reported as polyglot members.
* All remaining implicit polyglot behaviour for `#[]` method was replaced with `polyglot_*` methods.
* Rename dynamic API to match InteropLibrary. All the methods keep the name as it is in InteropLibrary with the following changes: use snake_case, add `polyglot_` prefix, drop `get` and `is` prefix, append `?` on all predicates.
* Split `Truffle::Interop.write` into `.write_array_element` and `.write_member` methods.
* Rename `Truffle::Interop.size` to `.array_size`.
* Rename `Truffle::Interop.is_boolean?` to `.boolean?`.
* Split `Truffle::Interop.read` into `.read_member` and `.read_array_element`.
* Drop `is_` prefix in `Truffle::Interop.is_array_element_*` predicates.
* `Truffle::Interop.hash_keys_as_members` has been added to treat a Ruby Hash as a polyglot object with the Hash keys as members.

Performance:

* Optimized `RSTRING_PTR()` accesses by going to native directly, optimized various core methods, use Mode=latency and tune GC heap size for Bundler. This speeds up `bundle install` from 84s to 19s for a small Gemfile with 6 gems (#1398).
* Fixed memory footprint issue due to large compilation on Native Image, notably during `bundle install` (#1893).
* `ArrayBuilderNode` now uses a new Truffle library for manipulating array stores.
* Ruby objects passed to C extensions are now converted less often to native handles.
* Calling blocking system calls and running C code with unblocking actions has been refactored to remove some optimisation boundaries.
* `return` expressions are now rewritten as implicit return expressions where control flow allows this to be safely done as a tail optimisation. This can improve interpreter performance by up to 50% in some benchmarks, and can be applied to approximately 80% of return nodes seen in Rails and its dependencies (#1977).
* The old array strategy code has been removed and all remaining nodes converted to the new `ArrayStoreLibrary`.
* Updated `nil` to be a global immutable singleton (#1835).

# 20.0.0

New features:

* Enable and document `--coverage` option (#1840, @chrisseaton).
* Update the internal LLVM toolchain to LLVM 9 and reduce its download size.
* Updated to Ruby 2.6.5 (#1749).
* Automatically set `PKG_CONFIG_PATH` as needed for compiling OpenSSL on macOS (#1830).

Bug fixes:

* Fix `Tempfile#{size,length}` when the IO is not flushed (#1765, @rafaelfranca).
* Dump and load instance variables in subclasses of `Exception` (#1766, @rafaelfranca).
* Fix `Date._iso8601` and `Date._rfc3339` when the string is an invalid date (#1773, @rafaelfranca).
* Fail earlier for bad handle unwrapping (#1777, @chrisseaton).
* Match out of range `ArgumentError` message with MRI (#1774, @rafaelfranca).
* Raise `Encoding::CompatibilityError` with incompatible encodings on `Regexp` (#1775, @rafaelfranca).
* Fixed interactions between attributes and instance variables in `Struct` (#1776, @chrisseaton).
* Coercion fixes for `TCPServer.new` (#1780, @XrXr).
* Fix `Float#<=>` not calling `coerce` when `other` argument responds to it (#1783, @XrXr).
* Do not warn / crash when requiring a file that sets and trigger autoload on itself (#1779, @XrXr).
* Strip trailing whitespaces when creating a `BigDecimal` with a `String` (#1796, @XrXr).
* Default `close_others` in `Process.exec` to `false` like Ruby 2.6 (#1798, @XrXr).
* Don't clone methods when setting method to the same visibility (#1794, @XrXr).
* `BigDecimal()` deal with large rationals precisely (#1797, @XrXr).
* Make it possible to call `instance_exec` with `rb_block_call` (#1802, @XrXr).
* Check for duplicate members in `Struct.new` (#1803, @XrXr).
* `Process::Status#to_i` return raw `waitpid(2)` status (#1800, @XrXr).
* `Process#exec`: set close-on-exec to false for fd redirection (#1805, @XrXr, @rafaelfranca).
* Building C extensions should now work with frozen string literals (#1786).
* Keep the Truffle working directory in sync with the native working directory.
* Rename `to_native` to `polyglot_to_native` to match `polyglot_pointer?` and `polyglot_address` methods.
* Fixed missing partial evaluation boundary in `Array#{sort,sort!}` (#1727).
* Fixed the class of `self` and the wrapping `Module` for `Kernel#load(path, wrap=true)` (#1739).
* Fixed missing polyglot type declaration for `RSTRING_PTR` to help with native/managed interop.
* Fixed `Module#to_s` and `Module#inspect` to not return an extra `#<Class:` for singleton classes.
* Arrays backed by native storage now allocate the correct amount of memory (#1828).
* Fixed issue in `ConditionVariable#wait` that could lose a `ConditionVariable#signal`.
* Do not expose TruffleRuby-specific method `Array#swap` (#1816).
* Fixed `#inspect` on broken UTF-8 sequences (#1842, @chrisseaton).
* `Truffle::Interop.keys` should report methods of `String` and `Symbol` (#1817).
* `Kernel#sprintf` encoding validity has been fixed (#1852, @XrXr).
* Fixed `ArrayIndexOutOfBoundsException` in `File.fnmatch` (#1845).
* Make `String#concat` work with no or multiple arguments (#1519).
* Make `Array#concat` work with no or multiple arguments (#1519).
* Coerce `BigDecimal(arg)` using `to_str` (#1826).
* Fixed `NameError#dup`, `NoMethodError#dup`, and `SystemCallError#dup` to copy internal fields.
* Make `Enumerable#chunk` work without a block (#1518).
* Fixed issue with `SystemCallError.new` setting a backtrace too early.
* Fixed `BigDecimal#to_s` formatting issue (#1711).
* Run `END` keyword block only once at exit.
* Implement `Numeric#clone` to return `self`.
* Fixed `Symbol#to_proc` to create a `Proc` with `nil` `source_location` (#1663).
* Make `GC.start` work with keyword arguments.
* Fixed `Kernel#clone` for `nil`, `true`, `false`, `Integer`, and `Symbol`.
* Make top-level methods available in `Context#getBindings()` (#1838).
* Made `Kernel#caller_locations` accept a range argument, and return `nil` when appropriate.
* Made `rb_respond_to` work with primitives (#1869, @chrisseaton).
* Fixed issue with missing backtrace for `rescue $ERROR_INFO` (#1660).
* Fixed `Struct#hash` for `keyword_init: true` `Struct`.
* Fixed `String#{upcase!,downcase!,swapcase!}(:ascii)` for non-ASCII-compatible encodings like UTF-16.
* Fixed `String#capitalize!` for strings that weren't full ASCII.
* Fixed enumeration issue in `ENV.{select, filter}`.
* Fixed `Complex` and `Rational` should be frozen after initializing.
* Fixed `printf` should raise error when not enough arguments for positional argument.
* Removed "shadowing outer local variable" warning.
* Fixed parameter conversion to `String` in ENV methods.
* Fixed deprecation warning when `ENV.index` is called.
* Fixed issue with `ENV.each_key`.
* Fixed `ENV.replace` implementation.
* Fixed `ENV.udpate` implementation.
* Fixed argument handling in `Kernel.printf`.
* Fixed character length after conversion to binary from a non-US-ASCII String.
* Fixed issue with installing latest bundler (#1880).
* Fixed type conversion for `Numeric#step` `step` parameter.
* Fixed `Kernel#Integer` conversion.
* Fixed `IO.try_convert` parameter conversion.
* Fixed linking of always-inline C API functions with `-std=gnu90` (#1837, #1879).
* Avoid race conditions during `gem install` by using a single download thread.
* Do not use gems precompiled for MRI on TruffleRuby (#1837).
* Fixed printing foreign arrays that were also pointers (#1679).
* Fixed `nil#=~` to not warn.
* Fixed `Enumerable#collect` to give user block arity in the block passed to `Enumerable#each`.

Compatibility:

* Implemented `String#start_with?(Regexp)` (#1771, @zhublik).
* Various improvements to `SignalException` and signal handling (#1790, @XrXr).
* Implemented `rb_utf8_str_new`, `rb_utf8_str_new_cstr`, `rb_utf8_str_new_static` (#1788, @chrisseaton).
* Implemented the `unit` argument of `Time.at` (#1791, @XrXr).
* Implemented `keyword_init: true` for `Struct.new` (#1789, @XrXr).
* Implemented `MatchData#dup` (#1792, @XrXr).
* Implemented a native storage strategy for `Array` to allow better C extension compatibility.
* Implemented `rb_check_symbol_cstr` (#1814).
* Implemented `rb_hash_start` (#1841, @XrXr).
* JCodings has been updated from 1.0.42 to 1.0.45.
* Joni has been updated from 2.1.25 to 2.1.30.
* Implemented `Method#<<` and `Method#>>` (#1821).
* The `.bundle` file extension is now used for C extensions on macOS (#1819, #1837).
* Implemented `Comparable#clamp` (#1517).
* Implemented `rb_gc_register_mark_object` and `rb_enc_str_asciionly_p` (#1856, @chrisseaton).
* Implemented `rb_io_set_nonblock` (#1741).
* Include the major kernel version in `RUBY_PLATFORM` on macOS like MRI (#1860, @eightbitraptor).
* Implemented `Enumerator::Chain`, `Enumerator#+`, and `Enumerable#chain` (#1859, #1858).
* Implemented `Thread#backtrace_locations` and `Exception#backtrace_locations` (#1556).
* Implemented `rb_module_new`, `rb_define_class_id`, `rb_define_module_id`, (#1876, @XrXr, @chrisseaton).
* Implemented `-n` CLI option (#1532).
* Cache the `Symbol` of method names in call nodes only when needed (#1872).
* Implemented `rb_get_alloc_func` and related functions (#1874, @XrXr).
* Implemented `rb_module_new`, `rb_define_class_id`, `rb_define_module_id`, (#1876, @chrisseaton).
* Implemented `ENV.slice`.
* Support for the Darkfish theme for RDoc generation has been added back.
* Implemented `Kernel#system` `exception: true` option.
* Implemented `Random.bytes`.
* Implemented `Random.random_number`.
* Added the ability to parse endless ranges.
* Made `Range#{to_a, step, each, bsearch, step, last, max, min, to_s, ==}` compatible with endless ranges.
* Made `Array#{[], []=, values_at, fill, slice!}` compatible with endless ranges.
* Defined `Array#{min, max}` methods.

Performance:

* Use a smaller limit for identity-based inline caches to improve warmup by avoiding too many deoptimizations.
* `long[]` array storage now correctly declare that they accept `int` values, reducing deoptimisations and promotions to `Object[]` storage.
* Enable inline caching of `Symbol` conversion for `rb_iv_get` and `rb_iv_set`.
* `rb_type` information is now cached on classes as a hidden variable to improve performance.
* Change to using thread local buffers for socket calls to reduce allocations.
* Refactor `IO.select` to reduce copying and optimisation boundaries.
* Refactor various `String` and `Rope` nodes to avoid Truffle performance warnings.
* Reading caller frames should now work in more cases without deoptimisation.

# 19.3.0

New features:

* Compilation of C extensions is now done with an internal LLVM toolchain producing both native code and bitcode. This means more C extensions should compile out of the box and this should resolve most linker-related issues.
* It is no longer necessary to install LLVM for installing C extensions on TruffleRuby.
* It is no longer necessary to install libc++ and libc++abi for installing C++ extensions on TruffleRuby.
* On macOS, it is no longer necessary to install the system headers package (#1417).
* License updated to EPL 2.0/GPL 2.0/LGPL 2.1 like recent JRuby.

Bug fixes:

* `rb_undef_method` now works for private methods (#1731, @cky).
* Fixed several issues when requiring C extensions concurrently (#1565).
* `self.method ||= value` with a private method now works correctly (#1673).
* Fixed `RegexpError: invalid multibyte escape` for binary regexps with a non-binary String (#1433).
* Arrays now report their methods to other languages for interopability (#1768).
* Installing `sassc` now works due to using the LLVM toolchain (#1753).
* Renamed `Truffle::Interop.respond_to?` to avoid conflict with Ruby's `respond_to?` (#1491).
* Warn only if `$VERBOSE` is `true` when a magic comment is ignored (#1757, @nirvdrum).
* Make C extensions use the same libssl as the one used for the openssl C extension (#1770).

Compatibility:

* `GC.stat` can now take an optional argument (#1716, @kirs).
* `Kernel#load` with `wrap` has been implemented (#1739).
* Implemented `Kernel#spawn` with `:chdir` (#1492).
* Implemented `rb_str_drop_bytes`, notably used by OpenSSL (#1740, @cky).
* Include executables of default gems, needed for `rails new` in Rails 6.
* Use compilation flags similar to MRI for C extension compilation.
* Warn for `gem update --system` as it is not fully supported yet and is often not needed.
* Pass `-undefined dynamic_lookup` to the linker on macOS like MRI.

Performance:

* Core methods are no longer always cloned, which reduces memory footprint and should improve warmup.
* Inline cache calls to `rb_intern()` with a constant name in C extensions.
* Improve allocation speed of native handles for C extensions.
* Improve the performance of `NIL_P` and `INT2FIX` in C extensions.
* Various fixes to improve Rack performance.
* Optimize `String#gsub(String)` by not creating a `Regexp` and using `String#index` instead.
* Fixed "FrameWithoutBoxing should not be materialized" compilation issue in `TryNode`.

# 19.2.0, August 2019

New features:

* `Fiddle` has been implemented.

Bug fixes:

* Set `RbConfig::CONFIG['ruby_version']` to the same value as the TruffleRuby version. This fixes reusing C extensions between different versions of TruffleRuby with Bundler (#1715).
* Fixed `Symbol#match` returning `MatchData` (#1706, @zhublik).
* Allow `Time#strftime` to be called with binary format strings.
* Do not modify the argument passed to `IO#write` when the encoding does not match (#1714).
* Use the class where the method was defined to check if an `UnboundMethod` can be used for `#define_method` (#1710).
* Fixed setting `$~` for `Enumerable` and `Enumerator::Lazy`'s `#grep` and `#grep_v`.
* Improved errors when interacting with single-threaded languages (#1709).

Compatibility:

* Added `Kernel#then` (#1703, @zhublik).
* `FFI::Struct#[]=` is now supported for inline character arrays.
* `blocking: true` is now supported for `FFI::Library#attach_function`.
* Implemented `Proc#>>` and `#<<` (#1688).
* `Thread.report_on_exception` is now `true` by default like MRI 2.5+.
* `BigDecimal` compatibility has been generally improved in several ways.

Changes:

* An interop read message sent to a `Proc` will no longer call the `Proc`.

Performance:

* Several `String` methods have been made faster by the usage of vector instructions
  when searching for a single-byte character in a String.
* Methods needing the caller frame are now better optimized.

# 19.1.0, June 2019

*Ruby is an experimental language in the GraalVM 19.1.0 release*

Bug fixes:

* Sharing for thread-safety of objects is now triggered later as intended, e.g., when a second `Thread` is started.
* Fixed `Array#to_h` so it doesn't set a default value (#1698).
* Removed extra `public` methods on `IO` (#1702).
* Fixed `Process.kill(signal, Process.pid)` when the signal is trapped as `:IGNORE` (#1702).
* Fixed `Addrinfo.new(String)` to reliably find the address family (#1702).
* Fixed argument checks in `BasicSocket#setsockopt` (#1460).
* Fixed `ObjectSpace.trace_object_allocations` (#1456).
* Fixed `BigDecimal#{clone,dup}` so it now just returns the receiver, per Ruby 2.5+ semantics (#1680).
* Fixed creating `BigDecimal` instances from non-finite `Float` values (#1685).
* Fixed `BigDecimal#inspect` output for non-finite values (e.g, NaN or -Infinity) (#1683).
* Fixed `BigDecimal#hash` to return the same value for two `BigDecimal` objects that are equal (#1656).
* Added missing `BigDecimal` constant definitions (#1684).
* Implemented `rb_eval_string_protect`.
* Fixed `rb_get_kwargs` to correctly handle optional and rest arguments.
* Calling `Kernel#raise` with a raised exception will no longer set the cause of the exception to itself (#1682).
* Return a `FFI::Function` correctly for functions returning a callback.
* Convert to intuitive Ruby exceptions when INVOKE fails (#1690).
* Implemented `FFI::Pointer#clear` (#1687).
* Procs will now yield to the block in their declaration context even when called with a block argument (#1657).
* Fixed problems with calling POSIX methods if `Symbol#[]` is redefined (#1665).
* Fixed sharing of `Array` and `Hash` elements for thread-safety of objects (#1601).
* Fixed concurrent modifications of `Gem::Specification::LOAD_CACHE` (#1601).
* Fix `TCPServer#accept` to set `#do_not_reverse_lookup` correctly on the created `TCPSocket`.

Compatibility:

* Exceptions from `coerce` are no longer rescued, like MRI.
* Implemented `Integer#{allbits?,anybits?,nobits?}`.
* `Integer#{ceil,floor,truncate}` now accept a precision and `Integer#round` accepts a rounding mode.
* Added missing `Enumerable#filter` and `Enumerator::Lazy#filter` aliases to the respective `select` method (#1610).
* Implemented more `Ripper` methods as no-ops (#1694, @Mogztter).
* Implemented `rb_enc_sprintf` (#1702).
* Implemented `ENV#{filter,filter!}` aliases for `select` and `select!`.
* Non-blocking `StringIO` and `Socket` APIs now support `exception: false` like MRI (#1702).
* Increased compatibility of `BigDecimal`.
* `String#-@` now performs string deduplication (#1608).
* `Hash#merge` now preserves the key order from the original hash for merged values (#1650).
* Coerce values given to `FFI::Pointer` methods.
* `FrozenError` is now defined and is used for `can't modify frozen` object exceptions.
* `StringIO` is now available by default like in MRI, because it is required by RubyGems.

Changes:

* Interactive sources (like the GraalVM polyglot shell) now all share the same binding (#1695).
* Hash code calculation has been improved to reduce hash collisions for `Hash` and other cases.

Performance:

* `eval(code, binding)` for a fixed `code` containing blocks is now much faster. This improves the performance of rendering `ERB` templates containing loops.
* `rb_str_cat` is faster due to the C string now being concatenated without first being converted to a Ruby string or having its encoding checked. As a side effect the behaviour of `rb_str_cat` should now more closely match that of MRI.

# 19.0.0, May 2019

*Ruby is an experimental language in the GraalVM 19.0.0 release*

Bug fixes:

* The debugger now sees global variables as the global scope.
* Temporary variables are no longer visible in the debugger.
* Setting breakpoints on some lines has been fixed.
* The OpenSSL C extension is now always recompiled, fixing various bugs when using the extension (e.g., when using Bundler in TravisCI) (#1676, #1627, #1632).
* Initialize `$0` when not run from the 'ruby' launcher, which is needed to `require` gems (#1653).

Compatibility:

* `do...end` blocks can now have `rescue/else/ensure` clauses like MRI (#1618).

Changes:

* `TruffleRuby.sulong?` has been replaced by `TruffleRuby.cexts?`, and `TruffleRuby.graal?` has been replaced by `TruffleRuby.jit?`. The old methods will continue to work for now, but will produce warnings, and will be removed at a future release.

# 1.0 RC 16, 19 April 2019

Bug fixes:

* Fixed `Hash#merge` with no arguments to return a new copy of the receiver (#1645).
* Fixed yield with a splat and keyword arguments (#1613).
* Fixed `rb_scan_args` to correctly handle kwargs in combination with optional args.
* Many fixes for `FFI::Pointer` to be more compatible with the `ffi` gem.

New features:

* Rounding modes have been implemented or improved for `Float`, `Rational`, `BigDecimal` (#1509).
* Support Homebrew installed in other prefixes than `/usr/local` (#1583).
* Added a pure-Ruby implementation of FFI which passes almost all Ruby FFI specs (#1529, #1524).

Changes:

* Support for the Darkfish theme for RDoc generation has been removed.

Compatibility:

* The `KeyError` raised from `ENV#fetch` and `Hash#fetch` now matches MRI's message formatting (#1633).
* Add the missing `key` and `receiver` values to `KeyError` raised from `ENV#fetch`.
* `String#unicode_normalize` has been moved to the core library like in MRI.
* `StringScanner` will now match a regexp beginning with `^` even when not scanning from the start of the string.
* `Module#define_method` is now public like in MRI.
* `Kernel#warn` now supports the `uplevel:` keyword argument.

# 1.0 RC 15, 5 April 2019

Bug fixes:

* Improved compatibility with MRI's `Float#to_s` formatting (#1626).
* Fixed `String#inspect` when the string uses a non-UTF-8 ASCII-compatible encoding and has non-ASCII characters.
* Fixed `puts` for strings with non-ASCII-compatible encodings.
* `rb_protect` now returns `Qnil` when an error occurs.
* Fixed a race condition when using the interpolate-once (`/o`) modifier in regular expressions.
* Calling `StringIO#close` multiple times no longer raises an exception (#1640).
* Fixed a bug in include file resolution when compiling C extensions.

New features:

* `Process.clock_getres` has been implemented.

Changes:

* `debug`, `profile`, `profiler`, which were already marked as unsupported, have been removed.
* Our experimental JRuby-compatible Java interop has been removed - use `Polyglot` and `Java` instead.
* The Trufle handle patches applied to `psych` C extension have now been removed.
* The `rb_tr_handle_*` functions have been removed as they are no longer used in any C extension patches.
* Underscores and dots in options have become hyphens, so `--exceptions.print_uncaught_java` is now `--exceptions-print-uncaught-java`, for example.
* The `rb_tr_handle_*` functions have been removed as they are no longer used in any C extension patches.

Bug fixes:

* `autoload :C, "path"; require "path"` now correctly triggers the autoload.
* Fixed `UDPSocket#bind` to specify family and socktype when resolving address.
* The `shell` standard library can now be `require`-d.
* Fixed a bug where `for` could result in a `NullPointerException` when trying to assign the iteration variable.
* Existing global variables can now become aliases of other global variables (#1590).

Compatibility:

* ERB now uses StringScanner and not the fallback, like on MRI. As a result `strscan` is required by `require 'erb'` (#1615).
* Yield different number of arguments for `Hash#each` and `Hash#each_pair` based on the block arity like MRI (#1629).
* Add support for the `base` keyword argument to `Dir.{[], glob}`.

# 1.0 RC 14, 18 March 2019

Updated to Ruby 2.6.2.

Bug fixes:

* Implement `rb_io_wait_writable` (#1586).
* Fixed error when using arrows keys first within `irb` or `pry` (#1478, #1486).
* Coerce the right hand side for all `BigDecimal` operations (#1598).
* Combining multiple `**` arguments containing duplicate keys produced an incorrect hash. This has now been fixed (#1469).
* `IO#read_nonblock` now returns the passed buffer object, if one is supplied.
* Worked out autoloading issue (#1614).

New features:

* Implemented `String#delete_prefix`, `#delete_suffix`, and related methods.
* Implemented `Dir.children` and `Dir#children`.
* Implemented `Integer#sqrt`.

Changes:

* `-Xoptions` has been removed - use `--help:languages` instead.
* `-Xlog=` has been removed - use `--log.level=` instead.
* `-J` has been removed - use `--vm.` instead.
* `-J-cp lib.jar` and so on have removed - use `--vm.cp=lib.jar` or `--vm.classpath=lib.jar` instead.
* `--jvm.` and `--native.` have been deprecated, use `--vm.` instead to pass VM options.
* `-Xoption=value` has been removed - use `--option=value` instead.
* The `-X` option now works as in MRI.
* `--help:debug` is now `--help:internal`.
* `ripper` is still not implemented, but the module now exists and has some methods that are implemented as no-ops.

# 1.0 RC 13, 5 March 2019

Note that as TruffleRuby RC 13 is built on Ruby 2.4.4 it is still vulnerable to CVE-2018-16395. This will be fixed in the next release.

New features:

* Host interop with Java now works on SubstrateVM too.

Bug fixes:

* Fixed `Enumerator::Lazy` which wrongly rescued `StandardError` (#1557).
* Fixed several problems with `Numeric#step` related to default arguments, infinite sequences, and bad argument types (#1520).
* Fixed incorrect raising of `ArgumentError` with `Range#step` when at least one component of the `Range` is `Float::INFINITY` (#1503).
* Fixed the wrong encoding being associated with certain forms of heredoc strings (#1563).
* Call `#coerce` on right hand operator if `BigDecimal` is the left hand operator (#1533, @Quintasan).
* Fixed return type of division of `Integer.MIN_VALUE` and `Long.MIN_VALUE` by -1 (#1581).
* `Exception#cause` is now correctly set for internal exceptions (#1560).
* `rb_num2ull` is now implemented as well as being declared in the `ruby.h` header (#1573).
* `rb_sym_to_s` is now implemented (#1575).
* `R_TYPE_P` now returns the type number for a wider set of Ruby objects (#1574).
* `rb_fix2str` has now been implemented.
* `rb_protect` will now work even if `NilClass#==` has been redefined.
* `BigDecimal` has been moved out of the `Truffle` module to match MRI.
* `StringIO#puts` now correctly handles `to_s` methods which do not return strings (#1577).
* `Array#each` now behaves like MRI when the array is modified (#1580).
* Clarified that `$SAFE` can never be set to a non-zero value.
* Fix compatibility with RubyGems 3 (#1558).
* `Kernel#respond_to?` now returns false if a method is protected and the `include_all` argument is false (#1568).

Changes:

* `TRUFFLERUBY_CEXT_ENABLED` is no longer supported and C extensions are now always built, regardless of the value of this environment variable.
* Getting a substring of a string created by a C extension now uses less memory as only the requested portion will be copied to a managed string.
* `-Xoptions` has been deprecated and will be removed - use `--help:languages` instead.
* `-Xlog=` has been deprecated and will be removed - use `--log.level=` instead.
* `-J` has been deprecated and will be removed - use `--jvm.` instead.
* `-J-cp lib.jar` and so on have been deprecated and will be removed - use `--jvm.cp=lib.jar` or `--jvm.classpath=lib.jar` instead.
* `-J-cmd`, `--jvm.cmd`, `JAVA_HOME`, `JAVACMD`, and `JAVA_OPTS` do not work in any released configuration of TruffleRuby, so have been removed.
* `-Xoption=value` has been deprecated and will be removed - use `--option=value` instead.
* `TracePoint` now raises an `ArgumentError` for unsupported events.
* `TracePoint.trace` and `TracePoint#inspect` have been implemented.

Compatibility:

* Improved the exception when an `-S` file isn't found.
* Removed the message from exceptions raised by bare `raise` to better match MRI (#1487).
* `TracePoint` now handles the `:class` event.

Performance:

* Sped up `String` handling in native extensions, quite substantially in some cases, by reducing conversions between native and managed strings and allowing for mutable metadata in native strings.

# 1.0 RC 12, 4 February 2019

Bug fixes:

* Fixed a bug with `String#lines` and similar methods with multibyte characters (#1543).
* Fixed an issue with `String#{encode,encode!}` double-processing strings using XML conversion options and a new destination encoding (#1545).
* Fixed a bug where a raised cloned exception would be caught as the original exception (#1542).
* Fixed a bug with `StringScanner` and patterns starting with `^` (#1544).
* Fixed `Enumerable::Lazy#uniq` with infinite streams (#1516).

Compatibility:

* Change to a new system for handling Ruby objects in C extensions which greatly increases compatibility with MRI.
* Implemented `BigDecimal#to_r` (#1521).
* `Symbol#to_proc` now returns `-1` like on MRI (#1462).

# 1.0 RC 11, 15 January 2019

New features:

* macOS clocks `CLOCK_MONOTONIC_RAW`, `_MONOTONIC_RAW_APPROX`, `_UPTIME_RAW`, `_UPTIME_RAW_APPROX`, and `_PROCESS_CPUTIME_ID` have been implemented (#1480).
* TruffleRuby now automatically detects native access and threading permissions from the `Context` API, and can run code with no permissions given (`Context.create()`).

Bug fixes:

* FFI::Pointer now does the correct range checks for signed and unsigned values.
* Allow signal `0` to be used with `Process.kill` (#1474).
* `IO#dup` now properly sets the new `IO` instance to be close-on-exec.
* `IO#reopen` now properly resets the receiver to be close-on-exec.
* `StringIO#set_encoding` no longer raises an exception if the underlying `String` is frozen (#1473).
* Fix handling of `Symbol` encodings in `Marshal#dump` and `Marshal#load` (#1530).

Compatibility:

* Implemented `Dir.each_child`.
* Adding missing support for the `close_others` option to `exec` and `spawn`.
* Implemented the missing `MatchData#named_captures` method (#1512).

Changes:

* `Process::CLOCK_` constants have been given the same value as in standard Ruby.

Performance:

* Sped up accesses to native memory through FFI::Pointer.
* All core files now make use of frozen `String` literals, reducing the number of `String` allocations for core methods.
* New -Xclone.disable option to disable all manual cloning.

# 1.0 RC 10, 5 December 2018

New features:

* The `nkf` and `kconv` standard libraries were added (#1439).
* `Mutex` and `ConditionVariable` have a new fast path for acquiring locks that are unlocked.
* `Queue` and `SizedQueue`, `#close` and `#closed?`, have been implemented.
* `Kernel#clone(freeze)` has been implemented (#1454).
* `Warning.warn` has been implemented (#1470).
* `Thread.report_on_exception` has been implemented (#1476).
* The emulation symbols for `Process.clock_gettime` have been implemented.

Bug fixes:

* Added `rb_eEncodingError` for C extensions (#1437).
* Fixed race condition when creating threads (#1445).
* Handle `exception: false` for IO#write_nonblock (#1457, @ioquatix).
* Fixed `Socket#connect_nonblock` for the `EISCONN` case (#1465, @ioquatix).
* `File.expand_path` now raises an exception for a non-absolute user-home.
* `ArgumentError` messages now better match MRI (#1467).
* Added support for `:float_millisecond`, `:millisecond`, and `:second` time units to `Process.clock_gettime` (#1468).
* Fixed backtrace of re-raised exceptions (#1459).
* Updated an exception message in Psych related to loading a non-existing class so that it now matches MRI.
* Fixed a JRuby-style Java interop compatibility issue seen in `test-unit`.
* Fixed problem with calling `warn` if `$stderr` has been reassigned.
* Fixed definition of `RB_ENCODING_GET_INLINED` (#1440).

Changes:

* Timezone messages are now logged at `CONFIG` level, use `-Xlog=CONFIG` to debug if the timezone is incorrectly shown as `UTC`.

# 1.0 RC 9, 5 November 2018

Security:

* CVE-2018-16396, *tainted flags are not propagated in Array#pack and String#unpack with some directives* has been mitigated by adding additional taint operations.

New features:

* LLVM for Oracle Linux 7 can now be installed without building from source.

Bug fixes:

* Times can now be created with UTC offsets in `+/-HH:MM:SS` format.
* `Proc#to_s` now has `ASCII-8BIT` as its encoding instead of the incorrect `UTF-8`.
* `String#%` now has the correct encoding for `UTF-8` and `US-ASCII` format strings, instead of the incorrect `ASCII-8BIT`.
* Updated `BigDecimal#to_s` to use `e` instead of `E` for exponent notation.
* Fixed `BigDecimal#to_s` to allow `f` as a format flag to indicate conventional floating point notation. Previously only `F` was allowed.

Changes:

* The supported version of LLVM for Oracle Linux has been updated from 3.8 to 4.0.
* `mysql2` is now patched to avoid a bug in passing `NULL` to `rb_scan_args`, and now passes the majority of its test suite.
* The post-install script now automatically detects if recompiling the OpenSSL C extension is needed. The post-install script should always be run in TravisCI as well.
* Detect when the system libssl is incompatible more accurately and add instructions on how to recompile the extension.

# 1.0 RC 8, 19 October 2018

New features:

* `Java.synchronized(object) { }` and `TruffleRuby.synchronized(object) { }` methods have been added.
* Added a `TruffleRuby::AtomicReference` class.
* Ubuntu 18.04 LTS is now supported.
* macOS 10.14 (Mojave) is now supported.

Changes:

* Random seeds now use Java's `NativePRNGNonBlocking`.
* The supported version of Fedora is now 28, upgraded from 25.
* The FFI gem has been updated from 1.9.18 to 1.9.25.
* JCodings has been updated from 1.0.30 to 1.0.40.
* Joni has been updated from 2.1.16 to 2.1.25.

Performance:

* Performance of setting the last exception on a thread has now been improved.

# 1.0 RC 7, 3 October 2018

New features:

* Useful `inspect` strings have been added for more foreign objects.
* The C extension API now defines a preprocessor macro `TRUFFLERUBY`.
* Added the rbconfig/sizeof native extension for better MRI compatibility.
* Support for `pg` 1.1. The extension now compiles successfully, but may still have issues with some datatypes.

Bug fixes:

* `readline` can now be interrupted by the interrupt signal (Ctrl+C). This fixes Ctrl+C to work in IRB.
* Better compatibility with C extensions due to a new "managed struct" type.
* Fixed compilation warnings which produced confusing messages for end users (#1422).
* Improved compatibility with Truffle polyglot STDIO.
* Fixed version check preventing TruffleRuby from working with Bundler 2.0 and later (#1413).
* Fixed problem with `Kernel.public_send` not tracking its caller properly (#1425).
* `rb_thread_call_without_gvl()` no longer holds the C-extensions lock.
* Fixed `caller_locations` when called inside `method_added`.
* Fixed `mon_initialize` when called inside `initialize_copy` (#1428).
* `Mutex` correctly raises a `TypeError` when trying to serialize with `Marshal.dump`.

Performance:

* Reduced memory footprint for private/internal AST nodes.
* Increased the number of cases in which string equality checks will become compile-time constants.
* Major performance improvement for exceptional paths where the rescue body does not access the exception object (e.g., `x.size rescue 0`).

Changes:

* Many clean-ups to our internal patching mechanism used to make some native extensions run on TruffleRuby.
* Removed obsoleted patches for Bundler compatibility now that Bundler 1.16.5 has built-in support for TruffleRuby.
* Reimplemented exceptions and other APIs that can return a backtrace to use Truffle's lazy stacktraces API.

# 1.0 RC 6, 3 September 2018

New features:

* `Polyglot.export` can now be used with primitives, and will now convert strings to Java, and `.import` will convert them from Java.
* Implemented `--encoding`, `--external-encoding`, `--internal-encoding`.
* `rb_object_tainted` and similar C functions have been implemented.
* `rb_struct_define_under` has been implemented.
* `RbConfig::CONFIG['sysconfdir']` has been implemented.
* `Etc` has been implemented (#1403).
* The `-Xcexts=false` option disables C extensions.
* Instrumentation such as the CPUSampler reports methods in a clearer way like `Foo#bar`, `Gem::Specification.each_spec`, `block in Foo#bar` instead of just `bar`, `each_spec`, `block in bar` (which is what MRI displays in backtraces).
* TruffleRuby is now usable as a JSR 223 (`javax.script`) language.
* A migration guide from JRuby (`doc/user/jruby-migration.md`) is now included.
* `kind_of?` works as an alias for `is_a?` on foreign objects.
* Boxed foreign strings unbox on `to_s`, `to_str`, and `inspect`.

Bug fixes:

* Fix false-positive circular warning during autoload.
* Fix Truffle::AtomicReference for `concurrent-ruby`.
* Correctly look up `llvm-link` along `clang` and `opt` so it is no longer needed to add LLVM to `PATH` on macOS for Homebrew and MacPorts.
* Fix `alias` to work when in a refinement module (#1394).
* `Array#reject!` no longer truncates the array if the block raises an exception for an element.
* WeakRef now has the same inheritance and methods as MRI's version.
* Support `-Wl` linker argument for C extensions. Fixes compilation of`mysql2` and `pg`.
* Using `Module#const_get` with a scoped argument will now correctly autoload the constant if needed.
* Loaded files are read as raw bytes, rather than as a UTF-8 string and then converted back into bytes.
* Return 'DEFAULT' for `Signal.trap(:INT) {}`. Avoids a backtrace when quitting a Sinatra server with Ctrl+C.
* Support `Signal.trap('PIPE', 'SYSTEM_DEFAULT')`, used by the gem `rouge` (#1411).
* Fix arity checks and handling of arity `-2` for `rb_define_method()`.
* Setting `$SAFE` to a negative value now raises a `SecurityError`.
* The offset of `DATA` is now correct in the presence of heredocs.
* Fix double-loading of the `json` gem, which led to duplicate constant definition warnings.
* Fix definition of `RB_NIL_P` to be early enough. Fixes compilation of `msgpack`.
* Fix compilation of megamorphic interop calls.
* `Kernel#singleton_methods` now correctly ignores prepended modules of non-singleton classes. Fixes loading `sass` when `activesupport` is loaded.
* Object identity numbers should never be negative.

Performance:

* Optimize keyword rest arguments (`def foo(**kwrest)`).
* Optimize rejected (non-Symbol keys) keyword arguments.
* Source `SecureRandom.random_bytes` from `/dev/urandom` rather than OpenSSL.
* C extension bitcode is no longer encoded as Base64 to pass it to Sulong.
* Faster `String#==` using vectorization.

Changes:

* Clarified that all sources that come in from the Polyglot API `eval` method will be treated as UTF-8, and cannot be re-interpreted as another encoding using a magic comment.
* The `-Xembedded` option can now be set set on the launcher command line.
* The `-Xplatform.native=false` option can now load the core library, by enabling `-Xpolyglot.stdio`.
* `$SAFE` and `Thread#safe_level` now cannot be set to `1` - raising an error rather than warning as before. `-Xsafe` allows it to be set, but there are still no checks.
* Foreign objects are now printed as `#<Foreign:system-identity-hash-code>`, except for foreign arrays which are now printed as `#<Foreign [elements...]>`.
* Foreign objects `to_s` now calls `inspect` rather than Java's `toString`.
* The embedded configuration (`-Xembedded`) now warns about features which may not work well embedded, such as signals.
* The `-Xsync.stdio` option has been removed - use standard Ruby `STDOUT.sync = true` in your program instead.

# 1.0 RC 5, 3 August 2018

New features:

* It is no longer needed to add LLVM (`/usr/local/opt/llvm@4/bin`) to `PATH` on macOS.
* Improve error message when LLVM, `clang` or `opt` is missing.
* Automatically find LLVM and libssl with MacPorts on macOS (#1386).
* `--log.ruby.level=` can be used to set the log level from any launcher.
* Add documentation about installing with Ruby managers/installers and how to run TruffleRuby in CI such as TravisCI (#1062, #1070).
* `String#unpack1` has been implemented.

Bug fixes:

* Allow any name for constants with `rb_const_get()`/`rb_const_set()` (#1380).
* Fix `defined?` with an autoload constant to not raise but return `nil` if the autoload fails (#1377).
* Binary Ruby Strings can now only be converted to Java Strings if they only contain US-ASCII characters. Otherwise, they would produce garbled Java Strings (#1376).
* `#autoload` now correctly calls `main.require(path)` dynamically.
* Hide internal file from user-level backtraces (#1375).
* Show caller information in warnings from the core library (#1375).
* `#require` and `#require_relative` should keep symlinks in `$"` and `__FILE__` (#1383).
* Random seeds now always come directly from `/dev/urandom` for MRI compatibility.
* SIGINFO, SIGEMT and SIGPWR are now defined (#1382).
* Optional and operator assignment expressions now return the value assigned, not the value returned by an assignment method (#1391).
* `WeakRef.new` will now return the correct type of object, even if `WeakRef` is subclassed (#1391).
* Resolving constants in prepended modules failed, this has now been fixed (#1391).
* Send and `Symbol#to_proc` now take account of refinements at their call sites (#1391).
* Better warning when the timezone cannot be found on WSL (#1393).
* Allow special encoding names in `String#force_encoding` and raise an exception on bad encoding names (#1397).
* Fix `Socket.getifaddrs` which would wrongly return an empty array (#1375).
* `Binding` now remembers the file and line at which it was created for `#eval`. This is notably used by `pry`'s `binding.pry`.
* Resolve symlinks in `GEM_HOME` and `GEM_PATH` to avoid related problems (#1383).
* Refactor and fix `#autoload` so other threads see the constant defined while the autoload is in progress (#1332).
* Strings backed by `NativeRope`s now make a copy of the rope when `dup`ed.
* `String#unpack` now taints return strings if the format was tainted, and now does not taint the return array if the format was tainted.
* Lots of fixes to `Array#pack` and `String#unpack` tainting, and a better implementation of `P` and `p`.
* Array literals could evaluate an element twice under some circumstances. This has now been fixed.

Performance:

* Optimize required and optional keyword arguments.
* `rb_enc_to_index` is now faster by eliminating an expensive look-up.

Changes:

* `-Xlog=` now needs log level names to be upper case.
* `-Dtruffleruby.log` and `TRUFFLERUBY_LOG` have been removed - use `-Dpolyglot.log.ruby.level`.
* The log format, handlers, etc are now managed by the Truffle logging system.
* The custom log levels `PERFORMANCE` and `PATCH` have been removed.

# 1.0 RC 4, 18 July 2018

*TruffleRuby was not updated in RC 4*

# 1.0 RC 3, 2 July 2018

New features:

* `is_a?` can be called on foreign objects.

Bug fixes:

* It is no longer needed to have `ruby` in `$PATH` to run the post-install hook.
* `Qnil`/`Qtrue`/`Qfalse`/`Qundef` can now be used as initial value for global variables in C extensions.
* Fixed error message when the runtime libssl has no SSLv2 support (on Ubuntu 16.04 for instance).
* `RbConfig::CONFIG['extra_bindirs']` is now a String as other RbConfig values.
* `SIGPIPE` is correctly caught on SubstrateVM, and the corresponding write() raises `Errno::EPIPE` when the read end of a pipe or socket is closed.
* Use the magic encoding comment for determining the source encoding when using eval().
* Fixed a couple bugs where the encoding was not preserved correctly.

Performance:

* Faster stat()-related calls, by returning the relevant field directly and avoiding extra allocations.
* `rb_str_new()`/`rb_str_new_cstr()` are much faster by avoiding extra copying and allocations.
* `String#{sub,sub!}` are faster in the common case of an empty replacement string.
* Eliminated many unnecessary memory copy operations when reading from `IO` with a delimiter (e.g., `IO#each`), leading to overall improved `IO` reading for common use cases such as iterating through lines in a `File`.
* Use the byte[] of the given Ruby String when calling eval() directly for parsing.

# 1.0 RC 2, 6 June 2018

New features:

* We are now compatible with Ruby 2.4.4.
* `object.class` on a Java `Class` object will give you an object on which you can call instance methods, rather than static methods which is what you get by default.
* The log level can now also be set with `-Dtruffleruby.log=info` or `TRUFFLERUBY_LOG=info`.
* `-Xbacktraces.raise` will print Ruby backtraces whenever an exception is raised.
* `Java.import name` imports Java classes as top-level constants.
* Coercion of foreign numbers to Ruby numbers now works.
* `to_s` works on all foreign objects and calls the Java `toString`.
* `to_str` will try to `UNBOX` and then re-try `to_str`, in order to provoke the unboxing of foreign strings.

Changes:

* The version string now mentions if you're running GraalVM Community Edition (`GraalVM CE`) or GraalVM Enterprise Edition (`GraalVM EE`).
* The inline JavaScript functionality `-Xinline_js` has been removed.
* Line numbers `< 0`, in the various eval methods, are now warned about, because we don't support these at all. Line numbers `> 1` are warned about (at the fine level) but they are shimmed by adding blank lines in front to get to the correct offset. Line numbers starting at `0` are also warned about at the fine level and set to `1` instead.
* The `erb` standard library has been patched to stop using a -1 line number.
* `-Xbacktraces.interleave_java` now includes all the trailing Java frames.
* Objects with a `[]` method, except for `Hash`, now do not return anything for `KEYS`, to avoid the impression that you could `READ` them. `KEYINFO` also returns nothing for these objects, except for `Array` where it returns information on indices.
* `String` now returns `false` for `HAS_KEYS`.
* The supported additional functionality module has been renamed from `Truffle` to `TruffleRuby`. Anything not documented in `doc/user/truffleruby-additions.md` should not be used.
* Imprecise wrong gem directory detection was replaced. TruffleRuby newly marks its gem directories with a marker file, and warns if you try to use TruffleRuby with a gem directory which is lacking the marker.

Bug fixes:

* TruffleRuby on SubstrateVM now correctly determines the system timezone.
* `Kernel#require_relative` now coerces the feature argument to a path and canonicalizes it before requiring, and it now uses the current directory as the directory for a synthetic file name from `#instance_eval`.

# 1.0 RC 1, 17 April 2018

New features:

* The Ruby version has been updated to version 2.3.7.

Security:

* CVE-2018-6914, CVE-2018-8779, CVE-2018-8780, CVE-2018-8777, CVE-2017-17742 and CVE-2018-8778 have been mitigated.

Changes:

* `RubyTruffleError` has been removed and uses replaced with standard exceptions.
* C++ libraries like `libc++` are now not needed if you don't run C++ extensions. `libc++abi` is now never needed. Documentation updated to make it more clear what the minimum requirements for pure Ruby, C extensions, and C++ extensions separately.
* C extensions are now built by default - `TRUFFLERUBY_CEXT_ENABLED` is assumed `true` unless set to `false`.
* The `KEYS` interop message now returns an array of Java strings, rather than Ruby strings. `KEYS` on an array no longer returns indices.
* `HAS_SIZE` now only returns `true` for `Array`.
* A method call on a foreign object that looks like an operator (the method name does not begin with a letter) will call `IS_BOXED` on the object and based on that will possibly `UNBOX` and convert to Ruby.
* Now using the native version of Psych.
* The supported version of LLVM on Oracle Linux has been dropped to 3.8.
* The supported version of Fedora has been dropped to 25, and the supported version of LLVM to 3.8, due to LLVM incompatibilities. The instructions for installing `libssl` have changed to match.

# 0.33, April 2018

New features:

* The Ruby version has been updated to version 2.3.6.
* Context pre-initialization with TruffleRuby `--native`, which significantly improves startup time and loads the `did_you_mean` gem ahead of time.
* The default VM is changed to SubstrateVM, where the startup is significantly better. Use `--jvm` option for full JVM VM.
* The `Truffle::Interop` module has been replaced with a new `Polyglot` module which is designed to use more idiomatic Ruby syntax rather than explicit methods. A [new document](doc/user/polyglot.md) describes polyglot programming at a higher level.
* The `REMOVABLE`, `MODIFIABLE` and `INSERTABLE` Truffle interop key info flags have been implemented.
* `equal?` on foreign objects will check if the underlying objects are equal if both are Java interop objects.
* `delete` on foreign objects will send `REMOVE`, `size` will send `GET_SIZE`, and `keys` will send `KEYS`. `respond_to?(:size)` will send `HAS_SIZE`, `respond_to?(:keys)` will send `HAS_KEYS`.
* Added a new Java-interop API similar to the one in the Nashorn JavaScript implementation, as also implemented by Graal.js. The `Java.type` method returns a Java class object on which you can use normal interop methods. Needs the `--jvm` flag to be used.
* Supported and tested versions of LLVM for different platforms have been more precisely [documented](doc/user/installing-llvm.md).

Changes:

* Interop semantics of `INVOKE`, `READ`, `WRITE`, `KEYS` and `KEY_INFO` have changed significantly, so that `INVOKE` maps to Ruby method calls, `READ` calls `[]` or returns (bound) `Method` objects, and `WRITE` calls `[]=`.

Performance:

* `Dir.glob` is much faster and more memory efficient in cases that can reduce to direct filename lookups.
* `SecureRandom` now defers loading OpenSSL until it's needed, reducing time to load `SecureRandom`.
* `Array#dup` and `Array#shift` have been made constant-time operations by sharing the array storage and keeping a starting index.

Bug fixes:

* Interop key-info works with non-string-like names.

Internal changes:

* Changes to the lexer and translator to reduce regular expression calls.
* Some JRuby sources have been updated to 9.1.13.0.

# 0.32, March 2018

New features:

* A new embedded configuration is used when TruffleRuby is used from another language or application. This disables features like signals which may conflict with the embedding application, and threads which may conflict with other languages, and enables features such as the use of polyglot IO streams.

Performance:

* Conversion of ASCII-only Ruby strings to Java strings is now faster.
* Several operations on multi-byte character strings are now faster.
* Native I/O reads are about 22% faster.

Bug fixes:

* The launcher accepts `--native` and similar options in  the `TRUFFLERUBYOPT` environment variable.

Internal changes:

* The launcher is now part of the TruffleRuby repository, rather than part of the GraalVM repository.
* `ArrayBuilderNode` now uses `ArrayStrategies` and `ArrayMirrors` to remove direct knowledge of array storage.
* `RStringPtr` and `RStringPtrEnd` now report as pointers for interop purposes, fixing several issues with `char *` usage in C extensions.<|MERGE_RESOLUTION|>--- conflicted
+++ resolved
@@ -10,11 +10,8 @@
 Compatibility:
 
 * Add `Exception#detailed_message` method (#3257, @andrykonchin).
-<<<<<<< HEAD
 * Fix `rb_enc_vsprintf` and force String encoding instead of converting it (@andrykonchin).
-=======
 * Add `rb_gc_mark_movable` function (@andrykonchin).
->>>>>>> 713e169c
 
 Performance:
 
