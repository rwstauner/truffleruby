--- conflicted
+++ resolved
@@ -30,13 +30,10 @@
 * Add `Module#refinements` (#3039, @itarato).
 * Add `Refinement#refined_class` (#3039, @itarato).
 * Add `rb_hash_new_capa` function (#3039, @itarato).
-<<<<<<< HEAD
 * Fix `Encoding::Converter#primitive_convert` and raise `FrozenError` when a destination buffer argument is frozen (@andrykonchin).
 * Add `Module#undefined_instance_methods` (#3039, @itarato).
 * Add `Thread.each_caller_location` (#3039, @itarato).
-=======
 * Add `timeout` argument to `Thread::SizedQueue#push` (#3039, @itarato).
->>>>>>> 473f48e8
 
 Performance:
 
