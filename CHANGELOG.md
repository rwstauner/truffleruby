# 24.0.0

New features:

* C/C++ extensions are now compiled using the system toolchain and executed natively instead of using GraalVM LLVM (Sulong). This leads to faster startup, no warmup, better compatibility, smaller distribution and faster installation for C/C++ extensions (#3118, @eregon).
* Full support for the Ruby 3.2 and Ruby 3.3 syntax by adopting the [Prism](https://github.com/ruby/prism) parser, which is about twice as fast as the old parser (#3117, #3038, #3039, @andrykonchin, @eregon).
* Pattern matching is now fully supported (#3332, #2683, @eregon, @razetime).

Bug fixes:

* Fix `rb_enc_left_char_head()` so it is not always `ArgumentError` (#3267, @eregon).
* Fix `IO.copy_stream` with a `Tempfile` destination (#3280, @eregon).
* Fix `Regexp.union` negotiating the wrong result encoding (#3287, @nirvdrum, @simonlevasseur).
* Fix `Proc#parameters` and return all the numbered parameters lower than the used explicitly ones (@andrykonchin).
* Fix some C API functions which were failing when called with Ruby values represented as Java primitives (#3352, @eregon).
* Fix `IO.select([io], nil, [io])` on macOS, it was hanging due to a bug in macOS `poll(2)` (#3346, @eregon, @andrykonchin).
* Run context cleanup such as showing the output of tools when `SignalException` and `Interrupt` escape (@eregon).
* Handle a new variable inside the `case` target expression correctly (#3377, @eregon).
* The arguments of `Thread.new(*args, &block)` need to be marked as shared between multiple threads (#3179, @eregon).
* Fix `Range#bsearch` and raise `TypeError` when range boundaries are non-numeric and block not passed (@andrykonchin).
* Fix using the `--cpusampler` profiler when there are custom unblock functions for `rb_thread_call_without_gvl()` (#3013, @eregon).
* Fix recursive raising `FrozenError` exception when redefined `#inspect` modifies an object (#3388, @andrykonchin).
* Fix `Integer#div` returning the wrong object type when the divisor is a `Rational` (@simonlevasseur, @nirvdrum).
* Remove constant `Random::DEFAULT` (#3039, @patricklinpl)

Compatibility:

* Add `Exception#detailed_message` method (#3257, @andrykonchin).
* Fix `rb_enc_vsprintf` and force String encoding instead of converting it (@andrykonchin).
* Add `rb_gc_mark_movable` function (@andrykonchin).
* Promote `File#path` and `File#to_path` to `IO#path` and `IO#to_path` and make IO#new accept an optional `path:` keyword argument (#3039, @moste00)
* Display "unhandled exception" as the message for `RuntimeError` instances with an empty message (#3255, @nirvdrum).
* Set `RbConfig::CONFIG['configure_args']` for openssl and libyaml (#3170, #3303, @eregon).
* Support `Socket.sockaddr_in(port, Socket::INADDR_ANY)` (#3361, @mtortonesi).
* Implement the `Data` class from Ruby 3.2 (#3039, @moste00, @eregon).
* Make `Coverage.start` and `Coverage.result` accept parameters (#3149, @mtortonesi, @andrykonchin).
* Implement `rb_check_funcall()` (@eregon).
* Implement `MatchData#{byteoffset,deconstruct,deconstruct_keys}` from Ruby 3.2 (#3039, @rwstauner).
* Add `Integer#ceildiv` method (#3039, @simonlevasseur, @nirvdrum).
* Implement `Class#attached_object` method (#3039, @andrykonchin).
* Fix `ENV#{clone,dup}` and raise `TypeError` (#3039, @andrykonchin).
* Fix `Coverage.supported?` and raise `TypeError` if argument is not Symbol (#3039, @andrykonchin).
* Accept options argument to `Regexp.{new,compile}` of String and warn for unknown types (#3039, @rwstauner).
* Implement `Time#deconstruct_keys` from Ruby 3.2 (#3039, @rwstauner).
* Do not autosplat a proc that accepts a single positional argument and keywords (#3039, @andrykonchin).
* Support passing anonymous * and ** parameters as method call arguments (#3039, @andrykonchin).
* Handle either positional or keywords arguments by default in `Struct.new` (#3039, @rwstauner).
* Promote `Set` class to core library (#3039, @andrykonchin).
* Support `connect_timeout` keyword argument to `TCPSocket.{new,open}` (#3421, @manefz, @patricklinpl, @nirvdrum, @rwstauner).
* Add `File.lutime` and `Pathname#lutime` methods (#3039, @andrykonchin).
* Add a deprecation warning for `Encoding#replicate` (#3039, @patricklinpl, @manefz, @nirvdrum).
* Change `UnboundMethod#{==,inspect}` to use the owner module rather than the origin (#3039, @rwstauner, @manefz, @patricklinpl)
* Support `lambda` keyword argument in `Proc#parameters` (#3039, @thomasmarshall, @goyox86).
* Limit maximum encoding set size by 256 (#3039, @thomasmarshall, @goyox86).
* Remove deprecated methods `Dir.exists?`, `File.exists?`, and `Kernel#=~` (#3039, @patricklinpl, @nirvdrum).
* Remove deprecated `FileTest.exists?` method (#3039, @andrykonchin).
<<<<<<< HEAD
* Fix {Method,Proc}#parameters and return `*`, `**` and `&` names for anonymous parameters (@andrykonchin).
=======
* Remove deprecated `Fixnum` and `Bignum` constants (#3039, @andrykonchin).
>>>>>>> 2e34b370

Performance:

* Change the `Hash` representation from traditional buckets to a "compact hash table" for improved locality, performance and memory footprint (#3172, @moste00).
* Optimize calls with `ruby2_keywords` forwarding by deciding it per call site instead of per callee thanks to [my fix in CRuby 3.2](https://bugs.ruby-lang.org/issues/18625) (@eregon).
* Optimize feature loading when require is called with an absolute path to a .rb file (@rwstauner).

Changes:


Memory Footprint:


# 23.1.0

New features:

* Updated to Ruby 3.2.2 (#3039, @eregon, @andrykonchin).
* TruffleRuby Native on Oracle GraalVM on Linux now uses the G1 garbage collector which is much faster (@eregon).

Bug fixes:

* Fix `Dir.glob` returning blank string entry with leading `**/` in glob and `base:` argument (@rwstauner).
* Fix class lookup after an object's class has been replaced by `IO#reopen` (@itarato, @nirvdrum, @eregon).
* Fix `Marshal.load` and raise `ArgumentError` when dump is broken and is too short (#3108, @andrykonchin).
* Fix `super` method lookup for unbounded attached methods (#3131, @itarato).
* Fix `Module#define_method(name, Method)` to respect `module_function` visibility (#3181, @andrykonchin).
* Fix stack overflow with `Kernel.require` and `zeitwerk` (#3224, @eregon).
* Reimplement `IO.select` with `poll(2)` to support file descriptors >= 1024 (#3201, @eregon).

Compatibility:

* Fix `Hash#shift` when Hash is empty but has initial default value or initial default proc (#3039, @itarato).
* Make `Array#shuffle` produce the same results as CRuby (@rwstauner).
* Add `Process.argv0` method (@andrykonchin).
* Add support for array pattern matching. This is opt-in via `--pattern-matching` since pattern matching is not fully supported yet (#2683, @razetime).
* Fix `Array#[]` with `ArithmeticSequence` argument when step is negative (#3039, @itarato).
* Fix `Range#size` and return `nil` for beginningless Range when end isn't Numeric (#3039, @rwstauner).
* Alias `String#-@` to `String#dedup` (#3039, @itarato).
* Fix `Pathname#relative_path_from` to convert string arguments to Pathname objects (@rwstauner).
* Add `String#bytesplice` (#3039, @itarato).
* Add `String#byteindex` and `String#byterindex` (#3039, @itarato).
* Add implementations of `rb_proc_call_with_block`, `rb_proc_call_kw`, `rb_proc_call_with_block_kw` and `rb_funcall_with_block_kw` (#3068, @andrykonchin).
* Add optional `timeout` argument to `Thread::Queue#pop` (#3039, @itarato).
* Add optional `timeout` argument to `Thread::SizedsQueue#pop` (#3039, @itarato).
* Handle `long long` and aliases in `Fiddle` (#3128, @eregon).
* Add `Module#refinements` (#3039, @itarato).
* Add `Refinement#refined_class` (#3039, @itarato).
* Add `rb_hash_new_capa` function (#3039, @itarato).
* Fix `Encoding::Converter#primitive_convert` and raise `FrozenError` when a destination buffer argument is frozen (@andrykonchin).
* Add `Module#undefined_instance_methods` (#3039, @itarato).
* Add `Thread.each_caller_location` (#3039, @itarato).
* Add `timeout` argument to `Thread::SizedQueue#push` (#3039, @itarato).
* Add `rb_syserr_new` function (@rwstauner).
* Add `Enumerator#product` (#3039, @itarato).
* Add `Module#const_added` (#3039, @itarato).
* Show the pointer size information (if available) in `FFI::Pointer#inspect` (@nirvdrum).
* Implement performance warnings (`Warning[:performance]`) like in CRuby 3.3 (@eregon).
* The output of `Marshal.dump` is now compatible with CRuby for `Rational` and `Complex` instances (#3228, @eregon).

Performance:

* Improve `Truffle::FeatureLoader.loaded_feature_path` by removing expensive string ops from a loop. Speeds up feature lookup time (#3010, @itarato).
* Improve `String#-@` performance by reducing unnecessary data copying and supporting substring lookups (@nirvdrum)
* Specialize `Array#<<` and related methods appending elements per call site to have a single array storage strategy in the inline cache for most cases (@eregon).

Changes:

* `gu install $LANGUAGE` is replaced by `truffleruby-polyglot-get $LANGUAGE`, available in the TruffleRuby JVM standalone (@eregon).
* The TruffleRuby `ScriptEngine` implementation is removed in favor of the generic [ScriptEngine](https://github.com/oracle/graal/blob/master/docs/reference-manual/embedding/embed-languages.md#compatibility-with-jsr-223-scriptengine) in GraalVM docs (@eregon).

Memory Footprint:

* Replaced `RubyLibrary` with `FreezeNode` and `IsFrozenNode` (@horakivo).
* Address many truffle-sharing warnings (@horakivo).
* Address many truffle-inlining warnings (@horakivo).


# 23.0.0

New features:

* Updated to Ruby 3.1.3 (#2733, @andrykonchin, @eregon).
* `foreign_object.is_a?(foreign_meta_object)` is now supported (@eregon).
* Foreign big integers are now supported and work with all `Numeric` operators (@eregon).

Bug fixes:

* Ensure every parse node has a source section and fix the source section for `ensure` (#2758, @eregon).
* Fix `spawn(..., fd => fd)` on macOS, it did not work due to a macOS bug (@eregon).
* Fix `rb_gc_register_address()`/`rb_global_variable()` to read the latest value (#2721, #2734, #2720, @eregon).
* Synchronize concurrent writes to the same StringIO (@eregon).
* Fix `StringIO#write(str)` when `str` is of an incompatible encoding and position < buffer size (#2770, @eregon).
* Fix `rb_thread_fd_select()` to correctly initialize fdset copies and handle the timeout (@eregon).
* Fix `TracePoint#inspect` when it's called outside of a callback (@andrykonchin).
* Fix `Signal.trap` when signal argument is not supported (#2774, @andrykonchin).
* Fix `Dir.mkdir` and convert permissions argument to `Integer` (#2781, @andrykonchin).
* Fix `String#dump` and use `\u{xxxx}` notation (with curly brackets) for characters that don't fit in `\uxxxx` (#2794, @andrykonchin).
* Fix `Marshal.dump` when big Integer (that cannot be expressed with 4 bytes) is serialized (#2790, @andrykonchin).
* Fix `Array#pack` and accept `Numeric` values when `Float` is expected (#2815, @andrykonchin).
* Fix `\P{}` matching in regular expressions (#2798, @andrykonchin).
* Fix constants lookup when `BasicObject#instance_eval` method is called with a String (#2810, @andrykonchin).
* Don't trigger the `method_added` event when changing a method's visibility or calling `module_function` (@paracycle, @nirvdrum).
* Fix `rb_time_timespec_new` function to not call `Time.at` method directly (@andrykonchin).
* Fix `StringIO#write` to transcode strings with encodings that don't match the `StringIO`'s `external_encoding` (#2839, @flavorjones).
* Fix processing of proc rest arguments located at the beginning if there are no actual arguments (#2921, @andrykonchin).
* Fix `Monitor#exit` to raise `ThreadError` when monitor not owned by the current thread (#2922, @andrykonchin).
* Fix `MatchData#[]` to support negative `length` argument (#2929, @andrykonchin).
* Fix `IO` line reading calls when using a multi-byte delimiter (`IO#{each,gets,readline,readlines,etc.}`) (#2961, @vinistock, @nirvdrum).
* Fix the exception type raised when type coercion raises a `NoMethodError` (#2903, @paracycle, @nirvdrum).
* Fix `Method` and `Proc` `#parameters` method to return `_` parameter name without synthetic suffix when there are multiple `_` parameters (@paracycle).
* Fixed errors in IRB when attempting to navigate beyond bounds in singleline mode (@rwstauner).

Compatibility:

* Fix `MatchData#[]` when passed unbounded Range (#2755, @andrykonchin).
* Updated `rb_define_class`, `rb_define_class_under`, and `rb_define_class_id_under` to allow class names that aren't valid in Ruby (#2739, @nirvdrum).
* Fixed `rb_gv_get` so that it no longer implicitly creates global variables (#2748, @nirvdrum).
* Added implementations of `rb_gvar_val_getter` and `rb_define_virtual_variable` (#2750, @nirvdrum).
* Implement `rb_warning_category_enabled_p` to support the `syntax_tree` gem (#2764, @andrykonchin).
* Fix desctructuring of a single block argument that implements `#to_ary` dynamically (#2719, @andrykonchin).
* Fix `Kernel#Complex` and raise exception when an argument is formatted incorrectly (#2765, @andrykonchin).
* Add `#public?`, `#private?` and `#protected?` methods for `Method` and `UnboundMethod` classes (@andrykonchin).
* Add optional argument to `Thread::Queue.new` (@andrykonchin).
* Support a module as the second argument of `Kernel#load` (@andrykonchin).
* Improve argument validation in `Struct#valies_at` - raise `IndexError` or `RangeError` when arguments are out of range (#2773, @andrykonchin).
* Fix `MatchData#values_at` and handling indices that are out of range (#2783, @andrykonchin).
* Add support for `%-z` (UTC for unknown local time offset, RFC 3339) to `Time#strftime` (@andrykonchin).
* Add support for `UTC` and `A`-`Z` utc offset values, as well as `+/-HH`, `+/-HHMM`, `+/-HHMMSS` (without `:`) (@andrykonchin).
* Treat time with `UTC`, `Z` and `-00:00` utc offset as UTC time (@andrykonchin).
* Raise `FrozenError` when `Time#localtime`, `Time#utc` and `Time#gmtime` is called on a frozen time object (@andrykonchin).
* Validate a microseconds argument used to create a time object (@andrykonchin).
* Support accessing `dmark` and `dfree` fields for `RData` (#2771, @eregon).
* Implement `rb_enc_nth()` (#2771, @eregon).
* Support `offset` keyword argument for `String#unpack` and `String#unpack1` (@andrykonchin).
* Fix `Process.detach` and cast `pid` argument to `Integer` (#2782, @andrykonchin).
* `rb_to_id()` should create a static `ID`, used by RMagick (@eregon).
* Resolve the current user home even when `$HOME` is not set (#2784, @eregon).
* Fix `IO#lineno=` and convert argument to `Integer` more strictly (#2786, @andrykonchin).
* Fix argument implicit convertion in `IO#pos=` and `IO#seek` methods (#2787, @andrykonchin).
* Warn about unknown directive passed to `Array#pack` in verbose mode (#2791, @andrykonchin).
* Added constants `IO::SEEK_DATE` and `IO::SEEK_HOLE` (#2792, @andrykonchin).
* Fix `StringIO.new` to accept keyword arguments (#2793, @andrykonchin).
* `Process#spawn` should call `#to_io` on non-IO file descriptor objects (#2809, @jcouball).
* Add constants `IO::SEEK_DATE` and `IO::SEEK_HOLE` (#2792, @andrykonchin).
* Add `Class#subclasses` method (#2733, @andrykonchin).
* Implement `Coverage.running?` method (@andrykonchin).
* Fix arguments implicit type conversion for `Enumerable#zip` and `Array#zip` (#2788, @andrykonchin).
* Fix `Array#unshift` to not depend on `Array#[]=` and allow overriding `#[]=` in a subclass (#2772, @andrykonchin).
* Fix syntactic check for `void value expression` (#2821, @eregon).
* Fix `Range#step` with no block and non-`Numeric` values (#2824, @eregon).
* Fix execution order of `END` blocks and `at_exit` callbacks (#2818, @andrykonchin).
* Fix `String#casecmp?` for empty strings of different encodings (#2826, @eregon).
* Implement `Enumerable#compact` and `Enumerator::Lazy#compact` (#2733, @andrykonchin).
* Implement `Array#intersect?` (#2831, @nirvdrum).
* Record the source location in the constant for the `module`/`class` keywords (#2833, @eregon).
* Fix `File.open` and support `flags` option (#2820, @andrykonchin).
* Support writing to `RData.dfree` for native extensions (#2830, #2732, #2165, @eregon).
* Fix `IO#write` and support multiple arguments with different encodings (#2829, @andrykonchin).
* Fix `Array` methods `reject`, `reject!`, `inject`, `map`, `select`, `each_index` and handle a case when array is modified by a passed block like CRuby does (#2822, andrykonchin, @eregon).
* Fix `EncodingError` exception message when Symbol has invalid encoding (#2850, @andrykonchin).
* Raise `EncodingError` at parse time when Hash literal contains a Symbol key with invalid encoding (#2848, @andrykonchin).
* Fix `Array` methods `reject`, `reject!`, `inject`, `map`, `select`, `each_index` and handle a case when array is modified by a passed block like CRuby does (#2822, @andrykonchin, @eregon).
* Fix `Array` methods `select!` and `keep_if` and handle a case when exception is raised in a passed block properly (@andrykonchin).
* Fix `Enumerable` methods `each_cons` and `each_slice` to return receiver (#2733, @horakivo).
* `Module` methods `#private`, `#public`, `#protected`, `#module_function` now returns their arguments like in CRuby 3.1 (#2733, @horakivo).
* `Kernel#exit!`, killing Fibers and internal errors do not run code in `ensure` clauses anymore, the same as CRuby (@eregon).
* Implement `UnboundMethod#original_name` (@paracycle, @nirvdrum).
* Implement `Thread#native_thread_id` method (#2733, @horakivo).
* Modify `Struct#{inspect,to_s}` to match MRI when the struct is nested inside of an anonymous class or module (@st0012, @nirvdrum).
* `Fiber.current` and `Fiber#transfer` are available without `require 'fiber'` like in CRuby 3.1 (#2733, @eregon).
* Add `freeze` keyword argument to `Marshal.load` (#2733, @andrykonchin).
* Add `Integer.try_convert` (#2733, @moste00, @eregon).
* Support optional `:in` keyword argument for `Time.now` and `Time.new` (#2733, @andrykonchin).
* Add optional `Hash` argument to `Enumerable#tally` (#2733, @andrykonchin).
* Update `$LOAD_PATH.resolve_feature_path` to return `nil` instead of raising `LoadError` when feature isn't found (#2733, @andrykonchin).
* Add `objspace/trace` file (#2733, @andrykonchin).
* Add `Process._fork` (#2733, @horakivo).
* Update to JCodings 1.0.58 and Joni 2.1.44 (@eregon).
* Add `MatchData#match` and `MatchData#match_length` (#2733, @horakivo).
* Add `StructClass#keyword_init?` method (#2377, @moste00).
* Support optional `level` argument for `File.dirname` method (#2733, @moste00).
* Add `Thread::Backtrace.limit` method (#2733, @andrykonchin).
* Deprecate `rb_gc_force_recycle` and make it a no-op function (#2733, @moste00).
* Add `Refinement#import_methods` method and add deprecation warning for `Refinement#include` and `Refinement#prepend` (#2733, @horakivo).
* Upgrading `UNICODE` version to 13.0.0 and `EMOJI` version to 13.1 (#2733, @horakivo).
* Add `rb_io_maybe_wait_readable`, `rb_io_maybe_wait_writable` and `rb_io_maybe_wait` functions (#2733, @andrykonchin).
* `StringIO#set_encoding` should coerce the argument to an Encoding (#2954, @eregon).
* Implement changes of Ruby 3.0 to `IO#wait` (#2953, @larskanis).
* Implement `rb_io_descriptor()` (@eregon).

Performance:

* Marking of native structures wrapped in objects is now done on C call exit to reduce memory overhead (@aardvark179).
* Splitting (copying) of call targets has been optimized by implementing `cloneUninitialized()` (@andrykonchin, @eregon).
* `Process.pid` is now cached per process like `$$` (#2882, @horakivo).
* Use the system `libyaml` for `psych` to improve warmup when parsing YAML (#2089, @eregon).
* Fixed repeated deoptimizations for methods building an `Array` which is growing over multiple calls at a given call site (@eregon).

Changes:

* Remove `Truffle::Interop.deproxy` as it is unsafe and not useful (@eregon).
* Removed `Truffle::Interop.unbox_without_conversion` (should not be needed by user code) (@eregon).

# 22.3.0

New features:

* Foreign strings now have all methods of Ruby `String`. They are treated as `#frozen?` UTF-8 Ruby Strings (@eregon).
* Add `Java.add_to_classpath` method to add jar paths at runtime (#2693, @bjfish).
* Add support for Ruby 3.1's Hash shorthand/punning syntax (@nirvdrum).
* Add support for Ruby 3.1's anonymous block forwarding syntax (@nirvdrum).
* Added the following keyword arguments to `Polyglot::InnerContext.new`: `languages, language_options, inherit_all_access, code_sharing` (@eregon).

Bug fixes:

* Fix `StringIO` to set position correctly after reading multi-byte characters (#2207, @aardvark179).
* Update `Process` methods to use `module_function` (@bjfish).
* Fix `File::Stat`'s `#executable?` and `#executable_real?` predicates that unconditionally returned `true` for a superuser (#2690, @andrykonchin).
* The `strip` option `--keep-section=.llvmbc` is not supported on macOS (#2697, @eregon).
* Disallow the marshaling of polyglot exceptions since we can't properly reconstruct them (@nirvdrum).
* Fix `String#split` missing a value in its return array when called with a pattern of `" "` and a _limit_ value > 0 on a string with trailing whitespace where the limit hasn't been met (@nirvdrum).
* Fix `Kernel#sleep` and `Mutex#sleep` for durations smaller than 1 millisecond (#2716, @eregon).
* Fix `IO#{wait,wait_readable,wait_writable}` with a timeout > INT_MAX seconds (@eregon).
* Use the compatible encoding for `String#{sub,gsub,index,rindex}` (#2749, @eregon).
* Fix `Warning#warn` called with category specified is no longer throwing exception (#20446, @horakivo).

Compatibility:

* Fix `Array#fill` to raise `TypeError` instead of `ArgumentError` when the length argument is not numeric (#2652, @andrykonchin).
* Warn when a global variable is not initialized (#2595, @andrykonchin).
* Fix escaping of `/` by `Regexp#source` (#2569, @andrykonchin).
* Range literals of integers are now created at parse time like in CRuby (#2622, @aardvark179).
* Fix `IO.pipe` - allow overriding `IO.new` that is used to create new pipes (#2692, @andykonchin).
* Fix exception message when there are missing or extra keyword arguments - it contains all the missing/extra keywords now (#1522, @andrykonchin).
* Always terminate native strings with enough `\0` bytes (#2704, @eregon).
* Support `#dup` and `#clone` on foreign strings (@eregon).
* Fix `Regexp.new` to coerce non-String arguments (#2705, @andrykonchin).
* Fix `Kernel#sprintf` formatting for `%c` when used non-ASCII encoding (#2369, @andrykonchin).
* Fix `Kernel#sprintf` argument casting for `%c` (@andrykonchin).
* Implement the `rb_enc_strlen` function for use by native extensions (@nirvdrum).
* Match tag values used by `rb_protect` and `rb_jump_tag` for the `tk` gem (#2556, @aardvark179).
* Implement `rb_eval_cmd_kw` to support the `tk` gem (#2556, @aardvark179).
* Fix `rb_class2name` to call `inspect` on anonymous classes like in CRuby (#2701, @aardvark179).
* Implement `rb_ivar_foreach` to iterate over instance and class variables like in CRuby (#2701, @aardvark179).
* Fix the absolute path of the main script after chdir (#2709, @eregon).
* Fix exception for `Fiddle::Handle.new` with a missing library (#2714, @eregon).
* Fix arguments implicit type conversion for `BasicObject#instance_eval`, `Module#class_eval`, `Module#module_eval`, `Module#define_method` (@andrykonchin).
* Raise `ArgumentError` unconditionally when `Proc.new` is called without a block argument (@andrykonchin).
* Fix `UnboundMethod#hash` to not depend on a module it was retrieved from (#2728, @andrykonchin).

Performance:

* Replace a call of `-"string"` with frozen string literal at parse time (@andrykonchin).
* Report polymorphism inside `Hash#[]` to recover performance (@aardvark179).
* Improved interpreter performance by optimizing for better host inlining (@eregon).
* Use `poll` instead of `select` for simple IO waiting to reduce overheads (#1584, @aardvark179).

Changes:

* No more conversion between Java Strings and Ruby Strings at the interop boundary (@eregon).
* Removed `Truffle::Interop.{import_without_conversion,export_without_conversion}` (use `Polyglot.{import,export}` instead).
* Removed `Truffle::Interop.members_without_conversion` (use `Truffle::Interop.members` instead).
* Refactored internals of `rb_sprintf` to simplify handling of `VALUE`s in common cases (@aardvark179).
* Refactored sharing of array objects between threads using new `SharedArrayStorage` (@aardvark179).

Security:

* The native access permission is now properly checked before any native pointer (e.g. `Truffle::FFI::Pointer`) is created (@eregon).

# 22.2.0

New features:

* Add support for `darwin-aarch64` (macOS M1) (#2181, @lewurm, @chrisseaton, @eregon).
* Add support for OpenSSL 3.0.0 by updating the openssl gem (@aardvark179, @eregon).

Bug fixes:

* Fix `rb_id2name` to ensure the native string will have the same lifetime as the id (#2630, @aardvark179).
* Fix `MatchData#[]` exception when passing a length argument larger than the number of match values (#2636, @nirvdrum).
* Fix `MatchData#[]` exception when supplying a large negative index along with a length argument (@nirvdrum).
* Fix capacity computation for huge `Hash` (#2635, @eregon).
* Fix aliased methods to return the correct owner when method is from a superclass (@bjfish).
* Fix `String#[Regexp, Integer]` when the capture group exists but is not matched (@eregon).
* Fix `File.open` mode string parsing when binary option is the third character (@bjfish).
* Fix `rb_scan_args_kw` macro to avoid shadowing variables (#2649, @aardvark179).
* Fix `String#unpack("Z")` to not advance after the null byte, like CRuby (#2659, @aardvark179).
* Fix `Float#round` to avoid losing precision during the rounding process (@aardvark179).
* Fix `String#insert` to not call a subclassed string method (@bjfish).
* Fix `rb_obj_call_init` to pass any block argument to the `initialize` method (#2675, @aardvark179).
* Fix issue with feature loading not detecting a previously loaded feature (#2677, @bjfish).
* Fix `/#{...}/o` to evaluate only once per context when splitting happens (@eregon).
* Fix `Kernel#sprintf` formatting of floats to be like CRuby (@aardvark179).
* Fix `Process.egid=` to accept `String`s (#2615, @ngtban).
* Fix optional assignment to only evaluate index arguments once (#2658, @aardvark179).

Compatibility:

* Updated to Ruby 3.0.3. The 3 CVEs did not affect TruffleRuby, this is to bring the stdlib and gem updates (@eregon).
* Fix `Marshal.dump` to raise an error when an object has singleton methods (@bjfish).
* `Exception#full_message` now defaults the order to `:top` like CRuby 3+ (@eregon).
* Fix `Process.wait2` to return `nil` when the `WNOHANG` flag is given and the child process is still running (@bjfish).
* Disable most `nokogiri` C extension patches when system libraries are not being used (#2693, @aardvark179).
* Implement `rb_gc_mark_maybe` and `rb_global_variable` to ensure `VALUE` stay live in C extensions (@aardvark179).
* Implement `rb_imemo_tmpbuf` allocation for `ripper` (@aardvark179).
* Implement `inherit` argument for `Module#class_variables` (#2653, @bjfish).
* Fix `Float#/` when dividing by `Rational` (@bjfish).
* `Process.euid=` should accept String (#2615, @ngtban).
* Fix `instance_variable_get` and `instance_variable_set` for immutable objects (@bjfish).
* `Thread#raise(exc, message)` now calls `exc.exception` in the target thread like CRuby (@eregon).
* Define `Process::{CLOCK_BOOTTIME,CLOCK_BOOTTIME_ALARM,CLOCK_REALTIME_ALARM}` (#1480, @eregon).
* Improve support of `:chomp` keyword argument in `IO` and `StringIO` methods (#2650, @andrykonchin). 
* Implement specializations for immutable ruby objects for ObjectSpace methods (@bjfish).
* Use `$PAGER` for `--help` and `--help*`, similar to CRuby (#2542, @Strech).
* Ensure all headers are warnings-free (#2662, @eregon).
* All `IO` instances should have `T_FILE` as their `rb_type()`, not only `File` instances (#2662, @eregon).
* Make `rb_fd_select` retry on `EINTR` (#1584, @aardvark179).

Performance:

* Reimplement `Float#to_s` for better performance (#1584, @aardvark179).
* Improve reference processing by making C object free functions and other finalizers more lightweight (@aardvark179).
* Improve performance of `RSTRING_PTR` for interned strings (@aardvark179).
* Cache constant argument formats used with `rb_scan_args_kw` (@aardvark179).

Changes:

* `-Werror=implicit-function-declaration` is now used for compiling C extensions to fail more clearly and earlier if a function is missing, like CRuby 3.2 (#2618, @eregon).
* Disable thread pool for Fibers as it causes correctness issues (#2551, @eregon).

# 22.1.0

New features:

* Foreign exceptions are now fully integrated and have most methods of `Exception` (@eregon).
* Foreign exceptions can now be rescued with `rescue Polyglot::ForeignException` or `rescue foreign_meta_object` (#2544, @eregon).

Bug fixes:

* Guard against unterminated ranges in file matching patterns (#2556, @aardvark179).
* Fixed `rb_proc_new` to return a proc that will pass all required arguments to C (#2556, @aardvark179).
* Fixed `String#split` to return empty array when splitting all whitespace on whitespace (#2565, @bjfish).
* Raise `RangeError` for `Time.at(bignum)` (#2580, @eregon).
* Fix `Integer#{<<,>>}` with RHS bignum and long (@eregon).
* Fix a resource leak from allocators defined in C extensions (@aardvark179).
* `SIGINT`/`Interrupt`/`Ctrl+C` now shows the backtrace and exits as signaled, like CRuby (@eregon).
* Update patch feature finding to prefer the longest matching load path (#2605, @bjfish).
* Fix `Hash#{to_s,inspect}` for keys whose `#inspect` return a frozen String (#2613, @eregon).
* Fix `Array#pack` with `x*` to not output null characters (#2614, @bjfish).
* Fix `Random#rand` not returning random floats when given float ranges (#2612, @bjfish).
* Fix `Array#sample` for `[]` when called without `n` and a `Random` is given (#2612, @bjfish).
* Fix `Module#const_get` to raise a `NameError` when nested modules do not exist (#2610, @bjfish).
* Ensure native `VALUE`s returned from C are unwrapped before the objects can be collected (@aardvark179).
* Fix `Enumerator::Lazy#with_index` to start with new index for multiple enumerations (@bjfish).
* Fix `rb_id2name` to ensure the native string will have the same lifetime as the id (#2630, @aardvark179).
* Fix `Integer#fdiv` and `Rational#to_f` for large `Integer` values (#2631, @bjfish).
* Remove the `RB_NEWOBJ/NEWOBJ` and `OBJSETUP` macros since we cannot support them in TruffleRuby and native extensions may use `#ifdef` to detect features (#2869, @nirvdrum).
* Fix memory leak in `--native` mode for native extension handles and native pointers (@eregon).

Compatibility:

* Implement full Ruby 3 keyword arguments semantics (#2453, @eregon, @chrisseaton).
* Implement `ruby_native_thread_p` for compatibility (#2556, @aardvark179).
* Add `rb_argv0` for the `tk` gem (#2556, @aardvark179).
* Implement more correct conversion of array elements by `Array#pack`(#2503, #2504, @aardvark179).
* Implement `Pathname#{empty?, glob}` (#2559, @bjfish).
* Fixed `Rational('')` to raise error like MRI (#2566, @aardvark179).
* Freeze instances of `Range` but not subclasses, like CRuby (#2570, @MattAlp).
* When writing to STDOUT redirected to a closed pipe, no broken pipe error message will be shown now (#2532, @gogainda).
* Use `#to_a` for converting `list` in `rescue *list` (#2572, @eregon).
* Implement 'rb_str_buf_append' (@bjfish).
* Add patch for `digest` so that TruffleRuby implementation is not overridden (@bjfish).
* Handle encoding conversion errors when reading directory entries (@aardvark179).
* Follow symlinks when processing `*/` directory glob patterns (#2589, @aardvark179).
* Set `@gem_prelude_index` variable on the default load paths (#2586 , @bjfish).
* Do not call `IO#flush` dynamically from `IO#close` (#2594, @gogainda).
* Implement `rb_str_new_static` for C extensions that use it (@aardvark179).
* Rewrote `ArrayEachIteratorNode` and re-introduced `each` specs for MRI parity when mutating arrays whilst iterating, rather than crashing (#2587, @MattAlp).
* Update `String#rindex` to only accept `Regexp` or objects convertable to `String` as the first parameter (#2608, @bjfish).
* Update `String#<<` to require one argument (#2609, @bjfish).
* Update `String#split` to raise `TypeError` when false is given (#2606, @bjfish).
* Update `String#lstrip!` to remove leading null characters (#2607, @bjfish).
* Update `File.utime` to return the number of file names in the arguments (#2616, @bjfish).
* Update `Dir.foreach` to accept an `encoding` parameter (#2627, @bjfish).
* Update `IO.readlines` to ignore negative limit parameters (#2625 , @bjfish).
* Update `Math.sqrt` to raise a `Math::DomainError` for negative numbers (#2621, @bjfish).
* Update `Enumerable#inject` to raise an `ArgumentError` if no block or symbol are given (#2626, @bjfish).

Performance:

* Increase dispatch limit for string library to handle mutable, immutable and non-strings (@aardvark179).
* Switch to `Arrays.mismatch()` in string comparison for better performance (@aardvark179).
* Removed extra array allocations for method calls in the interpreter to improve warmup performance (@aardvark179).
* Optimize `Dir[]` by sorting entries as they are found and grouping syscalls (#2092, @aardvark179).
* Reduce memory footprint by tracking `VALUE`s created during C extension init separately (@aardvark179).
* Rewrote `ArrayEachIteratorNode` to optimize performance for a constant-sized array and reduce specializations to 1 general case (#2587, @MattAlp).
* Reduce conversion of `VALUE`s to native handle during common operations in C extensions (@aardvark179).
* Improved performance of regex boolean matches (e.g., `Regexp#match?`) by avoiding match data allocation in TRegex (#2588, @nirvdrum).
* Remove overhead when getting using `RDATA_PTR` (@aardvark179).
* Additional copy operations have been reduced when performing IO (#2536, @aardvark179).

Changes:

* Foreign exceptions are no longer translated to `RuntimeError` but instead remain as foreign exceptions, see the [documentation](doc/user/polyglot.md) for how to rescue them (@eregon).

# 22.0.0

New features:

* Updated to Ruby 3.0.2 (#2453, @eregon).

Bug fixes:

* Fix `File.utime` to use nanoseconds (#2448, @bjfish).
* Capture the intercepted feature path during patching to reuse during patch require (#2441, @bjfish).
* Update `Module#constants` to filter invalid constant identifiers (#2452, @bjfish).
* Fixed `-0.0 <=> 0.0` and `-0.0 <=> 0` to return `0` like on CRuby (#1391, @eregon).
* Fixed `Range#step` to return correct class with begin-less range (@ccocchi, #2516).
* Fixed exception creation when an `Errno` is sub-classed (@bjfish, #2521).
* Fixed `String#[]=` to use the negotiated encoding (@bjfish, #2545).

Compatibility:

* Implement `rb_sprintf` in our format compiler to provide consistent formatting across C standard libraries (@eregon).
* Update `defined?` to return frozen strings (#2450, @bjfish).
* Use compensated summation for `{Array,Enumerable}#sum` when floating point values are included (@eregon).
* `Module#attr_*` methods now return an array of method names (#2498, @gogainda).
* Fixed `Socket#(local|remote)_address` to retrieve family and type from the file descriptor (#2444, @larskanis).
* Add `Thread.ignore_deadlock` accessor (#2453, @bjfish).
* Allow `Hash#transform_keys` to take a hash argument (@ccocchi, #2464).
* Add `Enumerable#grep{_v}` optimization for `Regexp` (#2453, @bjfish).
* Update `IO#write` to accept multiple arguments (#2501, @bjfish).
* Do not warn when uninitialized instance variable is accessed (#2502, @andrykonchin).
* Remove `TRUE`, `FALSE`, and `NIL` constants like CRuby 3.0 (#2505, @andrykonchin).
* `Symbol#to_proc` now returns a lambda like in Ruby 3 (#2508, @andrykonchin).
* `Kernel#lambda` now warns if called without a literal block (#2500, @andrykonchin).
* Implement Hash#except (#2463, @wildmaples).
* Remove special `$SAFE` global and related C API methods (#2453, @bjfish).
* Assigning to a numbered parameter raises `SyntaxError` (#2506, @andrykonchin).
* Implement `--backtrace-limit` option (#2453, @bjfish).
* Update `String` methods to return `String` instances when called on a subclass (#2453, @bjfish).
* Update `String#encode` to support the `:fallback` option (#1391, @aardvark179).
* `Module#alias_method` now returns the defined alias as a symbol(#2499, @gogainda).
* Implement `Symbol#name` (#2453, @bjfish).
* Update `Module#{public, protected, private, public_class_method, private_class_method}` and top-level `private` and `public` methods to accept single array argument with a list of method names (#2453, @bjfish).
* Constants deprecated by `Module#deprecate_constant` only warn if `Warning[:deprecated]` is `true` (@eregon).
* All Array methods now return Array instances and not subclasses (#2510, @Strech).
* Integer#zero? overrides Numeric#zero? for optimization (#2453, @bjfish).
* Default `Kernel#eval` source file and line to `(eval):1` like CRuby 3 (#2453, @aardvark179).
* Add `GC.auto_compact` accessors for compatibility (#2453, @bjfish).
* Update accessing a class variable from the top-level scope to be a `RuntimeError` (#2453, @bjfish).
* Update interpolated strings to not be frozen (#2453, @bjfish).
* Add `WERRORFLAG` to `RbConfig` (#2519, @bjfish).
* Update `MatchData` methods to return `String` instances when called on a subclass (#2453, @bjfish).
* Implement `Proc#{==,eql?}` (#2453, @bjfish).
* Implement all `StringScanner` methods (#2520, @eregon).
* Handle `Kernel#clone(freeze: true)` (#2512, @andrykonchin).
* Relax `Fiber#transfer` limitations (#2453, @bjfish).
* Implement `Fiber#blocking?` like CRuby 3 (#2453, @aardvark179).
* Sort by default for `Dir.{glob,[]}` and add `sort:` keyword argument (#2523, @Strech).
* Implement `rb_str_locktmp` and `rb_str_unlocktmp` (#2524, @bjfish).
* Update `Kernel#instance_variables` to return insertion order (@bjfish).
* Fixed `rb_path2class()` to not error for a module (#2511, @eregon).
* Update `Kernel#print` to print `$_` when no arguments are given (#2531, @bjfish).
* Add category kwarg to Kernel.warn and Warning.warn (#2533, @Strech).
* Implement `GC.{measure_total_time, total_time}` and update `GC.stat` to update provided hash (#2535, @bjfish).
* Implement `Array#slice` with `ArithmeticSequence` (#2526, @ccocchi).
* Update `Hash#each` to consistently yield a 2-element array (#2453, @bjfish).
* Remove `Hash#{__store__, index}` methods for compatibility (#2546, @bjfish).
* Implement more correct conversion of array elements by `Array#pack` (#2503, #2504, @aardvark179).
* Update `String#split` to raise a `RangeError` when `limit` is larger than `int` (@bjfish).

Performance:

* Regexp objects are now interned in a similar way to symbols (@aardvark179).
* Improve performance of regexps using POSIX bracket expressions (e.g., `[[:lower:]]`) matching against ASCII-only strings (#2447, @nirvdrum).
* `String#sub`, `sub!`, `gsub`, and `gsub!` have been refactored for better performance (@aardvark179).
* Don't allocate a `MatchData` object when `Regexp#match?` or `String#match?` is used (#2509, @nirvdrum).
* Add `ENV.except` (#2507, @Strech).
* Fully inline the `Integer#+` and `Integer#-` logic for interpreter speed (#2518, @smarr).
* Remove unnecessary work in negotiating the encoding to use in a Regexp match (#2522, @nirvdrum).
* Add new fast paths for encoding negotiation between strings with different encodings, but which match common default cases (#2522, @nirvdrum).
* Reduce footprint by removing unnecessary nodes for accessing the `FrameOnStackMarker` (#2530, @smarr).

Changes:

* TruffleRuby now requires Java 11+ and no longer supports Java 8 (@eregon).

# 21.3.0

New features:

* [TRegex](https://github.com/oracle/graal/tree/master/regex) is now used by default, which provides large speedups for matching regular expressions.
* Add `Polyglot.languages` to expose the list of available languages.
* Add `Polyglot::InnerContext` to eval code in any available language in an inner isolated context (#2169).
* Foreign objects now have a dynamically-generated class based on their interop traits like `ForeignArray` and are better integrated with Ruby objects (#2149).
* Foreign arrays now have all methods of Ruby `Enumerable` and many methods of `Array` (#2149).
* Foreign hashes now have all methods of Ruby `Enumerable` and many methods of `Hash` (#2149).
* Foreign iterables (`InteropLibrary#hasIterator`) now have all methods of Ruby `Enumerable` (#2149).
* Foreign objects now implement `#instance_variables` (readable non-invocable members) and `#methods` (invocable members + Ruby methods).

Bug fixes:

* Fix `Marshal.load` of multiple `Symbols` with an explicit encoding (#1624).
* Fix `rb_str_modify_expand` to preserve existing bytes (#2392).
* Fix `String#scrub` when replacement is frozen (#2398, @LillianZ).
* Fix `Dir.mkdir` error handling for `Pathname` paths (#2397).
* `BasicSocket#*_nonblock(exception: false)` now only return `:wait_readable/:wait_writable` for `EAGAIN`/`EWOULDBLOCK` like MRI (#2400).
* Fix issue with `strspn` used in the `date` C extension compiled as a macro on older glibc and then missing the `__strspn_c1` symbol on newer glibc (#2406).
* Fix constant lookup when loading the same file multiple times (#2408).
* Fix handling of `break`, `next` and `redo` in `define_method(name, &block)` methods (#2418).
* Fix handling of incompatible types in `Float#<=>` (#2432, @chrisseaton).
* Fix issue with escaping curly braces for `Dir.glob` (#2425).
* Fix `base64` decoding issue with missing output (#2435).
* Fix `StringIO#ungetbyte` to treat a byte as a byte, not a code point (#2436). 
* Fix `defined?(yield)` when used inside a block (#2446).
* Fix a couple issues related to native memory allocation and release.

Compatibility:

* Implement `Process::Status.wait` (#2378).
* Update `rb_str_modify` and `rb_str_modify_expand` to raise a `FrozenError` when given a frozen string (#2392).
* Implement `rb_fiber_*` functions (#2402).
* Implement `rb_str_vcatf`.
* Add support for tracing allocations from C functions (#2403, @chrisseaton).
* Implement `rb_str_catf`.
* Search the executable in the passed env `PATH` for subprocesses (#2419).
* Accept a string as the pattern argument to `StringScanner#scan` and `StringScanner#check` (#2423).

Performance:

* Moved most of `MonitorMixin` to primitives to deal with interrupts more efficiently (#2375).
* Improved the performance of `rb_enc_from_index` by adding cached lookups (#2379, @nirvdrum).
* Improved the performance of many `MatchData` operations (#2384, @nirvdrum).
* Significantly improved performance of TRegex calls by allowing Truffle splitting (#2389, @nirvdrum).
* Improved `String#gsub` performance by adding a fast path for the `string_byte_index` primitive (#2380, @nirvdrum).
* Improved `String#index` performance by adding a fast path for the `string_character_index` primitive (#2383, @LillianZ).
* Optimized conversion of strings to integers if the string contained a numeric value (#2401, @nirvdrum).
* Use Truffle's `ContextThreadLocal` to speedup access to thread-local data.
* Provide a new fast path for `rb_backref*` and `rb_lastline*`functions from C extensions.

Changes:

* `foreign_object.class` on foreign objects is no longer special and uses `Kernel#class` (it used to return the `java.lang.Class` object for a Java type or `getMetaObject()`, but that is too incompatible with Ruby code).
* `Java.import name` imports a Java class in the enclosing module instead of always as a top-level constant.
* `foreign_object.keys` no longer returns members, use `foreign_object.instance_variables` or `foreign_object.methods` instead.
* `foreign_object.respond_to?(:class)` is now always true (before it was only for Java classes), since the method is always defined.

Security:

* Updated to Ruby 2.7.4 to fix CVE-2021-31810, CVE-2021-32066 and CVE-2021-31799.

# 21.2.0

New features:

* New `TruffleRuby::ConcurrentMap` data structure for use in [`concurrent-ruby`](https://github.com/ruby-concurrency/concurrent-ruby) (#2339, @wildmaples).

Bug fixes:

* Fix of different values of self in different scopes.
* `Truffle::POSIX.select` was being redefined repeatedly (#2332).
* Fix the `--backtraces-raise` and `--backtraces-rescue` options in JVM mode (#2335).
* Fix `File.{atime, mtime, ctime}` to include nanoseconds (#2337).
* Fix `Array#[a, b] = "frozen string literal".freeze` (#2355).
* `rb_funcall()` now releases the C-extension lock (similar to MRI).

Compatibility:

* Updated to Ruby 2.7.3. The `resolv` stdlib was not updated (`resolv` in 2.7.3 has [bugs](https://bugs.ruby-lang.org/issues/17748)).
* Make interpolated strings frozen for compatibility with Ruby 2.7 (#2304, @kirs).
* `require 'socket'` now also requires `'io/wait'` like CRuby (#2326).
* Support precision when formatting strings (#2281, @kirs).
* Make rpartition compatible with Ruby 2.7 (#2320, @gogainda).
* Include the type name in exception messages from `rb_check_type` (#2307).
* Fix `Hash#rehash` to remove duplicate keys after modifications (#2266, @MattAlp).
* Only fail `rb_check_type` for typed data, not wrapped untyped structs (#2331).
* Decide the visibility in `Module#define_method` based on `self` and the default definee (#2334).
* Configure `mandir` value in `RbConfig::CONFIG` and `RbConfig::MAKEFILE_CONFIG` (#2315).
* TruffleRuby now supports the Truffle polyglot Hash interop API.
* Implement `Fiber#raise` (#2338).
* Update `File.basename` to return new `String` instances (#2343).
* Allow `Fiber#raise` after `Fiber#transfer` like Ruby 3.0 (#2342).
* Fix `ObjectSpace._id2ref` for Symbols and frozen String literals (#2358).
* Implemented `Enumerator::Lazy#filter_map` (#2356).
* Fix LLVM toolchain issue on macOS 11.3 (#2352, [oracle/graal#3383](https://github.com/oracle/graal/issues/3383)).
* Implement `IO#set_encoding_by_bom` (#2372, pawandubey).
* Implemented `Enumerator::Lazy#with_index` (#2356).
* Implement `rb_backref_set`.
* Fix `Float#<=>` when comparing `Infinity` to other `#infinite?` values.
* Implement `date` library as a C extension to improve compatibility (#2344).

Performance:

* Make `#dig` iterative to make it faster and compile better for calls with 3+ arguments (#2301, @chrisseaton, @jantnovi).
* Make `Struct#dig` faster in interpreter by avoiding exceptions (#2306, @kirs).
* Reduce the number of AST nodes created for methods and blocks (#2261).
* Fiber-local variables are much faster now by using less synchronization.
* Improved the performance of the exceptional case of `String#chr` (#2318, @chrisseaton).
* Improved the performance of `IO#read_nonblock` when no data is available to be read.
* `TruffleSafepoint` is now used instead of custom logic, which no longer invalidates JITed code for guest safepoints (e.g., `Thread#{backtrace,raise,kill}`, `ObjectSpace`, etc).
* Significantly improved performance of `Time#strftime` for common formats (#2361, @wildmaples, @chrisseaton).
* Faster solution for lazy integer length (#2365, @lemire, @chrisseaton).
* Speedup `rb_funcallv*()` by directly unwrapping the C arguments array instead of going through a Ruby `Array` (#2089).
* Improved the performance of several `Truffle::RegexOperations` methods (#2374, @wildmapes, @nirvdrum).

Changes:

* `rb_iterate()` (deprecated since 1.9) no longer magically passes the block to `rb_funcall()`, use `rb_block_call()` instead.

Security:

* Updated to Ruby 2.7.3 to fix CVE-2021-28965 and CVE-2021-28966.

# 21.1.0

New features:

* Access to local variables of the interactive Binding via language bindings is now supported: `context.getBindings("ruby").putMember("my_var", 42);` (#2030).
* `VALUE`s in C extensions now expose the Ruby object when viewed in the debugger, as long as they have not been converted to native values.
* Signal handlers can now be run without triggering multi-threading.
* Fibers no longer trigger Truffle multi-threading.

Bug fixes:

* `Range#to_a` wasn't working for `long` ranges (#2198, @tomstuart and @LillianZ).
* Show the interleaved host and guest stacktrace for host exceptions (#2226).
* Fix the label of the first location reported by `Thread#backtrace_locations` (#2229).
* Fix `Thread.handle_interrupt` to defer non-pure interrupts until the end of the `handle_interrupt` block (#2219).
* Clear and restore errinfo on entry and normal return from methods in C extensions (#2227).
* Fix extra whitespace in squiggly heredoc with escaped newline (#2238, @wildmaples and @norswap).
* Fix handling of signals with `--single-threaded` (#2265).
* Fix `Enumerator::Lazy#{chunk_while, slice_before, slice_after, slice_when}` to return instances of `Enumerator::Lazy` (#2273).
* Fix `Truffle::Interop.source_location` to return unavailable source sections for modules instead of null (#2257).
* Fix usage of `Thread.handle_interrupt` in `MonitorMixin#mon_synchronize`.
* Fixed `TruffleRuby.synchronized` to handle guest safepoints (#2277).
* Fix control flow bug when assigning constants using ||= (#1489).
* Fix `Kernel#raise` argument handling for hashes (#2298).
* Set errinfo when `rb_protect` captures a Ruby exception (#2245).
* Fixed handling of multiple optional arguments and keywords when passed a positional `Hash` (#2302).

Compatibility:

* Prepend the GraalVM LLVM Toolchain to `PATH` when installing gems (#1974, #1088, #1343, #1400, #1947, #1931, #1588).
* Installing the `nokogiri` gem now defaults to use the vendored `libxml2` and `libxslt`, similar to CRuby, which means the corresponding system packages are no longer needed (#62).
* Implemented `$LOAD_PATH.resolve_feature_path`.
* Add `Pathname#/` alias to `Pathname#+` (#2178).
* Fixed issue with large `Integer`s in `Math.log` (#2184).
* Updated `Regexp.last_match` to support `Symbol` and `String` parameter (#2179).
* Added support for numbered block parameters (`_1` etc).
* Fixed `String#upto` issue with non-ascii strings (#2183).
* Implemented partial support for pattern matching (#2186).
* Make `File.extname` return `'.'` if the path ends with one (#2192, @tomstuart).
* Include fractional seconds in `Time#inspect` output (#2194, @tomstuart).
* Add support for `Integer#[Range]` and `Integer#[start, length]` (#2182, @gogainda).
* Allow private calls with `self` as an explicit receiver (#2196, @wildmaples).
* Fixed `:perm` parameter for `File.write`.
* Implemented `Time#floor` and `#ceil` (#2201, @wildmaples).
* Allow `Range#include?` and `#member?` with `Time` (#2202, @wildmaples).
* Implemented `Comparable#clamp(Range)` (#2200, @wildmaples).
* Added a `Array#minmax` to override `Enumerable#minmax` (#2199, @wildmaples).
* Implemented `chomp` parameter for `IO.{readlines, foreach}` (#2205).
* Implemented the Debug Inspector C API.
* Added beginless range support for `Range#{new, bsearch, count, each, equal_value, first, inspect, max, min, size, cover?, include?, ===}`.
* Added beginless range support for `Array#{[], []=, slice, slice!, to_a, fill, values_at}` (#2155, @LillianZ).
* Added beginless range support for `String#{byteslice, slice, slice!}` and `Symbol#slice` (#2211, @LillianZ).
* Added beginless range support for `Kernel#{caller, caller_locations}` and `Thread#backtrace_locations` (#2211, @LillianZ).
* Make rand work with exclusive range with Float (#1506, @gogainda).
* Fixed `String#dump`'s formatting of escaped unicode characters (#2217, @meganniu).
* Switched to the io-console C extension from C ruby for better performance and compatibility in `irb`.
* Coerce the message to a `String` for `BasicSocket#send` (#2209, @HoneyryderChuck).
* Support buffer argument for `UDPSocket#recvfrom_nonblock` (#2209, @HoneyryderChuck).
* Fixed `Integer#digits` implementation to handle more bases (#2224, #2225).
* Support the `inherit` parameter for `Module#{private, protected, public}_method_defined?`.
* Implement `Thread.pending_interrupt?` and `Thread#pending_interrupt?` (#2219).
* Implement `rb_lastline_set` (#2170).
* Implemented `Module#const_source_location` (#2212, @tomstuart and @wildmaples).
* Do not call `File.exist?` in `Dir.glob` as `File.exist?` is often mocked (#2236, @gogainda).
* Coerce the inherit argument to a boolean in `Module#const_defined?` and `Module#const_get` (#2240).
* Refinements take place at `Object#method` and `Module#instance_method` (#2004, @ssnickolay).
* Add support for `rb_scan_args_kw` in C API (#2244, @LillianZ).
* Update random implementation layout to be more compatible (#2234).
* Set `RbConfig::CONFIG['LIBPATHFLAG'/'RPATHFLAG']` like MRI to let `$LIBPATH` changes in `extconf.rb` work.
* Access to path and mode via `rb_io_t` from C has been changed to improve compatibility for io-console.
* Implemented the `Time.at` `in:` parameter.
* Implemented `Kernel#raise` `cause` parameter.
* Improved compatibility of `Signal.trap` and `Kernel#trap` (#2287, @chrisseaton).
* Implemented `GC.stat(:total_allocated_objects)` as `0` (#2292, @chrisseaton).
* `ObjectSpace::WeakMap` now supports immediate and frozen values as both keys and values (#2267).
* Call `divmod` when coercion to `Float` fails for `#sleep` (#2289, @LillianZ).

Performance:

* Multi-Tier compilation is now enabled by default, which improves warmup significantly.
* Improve the performance of checks for recursion (#2189, @LillianZ).
* Improve random number generation performance by avoiding synchronization (#2190, @ivoanjo).
* We now create a single call target per block by default instead of two.
* Some uses of class variables are now much better optimized (#2259, @chrisseaton).
* Several methods that need the caller frame are now always inlined in their caller, which speeds up the interpreter and reduces footprint.
* Pasting code in IRB should be reasonably fast, by updating to `irb` 1.3.3 and `reline` 0.2.3 (#2233).

Changes:

* Standalone builds of TruffleRuby are now based on JDK11 (they used JDK8 previously). There should be no user-visible changes. Similarly, JDK11 is now used by default in development instead of JDK8.
* The deprecated `Truffle::System.synchronized` has been removed.
* `Java.synchronized` has been removed, it did not work on host objects.

# 21.0.0

Release notes:

* The new IRB is quite slow when copy/pasting code into it. This is due to an inefficient `io/console` implementation which will be addressed in the next release. A workaround is to use `irb --readline`, which disables some IRB features but is much faster for copy/pasting code.

New features:

* Updated to Ruby 2.7.2 (#2004).

Bug fixes:

* Fix error message when the method name is not a Symbol or String for `Kernel#respond_to?` (#2132, @ssnickolay).
* Fixed setting of special variables in enumerators and enumerables (#1484).
* Fixed return value of `Enumerable#count` and `Enumerable#uniq` with multiple yielded arguments (#2145, @LillianZ).
* Fixed `String#unpack` for `w*` format (#2143).
* Fixed issue with ``Kernel#` `` when invalid UTF-8 given (#2118).
* Fixed issue with `Method#to_proc` and special variable storage (#2156).
* Add missing `offset` parameter for `FFI::Pointer#put_array_of_*` (#1525).
* Fixed issue with different `Struct`s having the same hash values (#2214).

Compatibility:

* Implement `String#undump` (#2131, @kustosz).
* `Errno` constants with the same `errno` number are now the same class.
* Implement `Enumerable#tally` and `Enumerable#filter_map` (#2144 and #2152, @LillianZ).
* Implement `Range#minmax`.
* Pass more `Enumerator::Lazy#uniq` and `Enumerator::Lazy#chunk` specs (#2146, @LillianZ).
* Implement `Enumerator#produce` (#2160, @zverok).
* Implement `Complex#<=>` (#2004, @ssnickolay).
* Add warning for `proc` without block (#2004, @ssnickolay).
* Implemented `FrozenError#receiver`.
* `Proc#<<` and `Proc#>>` raises TypeError if passed not callable object (#2004, @ssnickolay).
* Support time and date related messages for `Time` (#2166).
* Updated `Dir.{glob,[]}` to raise `ArgumentError` for nul-separated strings.
* `Kernel#lambda` with no block in a method called with a block raises an exception (#2004, @ssnickolay).
* Implemented `BigDecimal` as C extension to improve compatibility.
* Comment lines can be placed between fluent dot now (#2004, @ssnickolay).
* Implemented `rb_make_exception`.
* `**kwargs` now accept non-Symbol keys like Ruby 2.7.
* Updated the Unicode Emoji version (#2173, @wildmaples).
* Added `Enumerator::Yielder#to_proc`.
* Implemented `Enumerator::Lazy#eager`.
* Updated `Method#inspect` to include paremeter information.
* Update `Module#name` to return the same frozen string.
* Implemented `inherit` argument for `Module#autoload?`.

Performance:

* Refactor and implement more performant `MatchData#length` (#2147, @LillianZ).
* Refactor and implement more performant `Array#sample` (#2148, @LillianZ).
* `String#inspect` is now more efficient.

Changes:

* All `InteropLibrary` messages are now exposed consistently as methods on `Truffle::Interop` (#2139). Some methods were renamed to match the scheme described in the documentation.

# 20.3.0

Bug fixes:

* Handle foreign null object as falsy value (#1902, @ssnickolay).
* Fixed return value of `Enumerable#first` with multiple yielded arguments (#2056, @LillianZ).
* Improve reliability of the post install hook by disabling RubyGems (#2075).
* Fixed top level exception handler to print exception cause (#2013).
* Fixed issue when extending FFI from File (#2094).
* Fixed issue with `Kernel#freeze` not freezing singleton class (#2093).
* Fixed `String#encode` with options issue (#2091, #2095, @LillianZ).
* Fixed issue with `spawn` when `:close` redirect is used (#2097).
* Fixed `coverage` issue when `*eval` is used (#2078).
* Use expanded load paths for feature matching (#1501).
* Fixed handling of post arguments for `super()` (#2111).
* Fixed `SystemStackError` sometimes replaced by an internal Java `NoClassDefFoundError` on JVM (#1743).
* Fixed constant/identifier detection in lexer for non-ASCII encodings (#2079, #2102, @ivoanjo).
* Fixed parsing of `--jvm` as an application argument (#2108).
* Fix `rb_rescue2` to ignore the end marker `(VALUE)0` (#2127, #2130).
* Fix status and output when SystemExit is subclassed and raised (#2128).
* Fix `String#{chomp, chomp!}` issue with invalid encoded strings (#2133).

Compatibility:

* Run `at_exit` handlers even if parsing the main script fails (#2047).
* Load required libraries (`-r`) before parsing the main script (#2047).
* `String#split` supports block (#2052, @ssnickolay).
* Implemented `String#{grapheme_clusters, each_grapheme_cluster}`.
* Fix the caller location for `#method_added` (#2059).
* Fix issue with `Float#round` when `self` is `-0.0`.
* Fix `String#unpack` issue with `m0` format (#2065).
* Fix issue with `File.absolute_path` returning a path to current directory (#2062).
* Update `Range#cover?` to handle `Range` parameter.
* Fix `String#{casecmp, casecmp?}` parameter conversion.
* Fix `Regexp` issue which raised syntax error instead of `RegexpError` (#2066).
* Handle `Object#autoload` when autoload itself (#1616, @ssnickolay).
* Skip upgraded default gems while loading RubyGems (#2075).
* Verify that gem paths are correct before loading RubyGems (#2075).
* Implement `rb_ivar_count`.
* Implemented `rb_yield_values2`.
* Implemented `Digest::Base#{update, <<}` (#2100).
* Pass the final `super` specs (#2104, @chrisseaton).
* Fix arity for arguments with optional kwargs (#1669, @ssnickolay).
* Fix arity for `Proc` (#2098, @ssnickolay).
* Check bounds for `FFI::Pointer` accesses when the size of the memory behind is known.
* Implement negative line numbers for eval (#1482).
* Support refinements for `#to_s` called by string interpolation (#2110, @ssnickolay).
* Module#using raises error in method scope (#2112, @ssnickolay).
* `File#path` now returns a new mutable String on every call like MRI (#2115).
* Avoid infinite recursion when redefining `Warning#warn` and calling `Kernel#warn` (#2109).
* Convert objects with `#to_path` in `$LOAD_PATH` (#2119).
* Handle the functions being native for `rb_thread_call_without_gvl()` (#2090).
* Support refinements for Kernel#respond_to? (#2120, @ssnickolay).
* JCodings has been updated from 1.0.45 to 1.0.55.
* Joni has been updated from 2.1.30 to 2.1.40.

Performance:

* Calls with a literal block are no longer always split but instead the decision is made by the Truffle splitting heuristic.
* `Symbol#to_proc` is now AST-inlined in order to not rely on splitting and to avoid needing the caller frame to find refinements which apply.
* `Symbol#to_proc` is now globally cached per Symbol and refinements, to avoid creating many redundant `CallTargets`.
* Setting and access to the special variables `$~` and `$_` has been refactored to require less splitting.

Changes:

* Migrated from JLine 2 to JLine 3 for the `readline` standard library.

# 20.2.0

New features:

* Updated to Ruby 2.6.6.
* Use `InteropLibrary#toDisplayString()` to better display objects from other languages.
* Implement writing to the top scope for global variables (#2024).
* `foreign_object.to_s` now uses `InteropLibrary#toDisplayString()` (and still `asString()` if `isString()`).
* `foreign_object.inspect` has been improved to be more useful (include the language and meta object).
* `foreign_object.class` now calls `getMetaObject()` (except for Java classes, same as before).
* Add basic support for Linux AArch64.
* `foreign_object.name = value` will now call `Interoplibrary#writeMember("name", value)` instead of `invokeMember("name=", value)`.
* Always show the Ruby core library files in backtraces (#1414).
* The Java stacktrace is now shown when sending SIGQUIT to the process, also on TruffleRuby Native, see [Debugging](doc/user/debugging.md) for details (#2041).
* Calls to foreign objects with a block argument will now pass the block as the last argument.
* `foreign.name` will now use `invokeMember` if invocable and if not use `readMember`, see `doc/contrib/interop_implicit_api.md` for details.
* `foreign.to_f` and `foreign.to_i` will now attempt to convert to Ruby `Float` and `Integer` (#2038).
* `foreign.equal?(other)` now uses `InteropLibrary#isIdentical(other)` and `foreign.object_id/__id__` now uses `InteropLibrary#identityHashCode()`.

Bug fixes:

* Fix `#class_exec`, `#module_exec`, `#instance_eval`, and `instance_exec` to use activated refinements (#1988, @ssnickolay).
* Fixed missing method error for FFI calls with `blocking: true` when interrupted.
* Use upgraded default gems when installed (#1956).
* Fixed `NameError` when requiring an autoload path that does not define the autoload constant (#1905).
* Thread local IO buffers are now allocated using a stack to ensure safe operating if a signal handler uses one during an IO operation.
* Fixed `TracePoint` thread-safety by storing the state on the Ruby `Thread` (like MRI) instead of inside the `TracePoint` instance.
* Make `require 'rubygems/package'` succeed and define `Gem::Deprecate` correctly (#2014).
* Fix `MBCLEN_CHARFOUND_P` error.
* Fix `rb_enc_str_new` when `NULL` encoding is given with a constant string.
* Fixed `rb_enc_precise_mbclen` to handle more inputs.
* The output for `--engine.TraceCompilation` is now significantly easier to read, by having shorter method names and source names (oracle/graal#2052).
* Fix indentation for squiggly heredoc with single quotes (#1564).
* Only print members which are readable for foreign `#inspect` (#2027).
* Fixed the return value of the first call to `Kernel#srand` in a Thread (#2028).
* Fix missing flushing when printing an exception at top-level with a custom backtrace, which caused no output being shown (#1750, #1895).
* Use the mode of the given `IO` for `IO#reopen(IO)` which is important for the 3 standard IOs (#2034).
* Fix potential deadlock when running finalizers (#2041).
* Let `require 'rubygems/specification'` work before `require 'rubygems'`.

Compatibility:

* Implement `UnboundMethod#bind_call`.
* Implemented `ObjectSpace::WeakMap` (#1385, #1958).
* Implemented `strtod` and `ruby_strtod` (#2007).
* Fix detection of `#find_type` in FFI to ignore `MakeMakefile#find_type` from `mkmf` (#1896, #2010).
* Implemented `rb_uv_to_utf8` (#1998, @skateman).
* Implemented `rb_str_cat_cstr`.
* Implemented `rb_fstring`.
* Support `#refine` for Module (#2021, @ssnickolay).
* Implemented `rb_ident_hash_new`.
* Improved the compatibility of `Symbol.all_symbols` (#2022, @chrisseaton).
* Implemented `rb_enc_str_buf_cat`.
* Implemented `rb_int_positive_pow`.
* Implemented `rb_usascii_str_new_lit`.
* Define `#getch` and `#getpass` on `StringIO` when `io/console` is required.
* Implemented `rb_uv_to_utf8` (#1998).
* Single character IDs now behave more like those in MRI to improve C extension compatibility, so `rb_funcall(a, '+', b)` will now do the same thing as in MRI.
* Removed extra public methods on `String`.
* Implemented `rb_array_sort` and `rb_array_sort_bang`.
* Do not create a finalizers `Thread` if there are other public languages, which is helpful for polyglot cases (#2035).
* Implemented `rb_enc_isalnum` and `rb_enc_isspace`.
* `RUBY_REVISION` is now the full commit hash used to build TruffleRuby, similar to MRI 2.7+.
* Implemented `rb_enc_mbc_to_codepoint`.
* Changed the lookup methods to achieve Refinements specification (#2033, @ssnickolay).
* Implemented `Digest::Instance#new` (#2040).
* Implemented `ONIGENC_MBC_CASE_FOLD`.
* Fixed `Thread#raise` to call the exception class' constructor with no arguments when given no message (#2045).
* Fixed `refine + super` compatibility (#2039, #2048, @ssnickolay).
* Make the top-level exception handler more compatible with MRI (#2047).
* Implemented `rb_enc_codelen`.
* Implemented `Ripper` by using the C extension (#1585).

Changes:

* RubyGems gem commands updated to use the `--no-document` option by default.

Performance:

* Enable lazy translation from the parser AST to the Truffle AST for user code by default. This should improve application startup time (#1992).
* `instance variable ... not initialized` and similar warnings are now optimized to have no peak performance impact if they are not printed (depends on `$VERBOSE`).
* Implement integer modular exponentiation using `BigInteger#mod_pow` (#1999, @skateman).
* Fixed a performance issue when computing many substrings of a given non-leaf `String` with non-US-ASCII characters.
* Speedup native handle to Ruby object lookup for C extensions.

# 20.1.0

New features:

* Nightly builds of TruffleRuby are now available, see the README for details (#1483).
* `||=` will not compile the right-hand-side if it's only executed once, to match the idiomatic lazy-initialisation use-case ([blog post](https://engineering.shopify.com/blogs/engineering/optimizing-ruby-lazy-initialization-in-truffleruby-with-deoptimization), #1887, @kipply).
* Added `--metrics-profile-require` option to profile searching, parsing, translating and loading files.
* Added support for captured variables for the Truffle instruments (e.g. Chrome debugger).

Bug fixes:

* Fixed `Exception#dup` to copy the `Exception#backtrace` string array.
* Fixed `rb_warn` and `rb_warning` when used as statements (#1886, @chrisseaton).
* Fixed `NameError.new` and `NoMethodError.new` `:receiver` argument.
* Correctly handle large numbers of arguments to `rb_funcall` (#1882).
* Added arity check to `Module#{include, prepend}`.
* Fix `OpenSSL::Digest.{digest,hexdigest,base64digest}` to handle `algorithm, data` arguments (#1889, @bdewater).
* Fixed `SystemCallError.new` parameter conversion.
* Fixed `File#{chmod, umask}` argument conversion check.
* Added warning in `Hash.[]` for non-array elements.
* Fixed `File.lchmod` to raise `NotImplementedError` when not available.
* `RSTRING_PTR()` now always returns a native pointer, resolving two bugs `memcpy`ing to (#1822) and from (#1772) Ruby Strings.
* Fixed issue with duping during splat (#1883).
* Fixed `Dir#children` implementation.
* Fixed `SignalException.new` error when bad parameter given.
* Added deprecation warning to `Kernel#=~`.
* Fixed `puts` for a foreign objects, e.g. `puts Polyglot.eval('js', '[]')` (#1881).
* Fixed `Exception#full_message` implementation.
* Updated `Kernel.Complex()` to handle the `exception: false` parameter.
* Fixed `Kernel#dup` to return self for `Complex` and `Rational` objects.
* Updated `Kernel.Float()` to handle the `exception: false` parameter.
* Fixed `String#unpack` `M` format (#1901).
* Fixed error when `SystemCallError` message contained non-ASCII characters.
* Fixed `rb_rescue` to allow null rescue methods (#1909, @kipply).
* Fixed incorrect comparisons between bignums and doubles.
* Prevented some internal uses of `Kernel#caller_locations` to be overridden by user code (#1934).
* Fixed an issue caused by recursing inlining within `Regexp#quote` (#1927).
* Updated `Kernel.Float()` to return given string in error message (#1945).
* Parameters and arity of methods derived from `method_missing` should now match MRI (#1921).
* Fixed compile error in `RB_FLOAT_TYPE_P` macro (#1928).
* Fixed `Symbol#match` to call the block with the `MatchData` (#1933).
* Fixed `Digest::SHA2.hexdigest` error with long messages (#1922).
* Fixed `Date.parse` to dup the coerced string to not modify original (#1946).
* Update `Comparable` error messages for special constant values (#1941).
* Fixed `File.ftype` parameter conversion (#1961).
* Fixed `Digest::Instance#file` to not modify string literals (#1964).
* Make sure that string interpolation returns a `String`, and not a subclass (#1950).
* `alias_method` and `instance_methods` should now work correctly inside a refinement (#1942).
* Fixed `Regexp.union` parameter conversion (#1963).
* `IO#read(n)` no longer buffers more than needed, which could cause hanging if detecting readability via a native call such as `select(2)` (#1951).
* Fixed `Random::DEFAULT.seed` to be different on boot (#1965, @kipply).
* `rb_encoding->name` can now be read even if the `rb_encoding` is stored in native memory.
* Detect and cut off recursion when inspecting a foreign object, substituting an ellipsis instead.
* Fixed feature lookup order to check every `$LOAD_PATH` path entry for `.rb`, then every entry for native extension when `require` is called with no extension.
* Define the `_DARWIN_C_SOURCE` macro in extension makefiles (#1592).
* Change handling of var args in `rb_rescue2` to handle usage in C extensions (#1823).
* Fixed incorrect `Encoding::CompatibilityError` raised for some interpolated Regexps (#1967).
* Actually unset environment variables with a `nil` value for `Process.spawn` instead of setting them to an empty String.
* Core library methods part of the Native Image heap are no longer added in the compilation queue on the first call, but after they reach the thresholds like other methods.
* Fix `RbConfig::CONFIG['LIBRUBY_SO']` file extension.
* Fix `char`, `short`, `unsigned char`, `unsigned int`, and `unsigned short` types in `Fiddle` (#1971).
* Fix `IO#select` to reallocate its buffer if it is interrupted by a signal.
* Fix issue where interpolated string matched `#` within string as being a variable (#1495).
* Fix `File.join` to raise error on strings with null bytes.
* Fix initialization of Ruby Thread for foreign thread created in Java.
* Fix registration of default specs in RubyGems (#1987).

Compatibility:

* The C API type `VALUE` is now defined as `unsigned long` as on MRI. This enables `switch (VALUE)` and other expressions which rely on `VALUE` being an integer type (#1409, #1541, #1675, #1917, #1954).
* Implemented `Float#{floor, ceil}` with `ndigits` argument.
* Implemented `Thread#fetch`.
* Implemented `Float#truncate` with `ndigits` argument.
* Made `String#{byteslice, slice, slice!}` and `Symbol#slice` compatible with endless ranges.
* Implemented "instance variable not initialized" warning.
* Make `Kernel#{caller, caller_locations}` and `Thread#backtrace_locations` compatible with endless ranges.
* Implemented `Dir#each_child`.
* Implemented `Kernel.{chomp, chop}` and `Kernel#{chomp, chop}`.
* Implemented `-p` and `-a`, and `-l` CLI options.
* Convert the argument to `File.realpath` with `#to_path` (#1894).
* `StringIO#binmode` now sets the external encoding to BINARY like MRI (#1898).
* `StringIO#inspect` should not include the contents of the `StringIO` (#1898).
* Implemented `rb_fd_*` functions (#1623).
* Fixed uninitialized variable warnings in core and lib (#1897).
* Make `Thread#backtrace` support omit, length and range arguments.
* Implemented `Range#%`.
* Fixed the type of the `flags` field of `rb_data_type_t` (#1911).
* Implemented `rb_obj_is_proc` (#1908, @kipply, @XrXr).
* Implemented C API macro `RARRAY_ASET()`.
* Implemented `num2short` (#1910, @kipply).
* `RSTRING_END()` now always returns a native pointer.
* Removed `register` specifier for `rb_mem_clear()` (#1924).
* Implemented `Thread::Backtrace::Locations#base_label` (#1920).
* Implemented `rb_mProcess` (#1936).
* Implemented `rb_gc_latest_gc_info` (#1937).
* Implemented `RBASIC_CLASS` (#1935).
* Yield 2 arguments for `Hash#map` if the arity of the block is > 1 (#1944).
* Add all `Errno` constants to match MRI, needed by recent RubyGems.
* Silence `ruby_dep` warnings since that gem is unmaintained.
* Clarify error message for not implemented `Process.daemon` (#1962).
* Allow multiple assignments in conditionals (#1513).
* Update `NoMethodError#message` to match MRI (#1957).
* Make `StringIO` work with `--enable-frozen-string-literal` (#1969).
* Support `NULL` for the status of `rb_protect()`.
* Ensure `BigDecimal#inspect` does not call `BigDecimal#to_s` to avoid behaviour change on `to_s` override (#1960).
* Define all C-API `rb_{c,m,e}*` constants as C global variables (#1541).
* Raise `ArgumentError` for `Socket.unpack_sockaddr_un` if the socket family is incorrect.
* Implemented `RTYPEDDATA_*()` macros and `rb_str_tmp_new()` (#1975).
* Implemented `rb_set_end_proc` (#1959).
* Implemented `rb_to_symbol`.
* Implemented `rb_class_instance_methods`, `rb_class_public_instance_methods`, `rb_class_protected_instance_methods`, and `rb_class_private_instance_methods`.
* Implemented `rb_tracepoint_new`, `rb_tracepoint_disable`, `rb_tracepoint_enable`, and `rb_tracepoint_enabled_p` (#1450).
* Implemented `RbConfig::CONFIG['AR']` and `RbConfig::CONFIG['STRIP']` (#1973).
* Not yet implemented C API functions are now correctly detected as missing via `mkmf`'s `have_func` (#1980).
* Accept `RUBY_INTERNAL_EVENT_{NEWOBJ,FREEOBJ}` events but warn they are not triggered (#1978, #1983).
* `IO.copy_stream(in, STDOUT)` now writes to `STDOUT` without buffering like MRI.
* Implemented `RbConfig['vendordir']`.
* Implemented `Enumerator::ArithmeticSequence`.
* Support `(struct RBasic *)->flags` and `->klass` from `ruby.h` (#1891, #1884, #1978).

Changes:

* `TRUFFLERUBY_RESILIENT_GEM_HOME` has been removed. Unset `GEM_HOME` and `GEM_PATH` instead if you need to.
* The deprecated `Truffle::System.full_memory_barrier`, `Truffle::Primitive.logical_processors`, and `Truffle::AtomicReference` have been removed.
* The implicit interface for allowing Ruby objects to behave as polyglot arrays with `#size`, `#[]` methods has been removed and replaced with an explicit interface where each method starts with `polyglot_*`.
* Hash keys are no longer reported as polyglot members.
* All remaining implicit polyglot behaviour for `#[]` method was replaced with `polyglot_*` methods.
* Rename dynamic API to match InteropLibrary. All the methods keep the name as it is in InteropLibrary with the following changes: use snake_case, add `polyglot_` prefix, drop `get` and `is` prefix, append `?` on all predicates.
* Split `Truffle::Interop.write` into `.write_array_element` and `.write_member` methods.
* Rename `Truffle::Interop.size` to `.array_size`.
* Rename `Truffle::Interop.is_boolean?` to `.boolean?`.
* Split `Truffle::Interop.read` into `.read_member` and `.read_array_element`.
* Drop `is_` prefix in `Truffle::Interop.is_array_element_*` predicates.
* `Truffle::Interop.hash_keys_as_members` has been added to treat a Ruby Hash as a polyglot object with the Hash keys as members.

Performance:

* Optimized `RSTRING_PTR()` accesses by going to native directly, optimized various core methods, use Mode=latency and tune GC heap size for Bundler. This speeds up `bundle install` from 84s to 19s for a small Gemfile with 6 gems (#1398).
* Fixed memory footprint issue due to large compilation on Native Image, notably during `bundle install` (#1893).
* `ArrayBuilderNode` now uses a new Truffle library for manipulating array stores.
* Ruby objects passed to C extensions are now converted less often to native handles.
* Calling blocking system calls and running C code with unblocking actions has been refactored to remove some optimisation boundaries.
* `return` expressions are now rewritten as implicit return expressions where control flow allows this to be safely done as a tail optimisation. This can improve interpreter performance by up to 50% in some benchmarks, and can be applied to approximately 80% of return nodes seen in Rails and its dependencies (#1977).
* The old array strategy code has been removed and all remaining nodes converted to the new `ArrayStoreLibrary`.
* Updated `nil` to be a global immutable singleton (#1835).

# 20.0.0

New features:

* Enable and document `--coverage` option (#1840, @chrisseaton).
* Update the internal LLVM toolchain to LLVM 9 and reduce its download size.
* Updated to Ruby 2.6.5 (#1749).
* Automatically set `PKG_CONFIG_PATH` as needed for compiling OpenSSL on macOS (#1830).

Bug fixes:

* Fix `Tempfile#{size,length}` when the IO is not flushed (#1765, @rafaelfranca).
* Dump and load instance variables in subclasses of `Exception` (#1766, @rafaelfranca).
* Fix `Date._iso8601` and `Date._rfc3339` when the string is an invalid date (#1773, @rafaelfranca).
* Fail earlier for bad handle unwrapping (#1777, @chrisseaton).
* Match out of range `ArgumentError` message with MRI (#1774, @rafaelfranca).
* Raise `Encoding::CompatibilityError` with incompatible encodings on `Regexp` (#1775, @rafaelfranca).
* Fixed interactions between attributes and instance variables in `Struct` (#1776, @chrisseaton).
* Coercion fixes for `TCPServer.new` (#1780, @XrXr).
* Fix `Float#<=>` not calling `coerce` when `other` argument responds to it (#1783, @XrXr).
* Do not warn / crash when requiring a file that sets and trigger autoload on itself (#1779, @XrXr).
* Strip trailing whitespaces when creating a `BigDecimal` with a `String` (#1796, @XrXr).
* Default `close_others` in `Process.exec` to `false` like Ruby 2.6 (#1798, @XrXr).
* Don't clone methods when setting method to the same visibility (#1794, @XrXr).
* `BigDecimal()` deal with large rationals precisely (#1797, @XrXr).
* Make it possible to call `instance_exec` with `rb_block_call` (#1802, @XrXr).
* Check for duplicate members in `Struct.new` (#1803, @XrXr).
* `Process::Status#to_i` return raw `waitpid(2)` status (#1800, @XrXr).
* `Process#exec`: set close-on-exec to false for fd redirection (#1805, @XrXr, @rafaelfranca).
* Building C extensions should now work with frozen string literals (#1786).
* Keep the Truffle working directory in sync with the native working directory.
* Rename `to_native` to `polyglot_to_native` to match `polyglot_pointer?` and `polyglot_address` methods.
* Fixed missing partial evaluation boundary in `Array#{sort,sort!}` (#1727).
* Fixed the class of `self` and the wrapping `Module` for `Kernel#load(path, wrap=true)` (#1739).
* Fixed missing polyglot type declaration for `RSTRING_PTR` to help with native/managed interop.
* Fixed `Module#to_s` and `Module#inspect` to not return an extra `#<Class:` for singleton classes.
* Arrays backed by native storage now allocate the correct amount of memory (#1828).
* Fixed issue in `ConditionVariable#wait` that could lose a `ConditionVariable#signal`.
* Do not expose TruffleRuby-specific method `Array#swap` (#1816).
* Fixed `#inspect` on broken UTF-8 sequences (#1842, @chrisseaton).
* `Truffle::Interop.keys` should report methods of `String` and `Symbol` (#1817).
* `Kernel#sprintf` encoding validity has been fixed (#1852, @XrXr).
* Fixed `ArrayIndexOutOfBoundsException` in `File.fnmatch` (#1845).
* Make `String#concat` work with no or multiple arguments (#1519).
* Make `Array#concat` work with no or multiple arguments (#1519).
* Coerce `BigDecimal(arg)` using `to_str` (#1826).
* Fixed `NameError#dup`, `NoMethodError#dup`, and `SystemCallError#dup` to copy internal fields.
* Make `Enumerable#chunk` work without a block (#1518).
* Fixed issue with `SystemCallError.new` setting a backtrace too early.
* Fixed `BigDecimal#to_s` formatting issue (#1711).
* Run `END` keyword block only once at exit.
* Implement `Numeric#clone` to return `self`.
* Fixed `Symbol#to_proc` to create a `Proc` with `nil` `source_location` (#1663).
* Make `GC.start` work with keyword arguments.
* Fixed `Kernel#clone` for `nil`, `true`, `false`, `Integer`, and `Symbol`.
* Make top-level methods available in `Context#getBindings()` (#1838).
* Made `Kernel#caller_locations` accept a range argument, and return `nil` when appropriate.
* Made `rb_respond_to` work with primitives (#1869, @chrisseaton).
* Fixed issue with missing backtrace for `rescue $ERROR_INFO` (#1660).
* Fixed `Struct#hash` for `keyword_init: true` `Struct`.
* Fixed `String#{upcase!,downcase!,swapcase!}(:ascii)` for non-ASCII-compatible encodings like UTF-16.
* Fixed `String#capitalize!` for strings that weren't full ASCII.
* Fixed enumeration issue in `ENV.{select, filter}`.
* Fixed `Complex` and `Rational` should be frozen after initializing.
* Fixed `printf` should raise error when not enough arguments for positional argument.
* Removed "shadowing outer local variable" warning.
* Fixed parameter conversion to `String` in ENV methods.
* Fixed deprecation warning when `ENV.index` is called.
* Fixed issue with `ENV.each_key`.
* Fixed `ENV.replace` implementation.
* Fixed `ENV.udpate` implementation.
* Fixed argument handling in `Kernel.printf`.
* Fixed character length after conversion to binary from a non-US-ASCII String.
* Fixed issue with installing latest bundler (#1880).
* Fixed type conversion for `Numeric#step` `step` parameter.
* Fixed `Kernel#Integer` conversion.
* Fixed `IO.try_convert` parameter conversion.
* Fixed linking of always-inline C API functions with `-std=gnu90` (#1837, #1879).
* Avoid race conditions during `gem install` by using a single download thread.
* Do not use gems precompiled for MRI on TruffleRuby (#1837).
* Fixed printing foreign arrays that were also pointers (#1679).
* Fixed `nil#=~` to not warn.
* Fixed `Enumerable#collect` to give user block arity in the block passed to `Enumerable#each`.

Compatibility:

* Implemented `String#start_with?(Regexp)` (#1771, @zhublik).
* Various improvements to `SignalException` and signal handling (#1790, @XrXr).
* Implemented `rb_utf8_str_new`, `rb_utf8_str_new_cstr`, `rb_utf8_str_new_static` (#1788, @chrisseaton).
* Implemented the `unit` argument of `Time.at` (#1791, @XrXr).
* Implemented `keyword_init: true` for `Struct.new` (#1789, @XrXr).
* Implemented `MatchData#dup` (#1792, @XrXr).
* Implemented a native storage strategy for `Array` to allow better C extension compatibility.
* Implemented `rb_check_symbol_cstr` (#1814).
* Implemented `rb_hash_start` (#1841, @XrXr).
* JCodings has been updated from 1.0.42 to 1.0.45.
* Joni has been updated from 2.1.25 to 2.1.30.
* Implemented `Method#<<` and `Method#>>` (#1821).
* The `.bundle` file extension is now used for C extensions on macOS (#1819, #1837).
* Implemented `Comparable#clamp` (#1517).
* Implemented `rb_gc_register_mark_object` and `rb_enc_str_asciionly_p` (#1856, @chrisseaton).
* Implemented `rb_io_set_nonblock` (#1741).
* Include the major kernel version in `RUBY_PLATFORM` on macOS like MRI (#1860, @eightbitraptor).
* Implemented `Enumerator::Chain`, `Enumerator#+`, and `Enumerable#chain` (#1859, #1858).
* Implemented `Thread#backtrace_locations` and `Exception#backtrace_locations` (#1556).
* Implemented `rb_module_new`, `rb_define_class_id`, `rb_define_module_id`, (#1876, @XrXr, @chrisseaton).
* Implemented `-n` CLI option (#1532).
* Cache the `Symbol` of method names in call nodes only when needed (#1872).
* Implemented `rb_get_alloc_func` and related functions (#1874, @XrXr).
* Implemented `rb_module_new`, `rb_define_class_id`, `rb_define_module_id`, (#1876, @chrisseaton).
* Implemented `ENV.slice`.
* Support for the Darkfish theme for RDoc generation has been added back.
* Implemented `Kernel#system` `exception: true` option.
* Implemented `Random.bytes`.
* Implemented `Random.random_number`.
* Added the ability to parse endless ranges.
* Made `Range#{to_a, step, each, bsearch, step, last, max, min, to_s, ==}` compatible with endless ranges.
* Made `Array#{[], []=, values_at, fill, slice!}` compatible with endless ranges.
* Defined `Array#{min, max}` methods.

Performance:

* Use a smaller limit for identity-based inline caches to improve warmup by avoiding too many deoptimizations.
* `long[]` array storage now correctly declare that they accept `int` values, reducing deoptimisations and promotions to `Object[]` storage.
* Enable inline caching of `Symbol` conversion for `rb_iv_get` and `rb_iv_set`.
* `rb_type` information is now cached on classes as a hidden variable to improve performance.
* Change to using thread local buffers for socket calls to reduce allocations.
* Refactor `IO.select` to reduce copying and optimisation boundaries.
* Refactor various `String` and `Rope` nodes to avoid Truffle performance warnings.
* Reading caller frames should now work in more cases without deoptimisation.

# 19.3.0

New features:

* Compilation of C extensions is now done with an internal LLVM toolchain producing both native code and bitcode. This means more C extensions should compile out of the box and this should resolve most linker-related issues.
* It is no longer necessary to install LLVM for installing C extensions on TruffleRuby.
* It is no longer necessary to install libc++ and libc++abi for installing C++ extensions on TruffleRuby.
* On macOS, it is no longer necessary to install the system headers package (#1417).
* License updated to EPL 2.0/GPL 2.0/LGPL 2.1 like recent JRuby.

Bug fixes:

* `rb_undef_method` now works for private methods (#1731, @cky).
* Fixed several issues when requiring C extensions concurrently (#1565).
* `self.method ||= value` with a private method now works correctly (#1673).
* Fixed `RegexpError: invalid multibyte escape` for binary regexps with a non-binary String (#1433).
* Arrays now report their methods to other languages for interopability (#1768).
* Installing `sassc` now works due to using the LLVM toolchain (#1753).
* Renamed `Truffle::Interop.respond_to?` to avoid conflict with Ruby's `respond_to?` (#1491).
* Warn only if `$VERBOSE` is `true` when a magic comment is ignored (#1757, @nirvdrum).
* Make C extensions use the same libssl as the one used for the openssl C extension (#1770).

Compatibility:

* `GC.stat` can now take an optional argument (#1716, @kirs).
* `Kernel#load` with `wrap` has been implemented (#1739).
* Implemented `Kernel#spawn` with `:chdir` (#1492).
* Implemented `rb_str_drop_bytes`, notably used by OpenSSL (#1740, @cky).
* Include executables of default gems, needed for `rails new` in Rails 6.
* Use compilation flags similar to MRI for C extension compilation.
* Warn for `gem update --system` as it is not fully supported yet and is often not needed.
* Pass `-undefined dynamic_lookup` to the linker on macOS like MRI.

Performance:

* Core methods are no longer always cloned, which reduces memory footprint and should improve warmup.
* Inline cache calls to `rb_intern()` with a constant name in C extensions.
* Improve allocation speed of native handles for C extensions.
* Improve the performance of `NIL_P` and `INT2FIX` in C extensions.
* Various fixes to improve Rack performance.
* Optimize `String#gsub(String)` by not creating a `Regexp` and using `String#index` instead.
* Fixed "FrameWithoutBoxing should not be materialized" compilation issue in `TryNode`.

# 19.2.0, August 2019

New features:

* `Fiddle` has been implemented.

Bug fixes:

* Set `RbConfig::CONFIG['ruby_version']` to the same value as the TruffleRuby version. This fixes reusing C extensions between different versions of TruffleRuby with Bundler (#1715).
* Fixed `Symbol#match` returning `MatchData` (#1706, @zhublik).
* Allow `Time#strftime` to be called with binary format strings.
* Do not modify the argument passed to `IO#write` when the encoding does not match (#1714).
* Use the class where the method was defined to check if an `UnboundMethod` can be used for `#define_method` (#1710).
* Fixed setting `$~` for `Enumerable` and `Enumerator::Lazy`'s `#grep` and `#grep_v`.
* Improved errors when interacting with single-threaded languages (#1709).

Compatibility:

* Added `Kernel#then` (#1703, @zhublik).
* `FFI::Struct#[]=` is now supported for inline character arrays.
* `blocking: true` is now supported for `FFI::Library#attach_function`.
* Implemented `Proc#>>` and `#<<` (#1688).
* `Thread.report_on_exception` is now `true` by default like MRI 2.5+.
* `BigDecimal` compatibility has been generally improved in several ways.

Changes:

* An interop read message sent to a `Proc` will no longer call the `Proc`.

Performance:

* Several `String` methods have been made faster by the usage of vector instructions
  when searching for a single-byte character in a String.
* Methods needing the caller frame are now better optimized.

# 19.1.0, June 2019

*Ruby is an experimental language in the GraalVM 19.1.0 release*

Bug fixes:

* Sharing for thread-safety of objects is now triggered later as intended, e.g., when a second `Thread` is started.
* Fixed `Array#to_h` so it doesn't set a default value (#1698).
* Removed extra `public` methods on `IO` (#1702).
* Fixed `Process.kill(signal, Process.pid)` when the signal is trapped as `:IGNORE` (#1702).
* Fixed `Addrinfo.new(String)` to reliably find the address family (#1702).
* Fixed argument checks in `BasicSocket#setsockopt` (#1460).
* Fixed `ObjectSpace.trace_object_allocations` (#1456).
* Fixed `BigDecimal#{clone,dup}` so it now just returns the receiver, per Ruby 2.5+ semantics (#1680).
* Fixed creating `BigDecimal` instances from non-finite `Float` values (#1685).
* Fixed `BigDecimal#inspect` output for non-finite values (e.g, NaN or -Infinity) (#1683).
* Fixed `BigDecimal#hash` to return the same value for two `BigDecimal` objects that are equal (#1656).
* Added missing `BigDecimal` constant definitions (#1684).
* Implemented `rb_eval_string_protect`.
* Fixed `rb_get_kwargs` to correctly handle optional and rest arguments.
* Calling `Kernel#raise` with a raised exception will no longer set the cause of the exception to itself (#1682).
* Return a `FFI::Function` correctly for functions returning a callback.
* Convert to intuitive Ruby exceptions when INVOKE fails (#1690).
* Implemented `FFI::Pointer#clear` (#1687).
* Procs will now yield to the block in their declaration context even when called with a block argument (#1657).
* Fixed problems with calling POSIX methods if `Symbol#[]` is redefined (#1665).
* Fixed sharing of `Array` and `Hash` elements for thread-safety of objects (#1601).
* Fixed concurrent modifications of `Gem::Specification::LOAD_CACHE` (#1601).
* Fix `TCPServer#accept` to set `#do_not_reverse_lookup` correctly on the created `TCPSocket`.

Compatibility:

* Exceptions from `coerce` are no longer rescued, like MRI.
* Implemented `Integer#{allbits?,anybits?,nobits?}`.
* `Integer#{ceil,floor,truncate}` now accept a precision and `Integer#round` accepts a rounding mode.
* Added missing `Enumerable#filter` and `Enumerator::Lazy#filter` aliases to the respective `select` method (#1610).
* Implemented more `Ripper` methods as no-ops (#1694, @Mogztter).
* Implemented `rb_enc_sprintf` (#1702).
* Implemented `ENV#{filter,filter!}` aliases for `select` and `select!`.
* Non-blocking `StringIO` and `Socket` APIs now support `exception: false` like MRI (#1702).
* Increased compatibility of `BigDecimal`.
* `String#-@` now performs string deduplication (#1608).
* `Hash#merge` now preserves the key order from the original hash for merged values (#1650).
* Coerce values given to `FFI::Pointer` methods.
* `FrozenError` is now defined and is used for `can't modify frozen` object exceptions.
* `StringIO` is now available by default like in MRI, because it is required by RubyGems.

Changes:

* Interactive sources (like the GraalVM polyglot shell) now all share the same binding (#1695).
* Hash code calculation has been improved to reduce hash collisions for `Hash` and other cases.

Performance:

* `eval(code, binding)` for a fixed `code` containing blocks is now much faster. This improves the performance of rendering `ERB` templates containing loops.
* `rb_str_cat` is faster due to the C string now being concatenated without first being converted to a Ruby string or having its encoding checked. As a side effect the behaviour of `rb_str_cat` should now more closely match that of MRI.

# 19.0.0, May 2019

*Ruby is an experimental language in the GraalVM 19.0.0 release*

Bug fixes:

* The debugger now sees global variables as the global scope.
* Temporary variables are no longer visible in the debugger.
* Setting breakpoints on some lines has been fixed.
* The OpenSSL C extension is now always recompiled, fixing various bugs when using the extension (e.g., when using Bundler in TravisCI) (#1676, #1627, #1632).
* Initialize `$0` when not run from the 'ruby' launcher, which is needed to `require` gems (#1653).

Compatibility:

* `do...end` blocks can now have `rescue/else/ensure` clauses like MRI (#1618).

Changes:

* `TruffleRuby.sulong?` has been replaced by `TruffleRuby.cexts?`, and `TruffleRuby.graal?` has been replaced by `TruffleRuby.jit?`. The old methods will continue to work for now, but will produce warnings, and will be removed at a future release.

# 1.0 RC 16, 19 April 2019

Bug fixes:

* Fixed `Hash#merge` with no arguments to return a new copy of the receiver (#1645).
* Fixed yield with a splat and keyword arguments (#1613).
* Fixed `rb_scan_args` to correctly handle kwargs in combination with optional args.
* Many fixes for `FFI::Pointer` to be more compatible with the `ffi` gem.

New features:

* Rounding modes have been implemented or improved for `Float`, `Rational`, `BigDecimal` (#1509).
* Support Homebrew installed in other prefixes than `/usr/local` (#1583).
* Added a pure-Ruby implementation of FFI which passes almost all Ruby FFI specs (#1529, #1524).

Changes:

* Support for the Darkfish theme for RDoc generation has been removed.

Compatibility:

* The `KeyError` raised from `ENV#fetch` and `Hash#fetch` now matches MRI's message formatting (#1633).
* Add the missing `key` and `receiver` values to `KeyError` raised from `ENV#fetch`.
* `String#unicode_normalize` has been moved to the core library like in MRI.
* `StringScanner` will now match a regexp beginning with `^` even when not scanning from the start of the string.
* `Module#define_method` is now public like in MRI.
* `Kernel#warn` now supports the `uplevel:` keyword argument.

# 1.0 RC 15, 5 April 2019

Bug fixes:

* Improved compatibility with MRI's `Float#to_s` formatting (#1626).
* Fixed `String#inspect` when the string uses a non-UTF-8 ASCII-compatible encoding and has non-ASCII characters.
* Fixed `puts` for strings with non-ASCII-compatible encodings.
* `rb_protect` now returns `Qnil` when an error occurs.
* Fixed a race condition when using the interpolate-once (`/o`) modifier in regular expressions.
* Calling `StringIO#close` multiple times no longer raises an exception (#1640).
* Fixed a bug in include file resolution when compiling C extensions.

New features:

* `Process.clock_getres` has been implemented.

Changes:

* `debug`, `profile`, `profiler`, which were already marked as unsupported, have been removed.
* Our experimental JRuby-compatible Java interop has been removed - use `Polyglot` and `Java` instead.
* The Trufle handle patches applied to `psych` C extension have now been removed.
* The `rb_tr_handle_*` functions have been removed as they are no longer used in any C extension patches.
* Underscores and dots in options have become hyphens, so `--exceptions.print_uncaught_java` is now `--exceptions-print-uncaught-java`, for example.
* The `rb_tr_handle_*` functions have been removed as they are no longer used in any C extension patches.

Bug fixes:

* `autoload :C, "path"; require "path"` now correctly triggers the autoload.
* Fixed `UDPSocket#bind` to specify family and socktype when resolving address.
* The `shell` standard library can now be `require`-d.
* Fixed a bug where `for` could result in a `NullPointerException` when trying to assign the iteration variable.
* Existing global variables can now become aliases of other global variables (#1590).

Compatibility:

* ERB now uses StringScanner and not the fallback, like on MRI. As a result `strscan` is required by `require 'erb'` (#1615).
* Yield different number of arguments for `Hash#each` and `Hash#each_pair` based on the block arity like MRI (#1629).
* Add support for the `base` keyword argument to `Dir.{[], glob}`.

# 1.0 RC 14, 18 March 2019

Updated to Ruby 2.6.2.

Bug fixes:

* Implement `rb_io_wait_writable` (#1586).
* Fixed error when using arrows keys first within `irb` or `pry` (#1478, #1486).
* Coerce the right hand side for all `BigDecimal` operations (#1598).
* Combining multiple `**` arguments containing duplicate keys produced an incorrect hash. This has now been fixed (#1469).
* `IO#read_nonblock` now returns the passed buffer object, if one is supplied.
* Worked out autoloading issue (#1614).

New features:

* Implemented `String#delete_prefix`, `#delete_suffix`, and related methods.
* Implemented `Dir.children` and `Dir#children`.
* Implemented `Integer#sqrt`.

Changes:

* `-Xoptions` has been removed - use `--help:languages` instead.
* `-Xlog=` has been removed - use `--log.level=` instead.
* `-J` has been removed - use `--vm.` instead.
* `-J-cp lib.jar` and so on have removed - use `--vm.cp=lib.jar` or `--vm.classpath=lib.jar` instead.
* `--jvm.` and `--native.` have been deprecated, use `--vm.` instead to pass VM options.
* `-Xoption=value` has been removed - use `--option=value` instead.
* The `-X` option now works as in MRI.
* `--help:debug` is now `--help:internal`.
* `ripper` is still not implemented, but the module now exists and has some methods that are implemented as no-ops.

# 1.0 RC 13, 5 March 2019

Note that as TruffleRuby RC 13 is built on Ruby 2.4.4 it is still vulnerable to CVE-2018-16395. This will be fixed in the next release.

New features:

* Host interop with Java now works on SubstrateVM too.

Bug fixes:

* Fixed `Enumerator::Lazy` which wrongly rescued `StandardError` (#1557).
* Fixed several problems with `Numeric#step` related to default arguments, infinite sequences, and bad argument types (#1520).
* Fixed incorrect raising of `ArgumentError` with `Range#step` when at least one component of the `Range` is `Float::INFINITY` (#1503).
* Fixed the wrong encoding being associated with certain forms of heredoc strings (#1563).
* Call `#coerce` on right hand operator if `BigDecimal` is the left hand operator (#1533, @Quintasan).
* Fixed return type of division of `Integer.MIN_VALUE` and `Long.MIN_VALUE` by -1 (#1581).
* `Exception#cause` is now correctly set for internal exceptions (#1560).
* `rb_num2ull` is now implemented as well as being declared in the `ruby.h` header (#1573).
* `rb_sym_to_s` is now implemented (#1575).
* `R_TYPE_P` now returns the type number for a wider set of Ruby objects (#1574).
* `rb_fix2str` has now been implemented.
* `rb_protect` will now work even if `NilClass#==` has been redefined.
* `BigDecimal` has been moved out of the `Truffle` module to match MRI.
* `StringIO#puts` now correctly handles `to_s` methods which do not return strings (#1577).
* `Array#each` now behaves like MRI when the array is modified (#1580).
* Clarified that `$SAFE` can never be set to a non-zero value.
* Fix compatibility with RubyGems 3 (#1558).
* `Kernel#respond_to?` now returns false if a method is protected and the `include_all` argument is false (#1568).

Changes:

* `TRUFFLERUBY_CEXT_ENABLED` is no longer supported and C extensions are now always built, regardless of the value of this environment variable.
* Getting a substring of a string created by a C extension now uses less memory as only the requested portion will be copied to a managed string.
* `-Xoptions` has been deprecated and will be removed - use `--help:languages` instead.
* `-Xlog=` has been deprecated and will be removed - use `--log.level=` instead.
* `-J` has been deprecated and will be removed - use `--jvm.` instead.
* `-J-cp lib.jar` and so on have been deprecated and will be removed - use `--jvm.cp=lib.jar` or `--jvm.classpath=lib.jar` instead.
* `-J-cmd`, `--jvm.cmd`, `JAVA_HOME`, `JAVACMD`, and `JAVA_OPTS` do not work in any released configuration of TruffleRuby, so have been removed.
* `-Xoption=value` has been deprecated and will be removed - use `--option=value` instead.
* `TracePoint` now raises an `ArgumentError` for unsupported events.
* `TracePoint.trace` and `TracePoint#inspect` have been implemented.

Compatibility:

* Improved the exception when an `-S` file isn't found.
* Removed the message from exceptions raised by bare `raise` to better match MRI (#1487).
* `TracePoint` now handles the `:class` event.

Performance:

* Sped up `String` handling in native extensions, quite substantially in some cases, by reducing conversions between native and managed strings and allowing for mutable metadata in native strings.

# 1.0 RC 12, 4 February 2019

Bug fixes:

* Fixed a bug with `String#lines` and similar methods with multibyte characters (#1543).
* Fixed an issue with `String#{encode,encode!}` double-processing strings using XML conversion options and a new destination encoding (#1545).
* Fixed a bug where a raised cloned exception would be caught as the original exception (#1542).
* Fixed a bug with `StringScanner` and patterns starting with `^` (#1544).
* Fixed `Enumerable::Lazy#uniq` with infinite streams (#1516).

Compatibility:

* Change to a new system for handling Ruby objects in C extensions which greatly increases compatibility with MRI.
* Implemented `BigDecimal#to_r` (#1521).
* `Symbol#to_proc` now returns `-1` like on MRI (#1462).

# 1.0 RC 11, 15 January 2019

New features:

* macOS clocks `CLOCK_MONOTONIC_RAW`, `_MONOTONIC_RAW_APPROX`, `_UPTIME_RAW`, `_UPTIME_RAW_APPROX`, and `_PROCESS_CPUTIME_ID` have been implemented (#1480).
* TruffleRuby now automatically detects native access and threading permissions from the `Context` API, and can run code with no permissions given (`Context.create()`).

Bug fixes:

* FFI::Pointer now does the correct range checks for signed and unsigned values.
* Allow signal `0` to be used with `Process.kill` (#1474).
* `IO#dup` now properly sets the new `IO` instance to be close-on-exec.
* `IO#reopen` now properly resets the receiver to be close-on-exec.
* `StringIO#set_encoding` no longer raises an exception if the underlying `String` is frozen (#1473).
* Fix handling of `Symbol` encodings in `Marshal#dump` and `Marshal#load` (#1530).

Compatibility:

* Implemented `Dir.each_child`.
* Adding missing support for the `close_others` option to `exec` and `spawn`.
* Implemented the missing `MatchData#named_captures` method (#1512).

Changes:

* `Process::CLOCK_` constants have been given the same value as in standard Ruby.

Performance:

* Sped up accesses to native memory through FFI::Pointer.
* All core files now make use of frozen `String` literals, reducing the number of `String` allocations for core methods.
* New -Xclone.disable option to disable all manual cloning.

# 1.0 RC 10, 5 December 2018

New features:

* The `nkf` and `kconv` standard libraries were added (#1439).
* `Mutex` and `ConditionVariable` have a new fast path for acquiring locks that are unlocked.
* `Queue` and `SizedQueue`, `#close` and `#closed?`, have been implemented.
* `Kernel#clone(freeze)` has been implemented (#1454).
* `Warning.warn` has been implemented (#1470).
* `Thread.report_on_exception` has been implemented (#1476).
* The emulation symbols for `Process.clock_gettime` have been implemented.

Bug fixes:

* Added `rb_eEncodingError` for C extensions (#1437).
* Fixed race condition when creating threads (#1445).
* Handle `exception: false` for IO#write_nonblock (#1457, @ioquatix).
* Fixed `Socket#connect_nonblock` for the `EISCONN` case (#1465, @ioquatix).
* `File.expand_path` now raises an exception for a non-absolute user-home.
* `ArgumentError` messages now better match MRI (#1467).
* Added support for `:float_millisecond`, `:millisecond`, and `:second` time units to `Process.clock_gettime` (#1468).
* Fixed backtrace of re-raised exceptions (#1459).
* Updated an exception message in Psych related to loading a non-existing class so that it now matches MRI.
* Fixed a JRuby-style Java interop compatibility issue seen in `test-unit`.
* Fixed problem with calling `warn` if `$stderr` has been reassigned.
* Fixed definition of `RB_ENCODING_GET_INLINED` (#1440).

Changes:

* Timezone messages are now logged at `CONFIG` level, use `-Xlog=CONFIG` to debug if the timezone is incorrectly shown as `UTC`.

# 1.0 RC 9, 5 November 2018

Security:

* CVE-2018-16396, *tainted flags are not propagated in Array#pack and String#unpack with some directives* has been mitigated by adding additional taint operations.

New features:

* LLVM for Oracle Linux 7 can now be installed without building from source.

Bug fixes:

* Times can now be created with UTC offsets in `+/-HH:MM:SS` format.
* `Proc#to_s` now has `ASCII-8BIT` as its encoding instead of the incorrect `UTF-8`.
* `String#%` now has the correct encoding for `UTF-8` and `US-ASCII` format strings, instead of the incorrect `ASCII-8BIT`.
* Updated `BigDecimal#to_s` to use `e` instead of `E` for exponent notation.
* Fixed `BigDecimal#to_s` to allow `f` as a format flag to indicate conventional floating point notation. Previously only `F` was allowed.

Changes:

* The supported version of LLVM for Oracle Linux has been updated from 3.8 to 4.0.
* `mysql2` is now patched to avoid a bug in passing `NULL` to `rb_scan_args`, and now passes the majority of its test suite.
* The post-install script now automatically detects if recompiling the OpenSSL C extension is needed. The post-install script should always be run in TravisCI as well.
* Detect when the system libssl is incompatible more accurately and add instructions on how to recompile the extension.

# 1.0 RC 8, 19 October 2018

New features:

* `Java.synchronized(object) { }` and `TruffleRuby.synchronized(object) { }` methods have been added.
* Added a `TruffleRuby::AtomicReference` class.
* Ubuntu 18.04 LTS is now supported.
* macOS 10.14 (Mojave) is now supported.

Changes:

* Random seeds now use Java's `NativePRNGNonBlocking`.
* The supported version of Fedora is now 28, upgraded from 25.
* The FFI gem has been updated from 1.9.18 to 1.9.25.
* JCodings has been updated from 1.0.30 to 1.0.40.
* Joni has been updated from 2.1.16 to 2.1.25.

Performance:

* Performance of setting the last exception on a thread has now been improved.

# 1.0 RC 7, 3 October 2018

New features:

* Useful `inspect` strings have been added for more foreign objects.
* The C extension API now defines a preprocessor macro `TRUFFLERUBY`.
* Added the rbconfig/sizeof native extension for better MRI compatibility.
* Support for `pg` 1.1. The extension now compiles successfully, but may still have issues with some datatypes.

Bug fixes:

* `readline` can now be interrupted by the interrupt signal (Ctrl+C). This fixes Ctrl+C to work in IRB.
* Better compatibility with C extensions due to a new "managed struct" type.
* Fixed compilation warnings which produced confusing messages for end users (#1422).
* Improved compatibility with Truffle polyglot STDIO.
* Fixed version check preventing TruffleRuby from working with Bundler 2.0 and later (#1413).
* Fixed problem with `Kernel.public_send` not tracking its caller properly (#1425).
* `rb_thread_call_without_gvl()` no longer holds the C-extensions lock.
* Fixed `caller_locations` when called inside `method_added`.
* Fixed `mon_initialize` when called inside `initialize_copy` (#1428).
* `Mutex` correctly raises a `TypeError` when trying to serialize with `Marshal.dump`.

Performance:

* Reduced memory footprint for private/internal AST nodes.
* Increased the number of cases in which string equality checks will become compile-time constants.
* Major performance improvement for exceptional paths where the rescue body does not access the exception object (e.g., `x.size rescue 0`).

Changes:

* Many clean-ups to our internal patching mechanism used to make some native extensions run on TruffleRuby.
* Removed obsoleted patches for Bundler compatibility now that Bundler 1.16.5 has built-in support for TruffleRuby.
* Reimplemented exceptions and other APIs that can return a backtrace to use Truffle's lazy stacktraces API.

# 1.0 RC 6, 3 September 2018

New features:

* `Polyglot.export` can now be used with primitives, and will now convert strings to Java, and `.import` will convert them from Java.
* Implemented `--encoding`, `--external-encoding`, `--internal-encoding`.
* `rb_object_tainted` and similar C functions have been implemented.
* `rb_struct_define_under` has been implemented.
* `RbConfig::CONFIG['sysconfdir']` has been implemented.
* `Etc` has been implemented (#1403).
* The `-Xcexts=false` option disables C extensions.
* Instrumentation such as the CPUSampler reports methods in a clearer way like `Foo#bar`, `Gem::Specification.each_spec`, `block in Foo#bar` instead of just `bar`, `each_spec`, `block in bar` (which is what MRI displays in backtraces).
* TruffleRuby is now usable as a JSR 223 (`javax.script`) language.
* A migration guide from JRuby (`doc/user/jruby-migration.md`) is now included.
* `kind_of?` works as an alias for `is_a?` on foreign objects.
* Boxed foreign strings unbox on `to_s`, `to_str`, and `inspect`.

Bug fixes:

* Fix false-positive circular warning during autoload.
* Fix Truffle::AtomicReference for `concurrent-ruby`.
* Correctly look up `llvm-link` along `clang` and `opt` so it is no longer needed to add LLVM to `PATH` on macOS for Homebrew and MacPorts.
* Fix `alias` to work when in a refinement module (#1394).
* `Array#reject!` no longer truncates the array if the block raises an exception for an element.
* WeakRef now has the same inheritance and methods as MRI's version.
* Support `-Wl` linker argument for C extensions. Fixes compilation of`mysql2` and `pg`.
* Using `Module#const_get` with a scoped argument will now correctly autoload the constant if needed.
* Loaded files are read as raw bytes, rather than as a UTF-8 string and then converted back into bytes.
* Return 'DEFAULT' for `Signal.trap(:INT) {}`. Avoids a backtrace when quitting a Sinatra server with Ctrl+C.
* Support `Signal.trap('PIPE', 'SYSTEM_DEFAULT')`, used by the gem `rouge` (#1411).
* Fix arity checks and handling of arity `-2` for `rb_define_method()`.
* Setting `$SAFE` to a negative value now raises a `SecurityError`.
* The offset of `DATA` is now correct in the presence of heredocs.
* Fix double-loading of the `json` gem, which led to duplicate constant definition warnings.
* Fix definition of `RB_NIL_P` to be early enough. Fixes compilation of `msgpack`.
* Fix compilation of megamorphic interop calls.
* `Kernel#singleton_methods` now correctly ignores prepended modules of non-singleton classes. Fixes loading `sass` when `activesupport` is loaded.
* Object identity numbers should never be negative.

Performance:

* Optimize keyword rest arguments (`def foo(**kwrest)`).
* Optimize rejected (non-Symbol keys) keyword arguments.
* Source `SecureRandom.random_bytes` from `/dev/urandom` rather than OpenSSL.
* C extension bitcode is no longer encoded as Base64 to pass it to Sulong.
* Faster `String#==` using vectorization.

Changes:

* Clarified that all sources that come in from the Polyglot API `eval` method will be treated as UTF-8, and cannot be re-interpreted as another encoding using a magic comment.
* The `-Xembedded` option can now be set set on the launcher command line.
* The `-Xplatform.native=false` option can now load the core library, by enabling `-Xpolyglot.stdio`.
* `$SAFE` and `Thread#safe_level` now cannot be set to `1` - raising an error rather than warning as before. `-Xsafe` allows it to be set, but there are still no checks.
* Foreign objects are now printed as `#<Foreign:system-identity-hash-code>`, except for foreign arrays which are now printed as `#<Foreign [elements...]>`.
* Foreign objects `to_s` now calls `inspect` rather than Java's `toString`.
* The embedded configuration (`-Xembedded`) now warns about features which may not work well embedded, such as signals.
* The `-Xsync.stdio` option has been removed - use standard Ruby `STDOUT.sync = true` in your program instead.

# 1.0 RC 5, 3 August 2018

New features:

* It is no longer needed to add LLVM (`/usr/local/opt/llvm@4/bin`) to `PATH` on macOS.
* Improve error message when LLVM, `clang` or `opt` is missing.
* Automatically find LLVM and libssl with MacPorts on macOS (#1386).
* `--log.ruby.level=` can be used to set the log level from any launcher.
* Add documentation about installing with Ruby managers/installers and how to run TruffleRuby in CI such as TravisCI (#1062, #1070).
* `String#unpack1` has been implemented.

Bug fixes:

* Allow any name for constants with `rb_const_get()`/`rb_const_set()` (#1380).
* Fix `defined?` with an autoload constant to not raise but return `nil` if the autoload fails (#1377).
* Binary Ruby Strings can now only be converted to Java Strings if they only contain US-ASCII characters. Otherwise, they would produce garbled Java Strings (#1376).
* `#autoload` now correctly calls `main.require(path)` dynamically.
* Hide internal file from user-level backtraces (#1375).
* Show caller information in warnings from the core library (#1375).
* `#require` and `#require_relative` should keep symlinks in `$"` and `__FILE__` (#1383).
* Random seeds now always come directly from `/dev/urandom` for MRI compatibility.
* SIGINFO, SIGEMT and SIGPWR are now defined (#1382).
* Optional and operator assignment expressions now return the value assigned, not the value returned by an assignment method (#1391).
* `WeakRef.new` will now return the correct type of object, even if `WeakRef` is subclassed (#1391).
* Resolving constants in prepended modules failed, this has now been fixed (#1391).
* Send and `Symbol#to_proc` now take account of refinements at their call sites (#1391).
* Better warning when the timezone cannot be found on WSL (#1393).
* Allow special encoding names in `String#force_encoding` and raise an exception on bad encoding names (#1397).
* Fix `Socket.getifaddrs` which would wrongly return an empty array (#1375).
* `Binding` now remembers the file and line at which it was created for `#eval`. This is notably used by `pry`'s `binding.pry`.
* Resolve symlinks in `GEM_HOME` and `GEM_PATH` to avoid related problems (#1383).
* Refactor and fix `#autoload` so other threads see the constant defined while the autoload is in progress (#1332).
* Strings backed by `NativeRope`s now make a copy of the rope when `dup`ed.
* `String#unpack` now taints return strings if the format was tainted, and now does not taint the return array if the format was tainted.
* Lots of fixes to `Array#pack` and `String#unpack` tainting, and a better implementation of `P` and `p`.
* Array literals could evaluate an element twice under some circumstances. This has now been fixed.

Performance:

* Optimize required and optional keyword arguments.
* `rb_enc_to_index` is now faster by eliminating an expensive look-up.

Changes:

* `-Xlog=` now needs log level names to be upper case.
* `-Dtruffleruby.log` and `TRUFFLERUBY_LOG` have been removed - use `-Dpolyglot.log.ruby.level`.
* The log format, handlers, etc are now managed by the Truffle logging system.
* The custom log levels `PERFORMANCE` and `PATCH` have been removed.

# 1.0 RC 4, 18 July 2018

*TruffleRuby was not updated in RC 4*

# 1.0 RC 3, 2 July 2018

New features:

* `is_a?` can be called on foreign objects.

Bug fixes:

* It is no longer needed to have `ruby` in `$PATH` to run the post-install hook.
* `Qnil`/`Qtrue`/`Qfalse`/`Qundef` can now be used as initial value for global variables in C extensions.
* Fixed error message when the runtime libssl has no SSLv2 support (on Ubuntu 16.04 for instance).
* `RbConfig::CONFIG['extra_bindirs']` is now a String as other RbConfig values.
* `SIGPIPE` is correctly caught on SubstrateVM, and the corresponding write() raises `Errno::EPIPE` when the read end of a pipe or socket is closed.
* Use the magic encoding comment for determining the source encoding when using eval().
* Fixed a couple bugs where the encoding was not preserved correctly.

Performance:

* Faster stat()-related calls, by returning the relevant field directly and avoiding extra allocations.
* `rb_str_new()`/`rb_str_new_cstr()` are much faster by avoiding extra copying and allocations.
* `String#{sub,sub!}` are faster in the common case of an empty replacement string.
* Eliminated many unnecessary memory copy operations when reading from `IO` with a delimiter (e.g., `IO#each`), leading to overall improved `IO` reading for common use cases such as iterating through lines in a `File`.
* Use the byte[] of the given Ruby String when calling eval() directly for parsing.

# 1.0 RC 2, 6 June 2018

New features:

* We are now compatible with Ruby 2.4.4.
* `object.class` on a Java `Class` object will give you an object on which you can call instance methods, rather than static methods which is what you get by default.
* The log level can now also be set with `-Dtruffleruby.log=info` or `TRUFFLERUBY_LOG=info`.
* `-Xbacktraces.raise` will print Ruby backtraces whenever an exception is raised.
* `Java.import name` imports Java classes as top-level constants.
* Coercion of foreign numbers to Ruby numbers now works.
* `to_s` works on all foreign objects and calls the Java `toString`.
* `to_str` will try to `UNBOX` and then re-try `to_str`, in order to provoke the unboxing of foreign strings.

Changes:

* The version string now mentions if you're running GraalVM Community Edition (`GraalVM CE`) or GraalVM Enterprise Edition (`GraalVM EE`).
* The inline JavaScript functionality `-Xinline_js` has been removed.
* Line numbers `< 0`, in the various eval methods, are now warned about, because we don't support these at all. Line numbers `> 1` are warned about (at the fine level) but they are shimmed by adding blank lines in front to get to the correct offset. Line numbers starting at `0` are also warned about at the fine level and set to `1` instead.
* The `erb` standard library has been patched to stop using a -1 line number.
* `-Xbacktraces.interleave_java` now includes all the trailing Java frames.
* Objects with a `[]` method, except for `Hash`, now do not return anything for `KEYS`, to avoid the impression that you could `READ` them. `KEYINFO` also returns nothing for these objects, except for `Array` where it returns information on indices.
* `String` now returns `false` for `HAS_KEYS`.
* The supported additional functionality module has been renamed from `Truffle` to `TruffleRuby`. Anything not documented in `doc/user/truffleruby-additions.md` should not be used.
* Imprecise wrong gem directory detection was replaced. TruffleRuby newly marks its gem directories with a marker file, and warns if you try to use TruffleRuby with a gem directory which is lacking the marker.

Bug fixes:

* TruffleRuby on SubstrateVM now correctly determines the system timezone.
* `Kernel#require_relative` now coerces the feature argument to a path and canonicalizes it before requiring, and it now uses the current directory as the directory for a synthetic file name from `#instance_eval`.

# 1.0 RC 1, 17 April 2018

New features:

* The Ruby version has been updated to version 2.3.7.

Security:

* CVE-2018-6914, CVE-2018-8779, CVE-2018-8780, CVE-2018-8777, CVE-2017-17742 and CVE-2018-8778 have been mitigated.

Changes:

* `RubyTruffleError` has been removed and uses replaced with standard exceptions.
* C++ libraries like `libc++` are now not needed if you don't run C++ extensions. `libc++abi` is now never needed. Documentation updated to make it more clear what the minimum requirements for pure Ruby, C extensions, and C++ extensions separately.
* C extensions are now built by default - `TRUFFLERUBY_CEXT_ENABLED` is assumed `true` unless set to `false`.
* The `KEYS` interop message now returns an array of Java strings, rather than Ruby strings. `KEYS` on an array no longer returns indices.
* `HAS_SIZE` now only returns `true` for `Array`.
* A method call on a foreign object that looks like an operator (the method name does not begin with a letter) will call `IS_BOXED` on the object and based on that will possibly `UNBOX` and convert to Ruby.
* Now using the native version of Psych.
* The supported version of LLVM on Oracle Linux has been dropped to 3.8.
* The supported version of Fedora has been dropped to 25, and the supported version of LLVM to 3.8, due to LLVM incompatibilities. The instructions for installing `libssl` have changed to match.

# 0.33, April 2018

New features:

* The Ruby version has been updated to version 2.3.6.
* Context pre-initialization with TruffleRuby `--native`, which significantly improves startup time and loads the `did_you_mean` gem ahead of time.
* The default VM is changed to SubstrateVM, where the startup is significantly better. Use `--jvm` option for full JVM VM.
* The `Truffle::Interop` module has been replaced with a new `Polyglot` module which is designed to use more idiomatic Ruby syntax rather than explicit methods. A [new document](doc/user/polyglot.md) describes polyglot programming at a higher level.
* The `REMOVABLE`, `MODIFIABLE` and `INSERTABLE` Truffle interop key info flags have been implemented.
* `equal?` on foreign objects will check if the underlying objects are equal if both are Java interop objects.
* `delete` on foreign objects will send `REMOVE`, `size` will send `GET_SIZE`, and `keys` will send `KEYS`. `respond_to?(:size)` will send `HAS_SIZE`, `respond_to?(:keys)` will send `HAS_KEYS`.
* Added a new Java-interop API similar to the one in the Nashorn JavaScript implementation, as also implemented by Graal.js. The `Java.type` method returns a Java class object on which you can use normal interop methods. Needs the `--jvm` flag to be used.
* Supported and tested versions of LLVM for different platforms have been more precisely [documented](doc/user/installing-llvm.md).

Changes:

* Interop semantics of `INVOKE`, `READ`, `WRITE`, `KEYS` and `KEY_INFO` have changed significantly, so that `INVOKE` maps to Ruby method calls, `READ` calls `[]` or returns (bound) `Method` objects, and `WRITE` calls `[]=`.

Performance:

* `Dir.glob` is much faster and more memory efficient in cases that can reduce to direct filename lookups.
* `SecureRandom` now defers loading OpenSSL until it's needed, reducing time to load `SecureRandom`.
* `Array#dup` and `Array#shift` have been made constant-time operations by sharing the array storage and keeping a starting index.

Bug fixes:

* Interop key-info works with non-string-like names.

Internal changes:

* Changes to the lexer and translator to reduce regular expression calls.
* Some JRuby sources have been updated to 9.1.13.0.

# 0.32, March 2018

New features:

* A new embedded configuration is used when TruffleRuby is used from another language or application. This disables features like signals which may conflict with the embedding application, and threads which may conflict with other languages, and enables features such as the use of polyglot IO streams.

Performance:

* Conversion of ASCII-only Ruby strings to Java strings is now faster.
* Several operations on multi-byte character strings are now faster.
* Native I/O reads are about 22% faster.

Bug fixes:

* The launcher accepts `--native` and similar options in the `TRUFFLERUBYOPT` environment variable.

Internal changes:

* The launcher is now part of the TruffleRuby repository, rather than part of the GraalVM repository.
* `ArrayBuilderNode` now uses `ArrayStrategies` and `ArrayMirrors` to remove direct knowledge of array storage.
* `RStringPtr` and `RStringPtrEnd` now report as pointers for interop purposes, fixing several issues with `char *` usage in C extensions.<|MERGE_RESOLUTION|>--- conflicted
+++ resolved
@@ -54,11 +54,8 @@
 * Limit maximum encoding set size by 256 (#3039, @thomasmarshall, @goyox86).
 * Remove deprecated methods `Dir.exists?`, `File.exists?`, and `Kernel#=~` (#3039, @patricklinpl, @nirvdrum).
 * Remove deprecated `FileTest.exists?` method (#3039, @andrykonchin).
-<<<<<<< HEAD
 * Fix {Method,Proc}#parameters and return `*`, `**` and `&` names for anonymous parameters (@andrykonchin).
-=======
 * Remove deprecated `Fixnum` and `Bignum` constants (#3039, @andrykonchin).
->>>>>>> 2e34b370
 
 Performance:
 
