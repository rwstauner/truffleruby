--- conflicted
+++ resolved
@@ -33,11 +33,7 @@
 	  <executable>java</executable> 
           <arguments>
 	    <argument>-classpath</argument>
-<<<<<<< HEAD
-	    <argument>${gem.path}/gems/jruby-jars-${ruby.version}/lib/jruby-core-complete-@project.version@.jar${path.separator}${gem.path}/gems/jruby-jars-${ruby.version}/lib/jruby-stdlib-@project.version@.jar</argument>
-=======
 	    <argument>${gem.home}/gems/jruby-jars-${ruby.version}/lib/jruby-core-@project.version@.jar${path.separator}${gem.home}/gems/jruby-jars-${ruby.version}/lib/jruby-stdlib-@project.version@.jar</argument>
->>>>>>> 1f13c082
 	    <argument>org.jruby.Main</argument>
             <argument>-e</argument>
             <!-- make sure openssl loads -->
